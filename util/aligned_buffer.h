//  Copyright (c) 2011-present, Facebook, Inc.  All rights reserved.
//  This source code is licensed under both the GPLv2 (found in the
//  COPYING file in the root directory) and Apache 2.0 License
//  (found in the LICENSE.Apache file in the root directory).
//
// Copyright (c) 2011 The LevelDB Authors. All rights reserved.
// Use of this source code is governed by a BSD-style license that can be
// found in the LICENSE file. See the AUTHORS file for names of contributors.
#pragma once

#include <algorithm>
<<<<<<< HEAD
=======
#include <cassert>
>>>>>>> 49ce8a10

#include "port/port.h"

namespace ROCKSDB_NAMESPACE {

// This file contains utilities to handle the alignment of pages and buffers.

// Truncate to a multiple of page_size, which is also a page boundary. This
// helps to figuring out the right alignment.
// Example:
//   TruncateToPageBoundary(4096, 5000)  => 4096
//   TruncateToPageBoundary((4096, 10000) => 8192
inline size_t TruncateToPageBoundary(size_t page_size, size_t s) {
  s -= (s & (page_size - 1));
  assert((s % page_size) == 0);
  return s;
}

// Round up x to a multiple of y.
// Example:
//   Roundup(13, 5)   => 15
//   Roundup(201, 16) => 208
inline size_t Roundup(size_t x, size_t y) { return ((x + y - 1) / y) * y; }

// Round down x to a multiple of y.
// Example:
//   Rounddown(13, 5)   => 10
//   Rounddown(201, 16) => 192
inline size_t Rounddown(size_t x, size_t y) { return (x / y) * y; }

// AlignedBuffer manages a buffer by taking alignment into consideration, and
// aligns the buffer start and end positions. It is mainly used for direct I/O,
// though it can be used other purposes as well.
// It also supports expanding the managed buffer, and copying whole or part of
// the data from old buffer into the new expanded buffer. Such a copy especially
// helps in cases avoiding an IO to re-fetch the data from disk.
//
// Example:
//   AlignedBuffer buf;
//   buf.Alignment(alignment);
//   buf.AllocateNewBuffer(user_requested_buf_size);
//   ...
//   buf.AllocateNewBuffer(2*user_requested_buf_size, /*copy_data*/ true,
//                         copy_offset, copy_len);
class AlignedBuffer {
  size_t alignment_;
  std::unique_ptr<char[]> buf_;
  size_t capacity_;
  size_t cursize_;
  char* bufstart_;

 public:
  AlignedBuffer()
      : alignment_(), capacity_(0), cursize_(0), bufstart_(nullptr) {}

  AlignedBuffer(AlignedBuffer&& o) noexcept { *this = std::move(o); }

  AlignedBuffer& operator=(AlignedBuffer&& o) noexcept {
    alignment_ = std::move(o.alignment_);
    buf_ = std::move(o.buf_);
    capacity_ = std::move(o.capacity_);
    cursize_ = std::move(o.cursize_);
    bufstart_ = std::move(o.bufstart_);
    return *this;
  }

  AlignedBuffer(const AlignedBuffer&) = delete;

  AlignedBuffer& operator=(const AlignedBuffer&) = delete;

  static bool isAligned(const void* ptr, size_t alignment) {
    return reinterpret_cast<uintptr_t>(ptr) % alignment == 0;
  }

  static bool isAligned(size_t n, size_t alignment) {
    return n % alignment == 0;
  }

  size_t Alignment() const { return alignment_; }

  size_t Capacity() const { return capacity_; }

  size_t CurrentSize() const { return cursize_; }

  const char* BufferStart() const { return bufstart_; }

  char* BufferStart() { return bufstart_; }

  void Clear() { cursize_ = 0; }

  char* Release() {
    cursize_ = 0;
    capacity_ = 0;
    bufstart_ = nullptr;
    return buf_.release();
  }

  void Alignment(size_t alignment) {
    assert(alignment > 0);
    assert((alignment & (alignment - 1)) == 0);
    alignment_ = alignment;
  }

  // Allocates a new buffer and sets the start position to the first aligned
  // byte.
  //
  // requested_capacity: requested new buffer capacity. This capacity will be
  //     rounded up based on alignment.
  // copy_data: Copy data from old buffer to new buffer. If copy_offset and
  //     copy_len are not passed in and the new requested capacity is bigger
  //     than the existing buffer's capacity, the data in the exising buffer is
  //     fully copied over to the new buffer.
  // copy_offset: Copy data from this offset in old buffer.
  // copy_len: Number of bytes to copy.
  //
  // The function does nothing if the new requested_capacity is smaller than
  // the current buffer capacity and copy_data is true i.e. the old buffer is
  // retained as is.
  void AllocateNewBuffer(size_t requested_capacity, bool copy_data = false,
                         uint64_t copy_offset = 0, size_t copy_len = 0) {
    assert(alignment_ > 0);
    assert((alignment_ & (alignment_ - 1)) == 0);

    copy_len = copy_len > 0 ? copy_len : cursize_;
    if (copy_data && requested_capacity < copy_len) {
      // If we are downsizing to a capacity that is smaller than the current
      // data in the buffer -- Ignore the request.
      return;
    }

    size_t new_capacity = Roundup(requested_capacity, alignment_);
    char* new_buf = new char[new_capacity + alignment_];
    char* new_bufstart = reinterpret_cast<char*>(
        (reinterpret_cast<uintptr_t>(new_buf) + (alignment_ - 1)) &
        ~static_cast<uintptr_t>(alignment_ - 1));

    if (copy_data) {
      assert(bufstart_ + copy_offset + copy_len <= bufstart_ + cursize_);
      memcpy(new_bufstart, bufstart_ + copy_offset, copy_len);
      cursize_ = copy_len;
    } else {
      cursize_ = 0;
    }

    bufstart_ = new_bufstart;
    capacity_ = new_capacity;
    buf_.reset(new_buf);
  }

  // Append to the buffer.
  //
  // src         : source to copy the data from.
  // append_size : number of bytes to copy from src.
  // Returns the number of bytes appended.
  //
  // If append_size is more than the remaining buffer size only the
  // remaining-size worth of bytes are copied.
  size_t Append(const char* src, size_t append_size) {
    size_t buffer_remaining = capacity_ - cursize_;
    size_t to_copy = std::min(append_size, buffer_remaining);

    if (to_copy > 0) {
      memcpy(bufstart_ + cursize_, src, to_copy);
      cursize_ += to_copy;
    }
    return to_copy;
  }

  // Read from the buffer.
  //
  // dest      : destination buffer to copy the data to.
  // offset    : the buffer offset to start reading from.
  // read_size : the number of bytes to copy from the buffer to dest.
  // Returns the number of bytes read/copied to dest.
  size_t Read(char* dest, size_t offset, size_t read_size) const {
    assert(offset < cursize_);

    size_t to_read = 0;
    if (offset < cursize_) {
      to_read = std::min(cursize_ - offset, read_size);
    }
    if (to_read > 0) {
      memcpy(dest, bufstart_ + offset, to_read);
    }
    return to_read;
  }

  // Pad to the end of alignment with "padding"
  void PadToAlignmentWith(int padding) {
    size_t total_size = Roundup(cursize_, alignment_);
    size_t pad_size = total_size - cursize_;

    if (pad_size > 0) {
      assert((pad_size + cursize_) <= capacity_);
      memset(bufstart_ + cursize_, padding, pad_size);
      cursize_ += pad_size;
    }
  }

  void PadWith(size_t pad_size, int padding) {
    assert((pad_size + cursize_) <= capacity_);
    memset(bufstart_ + cursize_, padding, pad_size);
    cursize_ += pad_size;
  }

  // After a partial flush move the tail to the beginning of the buffer.
  void RefitTail(size_t tail_offset, size_t tail_size) {
    if (tail_size > 0) {
      memmove(bufstart_, bufstart_ + tail_offset, tail_size);
    }
    cursize_ = tail_size;
  }

  // Returns a place to start appending.
  // WARNING: Note that it is possible to write past the end of the buffer if
  // the buffer is modified without using the write APIs or encapsulation
  // offered by AlignedBuffer. It is up to the user to guard against such
  // errors.
  char* Destination() { return bufstart_ + cursize_; }

  void Size(size_t cursize) { cursize_ = cursize; }
};
}  // namespace ROCKSDB_NAMESPACE<|MERGE_RESOLUTION|>--- conflicted
+++ resolved
@@ -9,10 +9,7 @@
 #pragma once
 
 #include <algorithm>
-<<<<<<< HEAD
-=======
 #include <cassert>
->>>>>>> 49ce8a10
 
 #include "port/port.h"
 
