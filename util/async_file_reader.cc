--- conflicted
+++ resolved
@@ -23,26 +23,6 @@
   num_reqs_ += awaiter->num_reqs_;
   awaiter->io_handle_.resize(awaiter->num_reqs_);
   awaiter->del_fn_.resize(awaiter->num_reqs_);
-<<<<<<< HEAD
-  for (size_t i = 0; i < awaiter->num_reqs_; ++i) {
-    IOStatus s = awaiter->file_->ReadAsync(
-        awaiter->read_reqs_[i], awaiter->opts_,
-        [](const FSReadRequest& req, void* cb_arg) {
-          FSReadRequest* read_req = static_cast<FSReadRequest*>(cb_arg);
-          read_req->status = req.status;
-          read_req->result = req.result;
-          if (req.fs_scratch != nullptr) {
-            // TODO akanksha: Revisit to remove the const in the callback.
-            FSReadRequest& req_tmp = const_cast<FSReadRequest&>(req);
-            read_req->fs_scratch = std::move(req_tmp.fs_scratch);
-          }
-        },
-        &awaiter->read_reqs_[i], &awaiter->io_handle_[i], &awaiter->del_fn_[i],
-        /*aligned_buf=*/nullptr);
-    if (!s.ok()) {
-      // For any non-ok status, the FileSystem will not call the callback
-      // So let's update the status ourselves
-=======
   size_t num_io_handles = awaiter->num_reqs_;
   IOStatus s = awaiter->file_->MultiReadAsync(
       awaiter->read_reqs_, awaiter->num_reqs_, awaiter->opts_,
@@ -63,7 +43,6 @@
     // For any non-ok status, the FileSystem will not call the callback
     // So let's update the status ourselves assuming the whole batch failed.
     for (size_t i = 0; i < awaiter->num_reqs_; ++i) {
->>>>>>> db9e904e
       awaiter->read_reqs_[i].status = s;
     }
   }
