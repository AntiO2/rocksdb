--- conflicted
+++ resolved
@@ -77,17 +77,9 @@
     ASSERT_EQ(cf_names[i], loaded_cf_descs[i].name);
     ASSERT_OK(RocksDBOptionsParser::VerifyCFOptions(
         exact, cf_opts[i], loaded_cf_descs[i].options));
-<<<<<<< HEAD
-    if (IsBlockBasedTableFactory(cf_opts[i].table_factory.get())) {
-      ASSERT_OK(RocksDBOptionsParser::VerifyTableFactory(
-          exact, cf_opts[i].table_factory.get(),
-          loaded_cf_descs[i].options.table_factory.get()));
-    }
-=======
     ASSERT_OK(RocksDBOptionsParser::VerifyTableFactory(
         exact, cf_opts[i].table_factory.get(),
         loaded_cf_descs[i].options.table_factory.get()));
->>>>>>> ed431616
     test::RandomInitCFOptions(&cf_opts[i], db_opt, &rnd_);
     ASSERT_NOK(RocksDBOptionsParser::VerifyCFOptions(
         exact, cf_opts[i], loaded_cf_descs[i].options));
@@ -142,22 +134,12 @@
   ASSERT_OK(LoadOptionsFromFile(config_options, kFileName, &loaded_db_opt,
                                 &loaded_cf_descs, &cache));
   for (size_t i = 0; i < loaded_cf_descs.size(); i++) {
-<<<<<<< HEAD
-    if (IsBlockBasedTableFactory(cf_opts[i].table_factory.get())) {
-      auto* loaded_bbt_opt = reinterpret_cast<BlockBasedTableOptions*>(
-          loaded_cf_descs[i].options.table_factory->GetOptions());
-      // Expect the same cache will be loaded
-      if (loaded_bbt_opt != nullptr) {
-        ASSERT_EQ(loaded_bbt_opt->block_cache.get(), cache.get());
-      }
-=======
     auto* loaded_bbt_opt =
         loaded_cf_descs[i]
             .options.table_factory->GetOptions<BlockBasedTableOptions>();
     // Expect the same cache will be loaded
     if (loaded_bbt_opt != nullptr) {
       ASSERT_EQ(loaded_bbt_opt->block_cache.get(), cache.get());
->>>>>>> ed431616
     }
   }
 
@@ -207,16 +189,7 @@
     return Status::NotSupported();
   }
 
-<<<<<<< HEAD
-  std::string GetPrintableTableOptions() const override { return ""; }
-
-  Status GetOptionString(const ConfigOptions& /*opts*/,
-                         std::string* /*opt_string*/) const override {
-    return Status::OK();
-  }
-=======
   std::string GetPrintableOptions() const override { return ""; }
->>>>>>> ed431616
 };
 
 class DummyMergeOperator : public MergeOperator {
@@ -387,8 +360,6 @@
     cf_descs[3].options.table_factory = table_factory;
     ASSERT_OK(
         CheckOptionsCompatibility(config_options, dbname_, db_opt, cf_descs));
-<<<<<<< HEAD
-=======
   }
   DestroyDB(dbname_, Options(db_opt, cf_descs[0].options));
 }
@@ -521,7 +492,6 @@
   // close the db
   for (auto* handle : handles) {
     delete handle;
->>>>>>> ed431616
   }
   delete db;
   DestroyDB(dbname_, options, cf_descs);
