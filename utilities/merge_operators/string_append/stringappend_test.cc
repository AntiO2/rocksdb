--- conflicted
+++ resolved
@@ -193,10 +193,7 @@
       ASSERT_EQ(res, "a1,a2,a3");
     }
   }
-<<<<<<< HEAD
-=======
   ASSERT_OK(it->status());
->>>>>>> 49ce8a10
 
   // Should release the snapshot and be aware of the new stuff now
   it.reset(db_->NewIterator(ReadOptions()));
