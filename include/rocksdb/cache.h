// Copyright (c) 2011-present, Facebook, Inc.  All rights reserved.
//  This source code is licensed under both the GPLv2 (found in the
//  COPYING file in the root directory) and Apache 2.0 License
//  (found in the LICENSE.Apache file in the root directory).
//
// Copyright (c) 2011 The LevelDB Authors. All rights reserved.
// Use of this source code is governed by a BSD-style license that can be
// found in the LICENSE file. See the AUTHORS file for names of contributors.
//
<<<<<<< HEAD
// Various APIs for creating and customizing read caches in RocksDB.
=======
// Various APIs for configuring, creating, and monitoring read caches.
>>>>>>> 49ce8a10

#pragma once

#include <cstdint>
#include <limits>
#include <memory>
#include <string>

#include "rocksdb/compression_type.h"
#include "rocksdb/data_structure.h"
#include "rocksdb/memory_allocator.h"

namespace ROCKSDB_NAMESPACE {

class Cache;  // defined in advanced_cache.h
struct ConfigOptions;
class Logger;
class SecondaryCache;

<<<<<<< HEAD
=======
// These definitions begin source compatibility for a future change in which
// a specific class for block cache is split away from general caches, so that
// the block cache API can continue to become more specialized and
// customizeable, including in ways incompatible with a general cache. For
// example, HyperClockCache is not usable as a general cache because it expects
// only fixed-size block cache keys, but this limitation is not yet reflected
// in the API function signatures.
// * Phase 1 (done) - Make both BlockCache and RowCache aliases for Cache,
// and make a factory function for row caches. Encourage users of row_cache
// (not common) to switch to the factory function for row caches.
// * Phase 2 - Split off RowCache as its own class, removing secondary
// cache support features and more from the API to simplify it. Between Phase 1
// and Phase 2 users of row_cache will need to update their code. Any time
// after Phase 2, the block cache and row cache APIs can become more specialized
// in ways incompatible with general caches.
// * Phase 3 - Move existing RocksDB uses of Cache to BlockCache, and deprecate
// (but not yet remove) Cache as an alias for BlockCache.
using BlockCache = Cache;
using RowCache = Cache;

>>>>>>> 49ce8a10
// Classifications of block cache entries.
//
// Developer notes: Adding a new enum to this class requires corresponding
// updates to `kCacheEntryRoleToCamelString` and
// `kCacheEntryRoleToHyphenString`. Do not add to this enum after `kMisc` since
// `kNumCacheEntryRoles` assumes `kMisc` comes last.
enum class CacheEntryRole {
  // Block-based table data block
  kDataBlock,
  // Block-based table filter block (full or partitioned)
  kFilterBlock,
  // Block-based table metadata block for partitioned filter
  kFilterMetaBlock,
  // OBSOLETE / DEPRECATED: old/removed block-based filter
  kDeprecatedFilterBlock,
  // Block-based table index block
  kIndexBlock,
  // Other kinds of block-based table block
  kOtherBlock,
  // WriteBufferManager's charge to account for its memtable usage
  kWriteBuffer,
  // Compression dictionary building buffer's charge to account for
  // its memory usage
  kCompressionDictionaryBuildingBuffer,
  // Filter's charge to account for
  // (new) bloom and ribbon filter construction's memory usage
  kFilterConstruction,
  // BlockBasedTableReader's charge to account for its memory usage
  kBlockBasedTableReader,
  // FileMetadata's charge to account for its memory usage
  kFileMetadata,
  // Blob value (when using the same cache as block cache and blob cache)
  kBlobValue,
  // Blob cache's charge to account for its memory usage (when using a
  // separate block cache and blob cache)
  kBlobCache,
  // Default bucket, for miscellaneous cache entries. Do not use for
  // entries that could potentially add up to large usage.
  kMisc,
};
constexpr uint32_t kNumCacheEntryRoles =
    static_cast<uint32_t>(CacheEntryRole::kMisc) + 1;

// Obtain a hyphen-separated, lowercase name of a `CacheEntryRole`.
const std::string& GetCacheEntryRoleName(CacheEntryRole);

<<<<<<< HEAD
=======
// A fast bit set for CacheEntryRoles
using CacheEntryRoleSet = SmallEnumSet<CacheEntryRole, CacheEntryRole::kMisc>;

>>>>>>> 49ce8a10
// For use with `GetMapProperty()` for property
// `DB::Properties::kBlockCacheEntryStats`. On success, the map will
// be populated with all keys that can be obtained from these functions.
struct BlockCacheEntryStatsMapKeys {
  static const std::string& CacheId();
  static const std::string& CacheCapacityBytes();
  static const std::string& LastCollectionDurationSeconds();
  static const std::string& LastCollectionAgeSeconds();

  static std::string EntryCount(CacheEntryRole);
  static std::string UsedBytes(CacheEntryRole);
  static std::string UsedPercent(CacheEntryRole);
};

extern const bool kDefaultToAdaptiveMutex;

enum CacheMetadataChargePolicy {
  // Only the `charge` of each entry inserted into a Cache counts against
  // the `capacity`
  kDontChargeCacheMetadata,
  // In addition to the `charge`, the approximate space overheads in the
  // Cache (in bytes) also count against `capacity`. These space overheads
  // are for supporting fast Lookup and managing the lifetime of entries.
  kFullChargeCacheMetadata
};
const CacheMetadataChargePolicy kDefaultCacheMetadataChargePolicy =
    kFullChargeCacheMetadata;

// Options shared betweeen various cache implementations that
// divide the key space into shards using hashing.
struct ShardedCacheOptions {
  // Capacity of the cache, in the same units as the `charge` of each entry.
  // This is typically measured in bytes, but can be a different unit if using
  // kDontChargeCacheMetadata.
  size_t capacity = 0;

  // Cache is sharded into 2^num_shard_bits shards, by hash of key.
  // If < 0, a good default is chosen based on the capacity and the
  // implementation. (Mutex-based implementations are much more reliant
  // on many shards for parallel scalability.)
  int num_shard_bits = -1;

  // If strict_capacity_limit is set, Insert() will fail if there is not
  // enough capacity for the new entry along with all the existing referenced
  // (pinned) cache entries. (Unreferenced cache entries are evicted as
  // needed, sometimes immediately.) If strict_capacity_limit == false
  // (default), Insert() never fails.
  bool strict_capacity_limit = false;

  // If non-nullptr, RocksDB will use this allocator instead of system
  // allocator when allocating memory for cache blocks.
  //
  // Caveat: when the cache is used as block cache, the memory allocator is
  // ignored when dealing with compression libraries that allocate memory
  // internally (currently only XPRESS).
  std::shared_ptr<MemoryAllocator> memory_allocator;

  // See CacheMetadataChargePolicy
  CacheMetadataChargePolicy metadata_charge_policy =
      kDefaultCacheMetadataChargePolicy;

  // A SecondaryCache instance to use the non-volatile tier. For a RowCache
  // this option must be kept as default empty.
  std::shared_ptr<SecondaryCache> secondary_cache;

  // See hash_seed comments below
  static constexpr int32_t kQuasiRandomHashSeed = -1;
  static constexpr int32_t kHostHashSeed = -2;

  // EXPERT OPTION: Specifies how a hash seed should be determined for the
  // cache, or specifies a specific seed (only recommended for diagnostics or
  // testing).
  //
  // Background: it could be dangerous to have different cache instances
  // access the same SST files with the same hash seed, as correlated unlucky
  // hashing across hosts or restarts could cause a widespread issue, rather
  // than an isolated one. For example, with smaller block caches, it is
  // possible for large full Bloom filters in a set of SST files to be randomly
  // clustered into one cache shard, causing mutex contention or a thrashing
  // condition as there's little or no space left for other entries assigned to
  // the shard. If a set of SST files is broadcast and used on many hosts, we
  // should ensure all have an independent chance of balanced shards.
  //
  // Values >= 0 will be treated as fixed hash seeds. Values < 0 are reserved
  // for methods of dynamically choosing a seed, currently:
  // * kQuasiRandomHashSeed - Each cache created chooses a seed mostly randomly,
  //   except that within a process, no seed is repeated until all have been
  //   issued.
  // * kHostHashSeed - The seed is determined based on hashing the host name.
  //   Although this is arguably slightly worse for production reliability, it
  //   solves the essential problem of cross-host correlation while ensuring
  //   repeatable behavior on a host, for diagnostic purposes.
  int32_t hash_seed = kHostHashSeed;

  ShardedCacheOptions() {}
  ShardedCacheOptions(
      size_t _capacity, int _num_shard_bits, bool _strict_capacity_limit,
      std::shared_ptr<MemoryAllocator> _memory_allocator = nullptr,
      CacheMetadataChargePolicy _metadata_charge_policy =
          kDefaultCacheMetadataChargePolicy)
      : capacity(_capacity),
        num_shard_bits(_num_shard_bits),
        strict_capacity_limit(_strict_capacity_limit),
        memory_allocator(std::move(_memory_allocator)),
        metadata_charge_policy(_metadata_charge_policy) {}
  // Make ShardedCacheOptions polymorphic
  virtual ~ShardedCacheOptions() = default;
};

// LRUCache - A cache using LRU eviction to stay at or below a set capacity.
// The cache is sharded to 2^num_shard_bits shards, by hash of the key.
// The total capacity is divided and evenly assigned to each shard, and each
// shard has its own LRU list for evictions. Each shard also has a mutex for
// exclusive access during operations; even read operations need exclusive
// access in order to update the LRU list. Mutex contention is usually low
// with enough shards.
struct LRUCacheOptions : public ShardedCacheOptions {
  // Ratio of cache reserved for high-priority and low-priority entries,
  // respectively. (See Cache::Priority below more information on the levels.)
  // Valid values are between 0 and 1 (inclusive), and the sum of the two
  // values cannot exceed 1.
  //
  // If high_pri_pool_ratio is greater than zero, a dedicated high-priority LRU
  // list is maintained by the cache. A ratio of 0.5 means non-high-priority
  // entries will use midpoint insertion. Similarly, if low_pri_pool_ratio is
  // greater than zero, a dedicated low-priority LRU list is maintained.
  // There is also a bottom-priority LRU list, which is always enabled and not
  // explicitly configurable. Entries are spilled over to the next available
  // lower-priority pool if a certain pool's capacity is exceeded.
  //
  // Entries with cache hits are inserted into the highest priority LRU list
  // available regardless of the entry's priority. Entries without hits
  // are inserted into highest priority LRU list available whose priority
  // does not exceed the entry's priority. (For example, high-priority items
  // with no hits are placed in the high-priority pool if available;
  // otherwise, they are placed in the low-priority pool if available;
  // otherwise, they are placed in the bottom-priority pool.) This results
  // in lower-priority entries without hits getting evicted from the cache
  // sooner.
  double high_pri_pool_ratio = 0.5;
  double low_pri_pool_ratio = 0.0;

  // Whether to use adaptive mutexes for cache shards. Note that adaptive
  // mutexes need to be supported by the platform in order for this to have any
  // effect. The default value is true if RocksDB is compiled with
  // -DROCKSDB_DEFAULT_TO_ADAPTIVE_MUTEX, false otherwise.
  bool use_adaptive_mutex = kDefaultToAdaptiveMutex;

  LRUCacheOptions() {}
  LRUCacheOptions(size_t _capacity, int _num_shard_bits,
                  bool _strict_capacity_limit, double _high_pri_pool_ratio,
                  std::shared_ptr<MemoryAllocator> _memory_allocator = nullptr,
                  bool _use_adaptive_mutex = kDefaultToAdaptiveMutex,
                  CacheMetadataChargePolicy _metadata_charge_policy =
                      kDefaultCacheMetadataChargePolicy,
                  double _low_pri_pool_ratio = 0.0)
      : ShardedCacheOptions(_capacity, _num_shard_bits, _strict_capacity_limit,
                            std::move(_memory_allocator),
                            _metadata_charge_policy),
        high_pri_pool_ratio(_high_pri_pool_ratio),
        low_pri_pool_ratio(_low_pri_pool_ratio),
        use_adaptive_mutex(_use_adaptive_mutex) {}

  // Construct an instance of LRUCache using these options
  std::shared_ptr<Cache> MakeSharedCache() const;

  // Construct an instance of LRUCache for use as a row cache, typically for
  // `DBOptions::row_cache`. Some options are not relevant to row caches.
  std::shared_ptr<RowCache> MakeSharedRowCache() const;
};

// DEPRECATED wrapper function
inline std::shared_ptr<Cache> NewLRUCache(
    size_t capacity, int num_shard_bits = -1,
    bool strict_capacity_limit = false, double high_pri_pool_ratio = 0.5,
    std::shared_ptr<MemoryAllocator> memory_allocator = nullptr,
    bool use_adaptive_mutex = kDefaultToAdaptiveMutex,
    CacheMetadataChargePolicy metadata_charge_policy =
        kDefaultCacheMetadataChargePolicy,
    double low_pri_pool_ratio = 0.0) {
  return LRUCacheOptions(capacity, num_shard_bits, strict_capacity_limit,
                         high_pri_pool_ratio, memory_allocator,
                         use_adaptive_mutex, metadata_charge_policy,
                         low_pri_pool_ratio)
      .MakeSharedCache();
}

// DEPRECATED wrapper function
inline std::shared_ptr<Cache> NewLRUCache(const LRUCacheOptions& cache_opts) {
  return cache_opts.MakeSharedCache();
}

// EXPERIMENTAL
// Options structure for configuring a SecondaryCache instance with in-memory
// compression. The implementation uses LRUCache so inherits its options,
// except LRUCacheOptions.secondary_cache is not used and should not be set.
struct CompressedSecondaryCacheOptions : LRUCacheOptions {
  // The compression method (if any) that is used to compress data.
  CompressionType compression_type = CompressionType::kLZ4Compression;

  // compress_format_version can have two values:
  // compress_format_version == 1 -- decompressed size is not included in the
  // block header.
  // compress_format_version == 2 -- decompressed size is included in the block
  // header in varint32 format.
  uint32_t compress_format_version = 2;

  // Enable the custom split and merge feature, which split the compressed value
  // into chunks so that they may better fit jemalloc bins.
  bool enable_custom_split_merge = false;

  // Kinds of entries that should not be compressed, but can be stored.
  // (Filter blocks are essentially non-compressible but others usually are.)
  CacheEntryRoleSet do_not_compress_roles = {CacheEntryRole::kFilterBlock};

  CompressedSecondaryCacheOptions() {}
  CompressedSecondaryCacheOptions(
      size_t _capacity, int _num_shard_bits, bool _strict_capacity_limit,
      double _high_pri_pool_ratio, double _low_pri_pool_ratio = 0.0,
      std::shared_ptr<MemoryAllocator> _memory_allocator = nullptr,
      bool _use_adaptive_mutex = kDefaultToAdaptiveMutex,
      CacheMetadataChargePolicy _metadata_charge_policy =
          kDefaultCacheMetadataChargePolicy,
      CompressionType _compression_type = CompressionType::kLZ4Compression,
      uint32_t _compress_format_version = 2,
      bool _enable_custom_split_merge = false,
      const CacheEntryRoleSet& _do_not_compress_roles =
          {CacheEntryRole::kFilterBlock})
      : LRUCacheOptions(_capacity, _num_shard_bits, _strict_capacity_limit,
                        _high_pri_pool_ratio, std::move(_memory_allocator),
                        _use_adaptive_mutex, _metadata_charge_policy,
                        _low_pri_pool_ratio),
        compression_type(_compression_type),
        compress_format_version(_compress_format_version),
        enable_custom_split_merge(_enable_custom_split_merge),
        do_not_compress_roles(_do_not_compress_roles) {}

  // Construct an instance of CompressedSecondaryCache using these options
  std::shared_ptr<SecondaryCache> MakeSharedSecondaryCache() const;

  // Avoid confusion with LRUCache
  std::shared_ptr<Cache> MakeSharedCache() const = delete;
};

// DEPRECATED wrapper function
inline std::shared_ptr<SecondaryCache> NewCompressedSecondaryCache(
    size_t capacity, int num_shard_bits = -1,
    bool strict_capacity_limit = false, double high_pri_pool_ratio = 0.5,
    double low_pri_pool_ratio = 0.0,
    std::shared_ptr<MemoryAllocator> memory_allocator = nullptr,
    bool use_adaptive_mutex = kDefaultToAdaptiveMutex,
    CacheMetadataChargePolicy metadata_charge_policy =
        kDefaultCacheMetadataChargePolicy,
    CompressionType compression_type = CompressionType::kLZ4Compression,
    uint32_t compress_format_version = 2,
<<<<<<< HEAD
    bool enable_custom_split_merge = false);

extern std::shared_ptr<SecondaryCache> NewCompressedSecondaryCache(
    const CompressedSecondaryCacheOptions& opts);
=======
    bool enable_custom_split_merge = false,
    const CacheEntryRoleSet& _do_not_compress_roles = {
        CacheEntryRole::kFilterBlock}) {
  return CompressedSecondaryCacheOptions(
             capacity, num_shard_bits, strict_capacity_limit,
             high_pri_pool_ratio, low_pri_pool_ratio, memory_allocator,
             use_adaptive_mutex, metadata_charge_policy, compression_type,
             compress_format_version, enable_custom_split_merge,
             _do_not_compress_roles)
      .MakeSharedSecondaryCache();
}

// DEPRECATED wrapper function
inline std::shared_ptr<SecondaryCache> NewCompressedSecondaryCache(
    const CompressedSecondaryCacheOptions& opts) {
  return opts.MakeSharedSecondaryCache();
}
>>>>>>> 49ce8a10

// HyperClockCache - A lock-free Cache alternative for RocksDB block cache
// that offers much improved CPU efficiency vs. LRUCache under high parallel
// load or high contention, with some caveats:
// * Not a general Cache implementation: can only be used for
// BlockBasedTableOptions::block_cache, which RocksDB uses in a way that is
// compatible with HyperClockCache.
// * Requires an extra tuning parameter: see estimated_entry_charge below.
// Similarly, substantially changing the capacity with SetCapacity could
<<<<<<< HEAD
// harm efficiency.
// * SecondaryCache is not yet supported.
=======
// harm efficiency. -> EXPERIMENTAL: the tuning parameter can be set to 0
// to find the appropriate balance automatically.
>>>>>>> 49ce8a10
// * Cache priorities are less aggressively enforced, which could cause
// cache dilution from long range scans (unless they use fill_cache=false).
// * Can be worse for small caches, because if almost all of a cache shard is
// pinned (more likely with non-partitioned filters), then CLOCK eviction
// becomes very CPU intensive.
//
// See internal cache/clock_cache.h for full description.
struct HyperClockCacheOptions : public ShardedCacheOptions {
  // The estimated average `charge` associated with cache entries.
  //
  // EXPERIMENTAL: the field can be set to 0 to size the table dynamically
  // and automatically. See also min_avg_entry_charge. This feature requires
  // platform support for lazy anonymous memory mappings (incl Linux, Windows).
  // Performance is very similar to choosing the best configuration parameter.
  //
  // PRODUCTION-TESTED: This is a critical configuration parameter for good
  // performance, because having a table size that is fixed at creation time
  // greatly reduces the required synchronization between threads.
  // * If the estimate is substantially too low (e.g. less than half the true
  // average) then metadata space overhead with be substantially higher (e.g.
  // 200 bytes per entry rather than 100). With kFullChargeCacheMetadata, this
  // can slightly reduce cache hit rates, and slightly reduce access times due
  // to the larger working memory size.
  // * If the estimate is substantially too high (e.g. 25% higher than the true
  // average) then there might not be sufficient slots in the hash table for
  // both efficient operation and capacity utilization (hit rate). The hyper
  // cache will evict entries to prevent load factors that could dramatically
  // affect lookup times, instead letting the hit rate suffer by not utilizing
  // the full capacity.
  //
  // A reasonable choice is the larger of block_size and metadata_block_size.
  // When WriteBufferManager (and similar) charge memory usage to the block
  // cache, this can lead to the same effect as estimate being too low, which
  // is better than the opposite. Therefore, the general recommendation is to
  // assume that other memory charged to block cache could be negligible, and
  // ignore it in making the estimate.
  //
  // The best parameter choice based on a cache in use is given by
  // GetUsage() / GetOccupancyCount(), ignoring metadata overheads such as
  // with kDontChargeCacheMetadata. More precisely with
  // kFullChargeCacheMetadata is (GetUsage() - 64 * GetTableAddressCount()) /
  // GetOccupancyCount(). However, when the average value size might vary
  // (e.g. balance between metadata and data blocks in cache), it is better
  // to estimate toward the lower side than the higher side.
  size_t estimated_entry_charge;

  // EXPERIMENTAL: When estimated_entry_charge == 0, this parameter establishes
  // a promised lower bound on the average charge of all entries in the table,
  // which is roughly the average uncompressed SST block size of block cache
  // entries, typically > 4KB. The default should generally suffice with almost
  // no cost. (This option is ignored for estimated_entry_charge > 0.)
  //
  // More detail: The table for indexing cache entries will grow automatically
  // as needed, but a hard upper bound on that size is needed at creation time.
  // The reason is that a contiguous memory mapping for the maximum size is
  // created, but memory pages are only mapped to physical (RSS) memory as
  // needed. If the average charge of all entries in the table falls below
  // this value, the table will operate below its full logical capacity (total
  // memory usage) because it has reached its physical capacity for efficiently
  // indexing entries. The hash table is never allowed to exceed a certain safe
  // load factor for efficient Lookup, Insert, etc.
  size_t min_avg_entry_charge = 450;

  HyperClockCacheOptions(
      size_t _capacity, size_t _estimated_entry_charge,
      int _num_shard_bits = -1, bool _strict_capacity_limit = false,
      std::shared_ptr<MemoryAllocator> _memory_allocator = nullptr,
      CacheMetadataChargePolicy _metadata_charge_policy =
          kDefaultCacheMetadataChargePolicy)
      : ShardedCacheOptions(_capacity, _num_shard_bits, _strict_capacity_limit,
                            std::move(_memory_allocator),
                            _metadata_charge_policy),
        estimated_entry_charge(_estimated_entry_charge) {}

  // Construct an instance of HyperClockCache using these options
  std::shared_ptr<Cache> MakeSharedCache() const;
};

// DEPRECATED - The old Clock Cache implementation had an unresolved bug and
// has been removed. The new HyperClockCache requires an additional
// configuration parameter that is not provided by this API. This function
// simply returns a new LRUCache for functional compatibility.
extern std::shared_ptr<Cache> NewClockCache(
    size_t capacity, int num_shard_bits = -1,
    bool strict_capacity_limit = false,
    CacheMetadataChargePolicy metadata_charge_policy =
        kDefaultCacheMetadataChargePolicy);

<<<<<<< HEAD
// A Cache maps keys to objects resident in memory, tracks reference counts
// on those key-object entries, and is able to remove unreferenced entries
// whenever it wants. All operations are fully thread safe except as noted.
// Inserted entries have a specified "charge" which is some quantity in
// unspecified units, typically bytes of memory used. A Cache will typically
// have a finite capacity in units of charge, and evict entries as needed
// to stay at or below that capacity.
//
// NOTE: This API is for expert use only and is more intended for providing
// custom implementations than for calling into. It is subject to change
// as RocksDB evolves, especially the RocksDB block cache.
//
// INTERNAL: See typed_cache.h for convenient wrappers on top of this API.
class Cache {
 public:  // types hidden from API client
  // Opaque handle to an entry stored in the cache.
  struct Handle {};

 public:  // types hidden from Cache implementation
  // Pointer to cached object of unspecified type. (This type alias is
  // provided for clarity, not really for type checking.)
  using ObjectPtr = void*;

  // Opaque object providing context (settings, etc.) to create objects
  // for primary cache from saved (serialized) secondary cache entries.
  struct CreateContext {};

 public:  // type defs
  // Depending on implementation, cache entries with higher priority levels
  // could be less likely to get evicted than entries with lower priority
  // levels. The "high" priority level applies to certain SST metablocks (e.g.
  // index and filter blocks) if the option
  // cache_index_and_filter_blocks_with_high_priority is set. The "low" priority
  // level is used for other kinds of SST blocks (most importantly, data
  // blocks), as well as the above metablocks in case
  // cache_index_and_filter_blocks_with_high_priority is
  // not set. The "bottom" priority level is for BlobDB's blob values.
  enum class Priority { HIGH, LOW, BOTTOM };

  // A set of callbacks to allow objects in the primary block cache to be
  // be persisted in a secondary cache. The purpose of the secondary cache
  // is to support other ways of caching the object, such as persistent or
  // compressed data, that may require the object to be parsed and transformed
  // in some way. Since the primary cache holds C++ objects and the secondary
  // cache may only hold flat data that doesn't need relocation, these
  // callbacks need to be provided by the user of the block
  // cache to do the conversion.
  // The CacheItemHelper is passed to Insert() and Lookup(). It has pointers
  // to callback functions for size, saving and deletion of the
  // object. The callbacks are defined in C-style in order to make them
  // stateless and not add to the cache metadata size.
  // Saving multiple std::function objects will take up 32 bytes per
  // function, even if its not bound to an object and does no capture.
  //
  // All the callbacks are C-style function pointers in order to simplify
  // lifecycle management. Objects in the cache can outlive the parent DB,
  // so anything required for these operations should be contained in the
  // object itself.
  //
  // The SizeCallback takes a pointer to the object and returns the size
  // of the persistable data. It can be used by the secondary cache to allocate
  // memory if needed.
  //
  // RocksDB callbacks are NOT exception-safe. A callback completing with an
  // exception can lead to undefined behavior in RocksDB, including data loss,
  // unreported corruption, deadlocks, and more.
  using SizeCallback = size_t (*)(ObjectPtr obj);

  // The SaveToCallback takes an object pointer and saves the persistable
  // data into a buffer. The secondary cache may decide to not store it in a
  // contiguous buffer, in which case this callback will be called multiple
  // times with increasing offset
  using SaveToCallback = Status (*)(ObjectPtr from_obj, size_t from_offset,
                                    size_t length, char* out_buf);

  // A function pointer type for destruction of a cache object. This will
  // typically call the destructor for the appropriate type of the object.
  // The Cache is responsible for copying and reclaiming space for the key,
  // but objects are managed in part using this callback. Generally a DeleterFn
  // can be nullptr if the ObjectPtr does not need destruction (e.g. nullptr or
  // pointer into static data).
  using DeleterFn = void (*)(ObjectPtr obj, MemoryAllocator* allocator);

  // The CreateCallback is takes in a buffer from the NVM cache and constructs
  // an object using it. The callback doesn't have ownership of the buffer and
  // should copy the contents into its own buffer. The CreateContext* is
  // provided by Lookup and may be used to follow DB- or CF-specific settings.
  // In case of some error, non-OK is returned and the caller should ignore
  // any result in out_obj. (The implementation must clean up after itself.)
  using CreateCallback = Status (*)(const Slice& data, CreateContext* context,
                                    MemoryAllocator* allocator,
                                    ObjectPtr* out_obj, size_t* out_charge);

  // A struct with pointers to helper functions for spilling items from the
  // cache into the secondary cache. May be extended in the future. An
  // instance of this struct is expected to outlive the cache.
  struct CacheItemHelper {
    // Function for deleting an object on its removal from the Cache.
    // nullptr is only for entries that require no destruction, such as
    // "placeholder" cache entries with nullptr object.
    DeleterFn del_cb;  // (<- Most performance critical)
    // Next three are used for persisting values as described above.
    // If any is nullptr, then all three should be nullptr and persisting the
    // entry to/from secondary cache is not supported.
    SizeCallback size_cb;
    SaveToCallback saveto_cb;
    CreateCallback create_cb;
    // Classification of the entry for monitoring purposes in block cache.
    CacheEntryRole role;

    constexpr CacheItemHelper()
        : del_cb(nullptr),
          size_cb(nullptr),
          saveto_cb(nullptr),
          create_cb(nullptr),
          role(CacheEntryRole::kMisc) {}

    explicit constexpr CacheItemHelper(CacheEntryRole _role,
                                       DeleterFn _del_cb = nullptr,
                                       SizeCallback _size_cb = nullptr,
                                       SaveToCallback _saveto_cb = nullptr,
                                       CreateCallback _create_cb = nullptr)
        : del_cb(_del_cb),
          size_cb(_size_cb),
          saveto_cb(_saveto_cb),
          create_cb(_create_cb),
          role(_role) {
      // Either all three secondary cache callbacks are non-nullptr or
      // all three are nullptr
      assert((size_cb != nullptr) == (saveto_cb != nullptr));
      assert((size_cb != nullptr) == (create_cb != nullptr));
    }
    inline bool IsSecondaryCacheCompatible() const {
      return size_cb != nullptr;
    }
  };

 public:  // ctor/dtor/create
  Cache(std::shared_ptr<MemoryAllocator> allocator = nullptr)
      : memory_allocator_(std::move(allocator)) {}
  // No copying allowed
  Cache(const Cache&) = delete;
  Cache& operator=(const Cache&) = delete;

  // Destroys all remaining entries by calling the associated "deleter"
  virtual ~Cache() {}

  // Creates a new Cache based on the input value string and returns the result.
  // Currently, this method can be used to create LRUCaches only
  // @param config_options
  // @param value  The value might be:
  //   - an old-style cache ("1M") -- equivalent to NewLRUCache(1024*102(
  //   - Name-value option pairs -- "capacity=1M; num_shard_bits=4;
  //     For the LRUCache, the values are defined in LRUCacheOptions.
  // @param result The new Cache object
  // @return OK if the cache was successfully created
  // @return NotFound if an invalid name was specified in the value
  // @return InvalidArgument if either the options were not valid
  static Status CreateFromString(const ConfigOptions& config_options,
                                 const std::string& value,
                                 std::shared_ptr<Cache>* result);

 public:  // functions
  // The type of the Cache
  virtual const char* Name() const = 0;

  // The Insert and Lookup APIs below are intended to allow cached objects
  // to be demoted/promoted between the primary block cache and a secondary
  // cache. The secondary cache could be a non-volatile cache, and will
  // likely store the object in a different representation. They rely on a
  // per object CacheItemHelper to do the conversions.
  // The secondary cache may persist across process and system restarts,
  // and may even be moved between hosts. Therefore, the cache key must
  // be repeatable across restarts/reboots, and globally unique if
  // multiple DBs share the same cache and the set of DBs can change
  // over time.

  // Insert a mapping from key->object into the cache and assign it
  // the specified charge against the total cache capacity. If
  // strict_capacity_limit is true and cache reaches its full capacity,
  // return Status::MemoryLimit. `obj` must be non-nullptr if compatible
  // with secondary cache (helper->size_cb != nullptr), because Value() ==
  // nullptr is reserved for indicating some secondary cache failure cases.
  // On success, returns OK and takes ownership of `obj`, eventually deleting
  // it with helper->del_cb. On non-OK return, the caller maintains ownership
  // of `obj` so will often need to delete it in such cases.
  //
  // The helper argument is saved by the cache and will be used when the
  // inserted object is evicted or considered for promotion to the secondary
  // cache. Promotion to secondary cache is only enabled if helper->size_cb
  // != nullptr. The helper must outlive the cache. Callers may use
  // &kNoopCacheItemHelper as a trivial helper (no deleter for the object,
  // no secondary cache). `helper` must not be nullptr (efficiency).
  //
  // If `handle` is not nullptr and return status is OK, `handle` is set
  // to a Handle* for the entry. The caller must call this->Release(handle)
  // when the returned entry is no longer needed. If `handle` is nullptr, it is
  // as if Release is called immediately after Insert.
  //
  // Regardless of whether the item was inserted into the cache,
  // it will attempt to insert it into the secondary cache if one is
  // configured, and the helper supports it.
  // The cache implementation must support a secondary cache, otherwise
  // the item is only inserted into the primary cache. It may
  // defer the insertion to the secondary cache as it sees fit.
  //
  // When the inserted entry is no longer needed, it will be destroyed using
  // helper->del_cb (if non-nullptr).
  virtual Status Insert(const Slice& key, ObjectPtr obj,
                        const CacheItemHelper* helper, size_t charge,
                        Handle** handle = nullptr,
                        Priority priority = Priority::LOW) = 0;

  // Lookup the key, returning nullptr if not found. If found, returns
  // a handle to the mapping that must eventually be passed to Release().
  //
  // If a non-nullptr helper argument is provided with a non-nullptr
  // create_cb, and a secondary cache is configured, then the secondary
  // cache is also queried if lookup in the primary cache fails. If found
  // in secondary cache, the provided create_db and create_context are
  // used to promote the entry to an object in the primary cache.
  // In that case, the helper may be saved and used later when the object
  // is evicted, so as usual, the pointed-to helper must outlive the cache.
  //
  // ======================== Async Lookup (wait=false) ======================
  // When wait=false, the handle returned might be in any of three states:
  // * Present - If Value() != nullptr, then the result is present and
  // the handle can be used just as if wait=true.
  // * Pending, not ready (IsReady() == false) - secondary cache is still
  // working to retrieve the value. Might become ready any time.
  // * Pending, ready (IsReady() == true) - secondary cache has the value
  // but it has not been loaded as an object into primary cache. Call to
  // Wait()/WaitAll() will not block.
  //
  // IMPORTANT: Pending handles are not thread-safe, and only these functions
  // are allowed on them: Value(), IsReady(), Wait(), WaitAll(). Even Release()
  // can only come after Wait() or WaitAll() even though a reference is held.
  //
  // Only Wait()/WaitAll() gets a Handle out of a Pending state. (Waiting is
  // safe and has no effect on other handle states.) After waiting on a Handle,
  // it is in one of two states:
  // * Present - if Value() != nullptr
  // * Failed - if Value() == nullptr, such as if the secondary cache
  // initially thought it had the value but actually did not.
  //
  // Note that given an arbitrary Handle, the only way to distinguish the
  // Pending+ready state from the Failed state is to Wait() on it. A cache
  // entry not compatible with secondary cache can also have Value()==nullptr
  // like the Failed state, but this is not generally a concern.
  virtual Handle* Lookup(const Slice& key,
                         const CacheItemHelper* helper = nullptr,
                         CreateContext* create_context = nullptr,
                         Priority priority = Priority::LOW, bool wait = true,
                         Statistics* stats = nullptr) = 0;

  // Convenience wrapper when secondary cache not supported
  inline Handle* BasicLookup(const Slice& key, Statistics* stats) {
    return Lookup(key, nullptr, nullptr, Priority::LOW, true, stats);
  }

  // Increments the reference count for the handle if it refers to an entry in
  // the cache. Returns true if refcount was incremented; otherwise, returns
  // false.
  // REQUIRES: handle must have been returned by a method on *this.
  virtual bool Ref(Handle* handle) = 0;

  /**
   * Release a mapping returned by a previous Lookup(). A released entry might
   * still remain in cache in case it is later looked up by others. If
   * erase_if_last_ref is set then it also erases it from the cache if there is
   * no other reference to  it. Erasing it should call the deleter function that
   * was provided when the entry was inserted.
   *
   * Returns true if the entry was also erased.
   */
  // REQUIRES: handle must not have been released yet.
  // REQUIRES: handle must have been returned by a method on *this.
  virtual bool Release(Handle* handle, bool erase_if_last_ref = false) = 0;

  // Return the object assiciated with a handle returned by a successful
  // Lookup(). For historical reasons, this is also known at the "value"
  // associated with the key.
  // REQUIRES: handle must not have been released yet.
  // REQUIRES: handle must have been returned by a method on *this.
  virtual ObjectPtr Value(Handle* handle) = 0;

  // If the cache contains the entry for the key, erase it.  Note that the
  // underlying entry will be kept around until all existing handles
  // to it have been released.
  virtual void Erase(const Slice& key) = 0;
  // Return a new numeric id.  May be used by multiple clients who are
  // sharding the same cache to partition the key space.  Typically the
  // client will allocate a new id at startup and prepend the id to
  // its cache keys.
  virtual uint64_t NewId() = 0;

  // sets the maximum configured capacity of the cache. When the new
  // capacity is less than the old capacity and the existing usage is
  // greater than new capacity, the implementation will do its best job to
  // purge the released entries from the cache in order to lower the usage
  virtual void SetCapacity(size_t capacity) = 0;

  // Set whether to return error on insertion when cache reaches its full
  // capacity.
  virtual void SetStrictCapacityLimit(bool strict_capacity_limit) = 0;

  // Get the flag whether to return error on insertion when cache reaches its
  // full capacity.
  virtual bool HasStrictCapacityLimit() const = 0;

  // Returns the maximum configured capacity of the cache
  virtual size_t GetCapacity() const = 0;

  // Returns the memory size for the entries residing in the cache.
  virtual size_t GetUsage() const = 0;

  // Returns the number of entries currently tracked in the table. SIZE_MAX
  // means "not supported." This is used for inspecting the load factor, along
  // with GetTableAddressCount().
  virtual size_t GetOccupancyCount() const { return SIZE_MAX; }

  // Returns the number of ways the hash function is divided for addressing
  // entries. Zero means "not supported." This is used for inspecting the load
  // factor, along with GetOccupancyCount().
  virtual size_t GetTableAddressCount() const { return 0; }

  // Returns the memory size for a specific entry in the cache.
  virtual size_t GetUsage(Handle* handle) const = 0;

  // Returns the memory size for the entries in use by the system
  virtual size_t GetPinnedUsage() const = 0;

  // Returns the charge for the specific entry in the cache.
  virtual size_t GetCharge(Handle* handle) const = 0;

  // Returns the helper for the specified entry.
  virtual const CacheItemHelper* GetCacheItemHelper(Handle* handle) const = 0;

  // Call this on shutdown if you want to speed it up. Cache will disown
  // any underlying data and will not free it on delete. This call will leak
  // memory - call this only if you're shutting down the process.
  // Any attempts of using cache after this call will fail terribly.
  // Always delete the DB object before calling this method!
  virtual void DisownData() {
    // default implementation is noop
  }

  struct ApplyToAllEntriesOptions {
    // If the Cache uses locks, setting `average_entries_per_lock` to
    // a higher value suggests iterating over more entries each time a lock
    // is acquired, likely reducing the time for ApplyToAllEntries but
    // increasing latency for concurrent users of the Cache. Setting
    // `average_entries_per_lock` to a smaller value could be helpful if
    // callback is relatively expensive, such as using large data structures.
    size_t average_entries_per_lock = 256;
  };

  // Apply a callback to all entries in the cache. The Cache must ensure
  // thread safety but does not guarantee that a consistent snapshot of all
  // entries is iterated over if other threads are operating on the Cache
  // also.
  virtual void ApplyToAllEntries(
      const std::function<void(const Slice& key, ObjectPtr obj, size_t charge,
                               const CacheItemHelper* helper)>& callback,
      const ApplyToAllEntriesOptions& opts) = 0;

  // Remove all entries.
  // Prerequisite: no entry is referenced.
  virtual void EraseUnRefEntries() = 0;

  virtual std::string GetPrintableOptions() const { return ""; }

  // Check for any warnings or errors in the operation of the cache and
  // report them to the logger. This is intended only to be called
  // periodically so does not need to be very efficient. (Obscure calling
  // conventions for Logger inherited from env.h)
  virtual void ReportProblems(
      const std::shared_ptr<Logger>& /*info_log*/) const {}

  MemoryAllocator* memory_allocator() const { return memory_allocator_.get(); }

  // EXPERIMENTAL
  // The following APIs are experimental and might change in the future.

  // Release a mapping returned by a previous Lookup(). The "useful"
  // parameter specifies whether the data was actually used or not,
  // which may be used by the cache implementation to decide whether
  // to consider it as a hit for retention purposes. As noted elsewhere,
  // "pending" handles require Wait()/WaitAll() before Release().
  virtual bool Release(Handle* handle, bool /*useful*/,
                       bool erase_if_last_ref) {
    return Release(handle, erase_if_last_ref);
  }

  // Determines if the handle returned by Lookup() can give a value without
  // blocking, though Wait()/WaitAll() might be required to publish it to
  // Value(). See secondary cache compatible Lookup() above for details.
  // This call is not thread safe on "pending" handles.
  virtual bool IsReady(Handle* /*handle*/) { return true; }

  // Convert a "pending" handle into a full thread-shareable handle by
  // * If necessary, wait until secondary cache finishes loading the value.
  // * Construct the object for primary cache and set it in the handle.
  // Even after Wait() on a pending handle, the caller must check for
  // Value() == nullptr in case of failure. This call is not thread-safe
  // on pending handles. This call has no effect on non-pending handles.
  // See secondary cache compatible Lookup() above for details.
  virtual void Wait(Handle* /*handle*/) {}

  // Wait for a vector of handles to become ready. As with Wait(), the user
  // should check the Value() of each handle for nullptr. This call is not
  // thread-safe on pending handles.
  virtual void WaitAll(std::vector<Handle*>& /*handles*/) {}

 private:
  std::shared_ptr<MemoryAllocator> memory_allocator_;
};

// Useful for cache entries requiring no clean-up, such as for cache
// reservations
inline constexpr Cache::CacheItemHelper kNoopCacheItemHelper{};
=======
enum PrimaryCacheType {
  kCacheTypeLRU,  // LRU cache type
  kCacheTypeHCC,  // Hyper Clock Cache type
  kCacheTypeMax,
};

enum TieredAdmissionPolicy {
  // Automatically select the admission policy
  kAdmPolicyAuto,
  // During promotion/demotion, first time insert a placeholder entry, second
  // time insert the full entry if the placeholder is found, i.e insert on
  // second hit
  kAdmPolicyPlaceholder,
  // Same as kAdmPolicyPlaceholder, but also if an entry in the primary cache
  // was a hit, then force insert it into the compressed secondary cache
  kAdmPolicyAllowCacheHits,
  // An admission policy for three cache tiers - primary uncompressed,
  // compressed secondary, and a compressed local flash (non-volatile) cache.
  // Each tier is managed as an independent queue.
  kAdmPolicyThreeQueue,
  kAdmPolicyMax,
};

// EXPERIMENTAL
// The following feature is experimental, and the API is subject to change
//
// A 2-tier cache with a primary block cache, and a compressed secondary
// cache. The returned cache instance will internally allocate a primary
// uncompressed cache of the specified type, and a compressed secondary
// cache. Any cache memory reservations, such as WriteBufferManager
// allocations costed to the block cache, will be distributed
// proportionally across both the primary and secondary.
struct TieredCacheOptions {
  ShardedCacheOptions* cache_opts = nullptr;
  PrimaryCacheType cache_type = PrimaryCacheType::kCacheTypeLRU;
  TieredAdmissionPolicy adm_policy = TieredAdmissionPolicy::kAdmPolicyAuto;
  CompressedSecondaryCacheOptions comp_cache_opts;
  // Any capacity specified in LRUCacheOptions, HyperClockCacheOptions and
  // CompressedSecondaryCacheOptions is ignored
  // The total_capacity specified here is taken as the memory budget and
  // divided between the primary block cache and compressed secondary cache
  size_t total_capacity = 0;
  double compressed_secondary_ratio = 0.0;
  // An optional secondary cache that will serve as the persistent cache
  // tier. If present, compressed blocks will be written to this
  // secondary cache.
  std::shared_ptr<SecondaryCache> nvm_sec_cache;
};

extern std::shared_ptr<Cache> NewTieredCache(
    const TieredCacheOptions& cache_opts);
>>>>>>> 49ce8a10

// EXPERIMENTAL
// Dynamically update some of the parameters of a TieredCache. The input
// cache shared_ptr should have been allocated using NewTieredVolatileCache.
// At the moment, there are a couple of limitations -
// 1. The total_capacity should be > the WriteBufferManager max size, if
//    using the block cache charging feature
// 2. Once the compressed secondary cache is disabled by setting the
//    compressed_secondary_ratio to 0.0, it cannot be dynamically re-enabled
//    again
extern Status UpdateTieredCache(
    const std::shared_ptr<Cache>& cache, int64_t total_capacity = -1,
    double compressed_secondary_ratio = std::numeric_limits<double>::max(),
    TieredAdmissionPolicy adm_policy = TieredAdmissionPolicy::kAdmPolicyMax);
}  // namespace ROCKSDB_NAMESPACE<|MERGE_RESOLUTION|>--- conflicted
+++ resolved
@@ -7,11 +7,7 @@
 // Use of this source code is governed by a BSD-style license that can be
 // found in the LICENSE file. See the AUTHORS file for names of contributors.
 //
-<<<<<<< HEAD
-// Various APIs for creating and customizing read caches in RocksDB.
-=======
 // Various APIs for configuring, creating, and monitoring read caches.
->>>>>>> 49ce8a10
 
 #pragma once
 
@@ -28,11 +24,8 @@
 
 class Cache;  // defined in advanced_cache.h
 struct ConfigOptions;
-class Logger;
 class SecondaryCache;
 
-<<<<<<< HEAD
-=======
 // These definitions begin source compatibility for a future change in which
 // a specific class for block cache is split away from general caches, so that
 // the block cache API can continue to become more specialized and
@@ -53,7 +46,6 @@
 using BlockCache = Cache;
 using RowCache = Cache;
 
->>>>>>> 49ce8a10
 // Classifications of block cache entries.
 //
 // Developer notes: Adding a new enum to this class requires corresponding
@@ -100,12 +92,9 @@
 // Obtain a hyphen-separated, lowercase name of a `CacheEntryRole`.
 const std::string& GetCacheEntryRoleName(CacheEntryRole);
 
-<<<<<<< HEAD
-=======
 // A fast bit set for CacheEntryRoles
 using CacheEntryRoleSet = SmallEnumSet<CacheEntryRole, CacheEntryRole::kMisc>;
 
->>>>>>> 49ce8a10
 // For use with `GetMapProperty()` for property
 // `DB::Properties::kBlockCacheEntryStats`. On success, the map will
 // be populated with all keys that can be obtained from these functions.
@@ -361,12 +350,6 @@
         kDefaultCacheMetadataChargePolicy,
     CompressionType compression_type = CompressionType::kLZ4Compression,
     uint32_t compress_format_version = 2,
-<<<<<<< HEAD
-    bool enable_custom_split_merge = false);
-
-extern std::shared_ptr<SecondaryCache> NewCompressedSecondaryCache(
-    const CompressedSecondaryCacheOptions& opts);
-=======
     bool enable_custom_split_merge = false,
     const CacheEntryRoleSet& _do_not_compress_roles = {
         CacheEntryRole::kFilterBlock}) {
@@ -384,7 +367,6 @@
     const CompressedSecondaryCacheOptions& opts) {
   return opts.MakeSharedSecondaryCache();
 }
->>>>>>> 49ce8a10
 
 // HyperClockCache - A lock-free Cache alternative for RocksDB block cache
 // that offers much improved CPU efficiency vs. LRUCache under high parallel
@@ -394,13 +376,8 @@
 // compatible with HyperClockCache.
 // * Requires an extra tuning parameter: see estimated_entry_charge below.
 // Similarly, substantially changing the capacity with SetCapacity could
-<<<<<<< HEAD
-// harm efficiency.
-// * SecondaryCache is not yet supported.
-=======
 // harm efficiency. -> EXPERIMENTAL: the tuning parameter can be set to 0
 // to find the appropriate balance automatically.
->>>>>>> 49ce8a10
 // * Cache priorities are less aggressively enforced, which could cause
 // cache dilution from long range scans (unless they use fill_cache=false).
 // * Can be worse for small caches, because if almost all of a cache shard is
@@ -489,429 +466,6 @@
     CacheMetadataChargePolicy metadata_charge_policy =
         kDefaultCacheMetadataChargePolicy);
 
-<<<<<<< HEAD
-// A Cache maps keys to objects resident in memory, tracks reference counts
-// on those key-object entries, and is able to remove unreferenced entries
-// whenever it wants. All operations are fully thread safe except as noted.
-// Inserted entries have a specified "charge" which is some quantity in
-// unspecified units, typically bytes of memory used. A Cache will typically
-// have a finite capacity in units of charge, and evict entries as needed
-// to stay at or below that capacity.
-//
-// NOTE: This API is for expert use only and is more intended for providing
-// custom implementations than for calling into. It is subject to change
-// as RocksDB evolves, especially the RocksDB block cache.
-//
-// INTERNAL: See typed_cache.h for convenient wrappers on top of this API.
-class Cache {
- public:  // types hidden from API client
-  // Opaque handle to an entry stored in the cache.
-  struct Handle {};
-
- public:  // types hidden from Cache implementation
-  // Pointer to cached object of unspecified type. (This type alias is
-  // provided for clarity, not really for type checking.)
-  using ObjectPtr = void*;
-
-  // Opaque object providing context (settings, etc.) to create objects
-  // for primary cache from saved (serialized) secondary cache entries.
-  struct CreateContext {};
-
- public:  // type defs
-  // Depending on implementation, cache entries with higher priority levels
-  // could be less likely to get evicted than entries with lower priority
-  // levels. The "high" priority level applies to certain SST metablocks (e.g.
-  // index and filter blocks) if the option
-  // cache_index_and_filter_blocks_with_high_priority is set. The "low" priority
-  // level is used for other kinds of SST blocks (most importantly, data
-  // blocks), as well as the above metablocks in case
-  // cache_index_and_filter_blocks_with_high_priority is
-  // not set. The "bottom" priority level is for BlobDB's blob values.
-  enum class Priority { HIGH, LOW, BOTTOM };
-
-  // A set of callbacks to allow objects in the primary block cache to be
-  // be persisted in a secondary cache. The purpose of the secondary cache
-  // is to support other ways of caching the object, such as persistent or
-  // compressed data, that may require the object to be parsed and transformed
-  // in some way. Since the primary cache holds C++ objects and the secondary
-  // cache may only hold flat data that doesn't need relocation, these
-  // callbacks need to be provided by the user of the block
-  // cache to do the conversion.
-  // The CacheItemHelper is passed to Insert() and Lookup(). It has pointers
-  // to callback functions for size, saving and deletion of the
-  // object. The callbacks are defined in C-style in order to make them
-  // stateless and not add to the cache metadata size.
-  // Saving multiple std::function objects will take up 32 bytes per
-  // function, even if its not bound to an object and does no capture.
-  //
-  // All the callbacks are C-style function pointers in order to simplify
-  // lifecycle management. Objects in the cache can outlive the parent DB,
-  // so anything required for these operations should be contained in the
-  // object itself.
-  //
-  // The SizeCallback takes a pointer to the object and returns the size
-  // of the persistable data. It can be used by the secondary cache to allocate
-  // memory if needed.
-  //
-  // RocksDB callbacks are NOT exception-safe. A callback completing with an
-  // exception can lead to undefined behavior in RocksDB, including data loss,
-  // unreported corruption, deadlocks, and more.
-  using SizeCallback = size_t (*)(ObjectPtr obj);
-
-  // The SaveToCallback takes an object pointer and saves the persistable
-  // data into a buffer. The secondary cache may decide to not store it in a
-  // contiguous buffer, in which case this callback will be called multiple
-  // times with increasing offset
-  using SaveToCallback = Status (*)(ObjectPtr from_obj, size_t from_offset,
-                                    size_t length, char* out_buf);
-
-  // A function pointer type for destruction of a cache object. This will
-  // typically call the destructor for the appropriate type of the object.
-  // The Cache is responsible for copying and reclaiming space for the key,
-  // but objects are managed in part using this callback. Generally a DeleterFn
-  // can be nullptr if the ObjectPtr does not need destruction (e.g. nullptr or
-  // pointer into static data).
-  using DeleterFn = void (*)(ObjectPtr obj, MemoryAllocator* allocator);
-
-  // The CreateCallback is takes in a buffer from the NVM cache and constructs
-  // an object using it. The callback doesn't have ownership of the buffer and
-  // should copy the contents into its own buffer. The CreateContext* is
-  // provided by Lookup and may be used to follow DB- or CF-specific settings.
-  // In case of some error, non-OK is returned and the caller should ignore
-  // any result in out_obj. (The implementation must clean up after itself.)
-  using CreateCallback = Status (*)(const Slice& data, CreateContext* context,
-                                    MemoryAllocator* allocator,
-                                    ObjectPtr* out_obj, size_t* out_charge);
-
-  // A struct with pointers to helper functions for spilling items from the
-  // cache into the secondary cache. May be extended in the future. An
-  // instance of this struct is expected to outlive the cache.
-  struct CacheItemHelper {
-    // Function for deleting an object on its removal from the Cache.
-    // nullptr is only for entries that require no destruction, such as
-    // "placeholder" cache entries with nullptr object.
-    DeleterFn del_cb;  // (<- Most performance critical)
-    // Next three are used for persisting values as described above.
-    // If any is nullptr, then all three should be nullptr and persisting the
-    // entry to/from secondary cache is not supported.
-    SizeCallback size_cb;
-    SaveToCallback saveto_cb;
-    CreateCallback create_cb;
-    // Classification of the entry for monitoring purposes in block cache.
-    CacheEntryRole role;
-
-    constexpr CacheItemHelper()
-        : del_cb(nullptr),
-          size_cb(nullptr),
-          saveto_cb(nullptr),
-          create_cb(nullptr),
-          role(CacheEntryRole::kMisc) {}
-
-    explicit constexpr CacheItemHelper(CacheEntryRole _role,
-                                       DeleterFn _del_cb = nullptr,
-                                       SizeCallback _size_cb = nullptr,
-                                       SaveToCallback _saveto_cb = nullptr,
-                                       CreateCallback _create_cb = nullptr)
-        : del_cb(_del_cb),
-          size_cb(_size_cb),
-          saveto_cb(_saveto_cb),
-          create_cb(_create_cb),
-          role(_role) {
-      // Either all three secondary cache callbacks are non-nullptr or
-      // all three are nullptr
-      assert((size_cb != nullptr) == (saveto_cb != nullptr));
-      assert((size_cb != nullptr) == (create_cb != nullptr));
-    }
-    inline bool IsSecondaryCacheCompatible() const {
-      return size_cb != nullptr;
-    }
-  };
-
- public:  // ctor/dtor/create
-  Cache(std::shared_ptr<MemoryAllocator> allocator = nullptr)
-      : memory_allocator_(std::move(allocator)) {}
-  // No copying allowed
-  Cache(const Cache&) = delete;
-  Cache& operator=(const Cache&) = delete;
-
-  // Destroys all remaining entries by calling the associated "deleter"
-  virtual ~Cache() {}
-
-  // Creates a new Cache based on the input value string and returns the result.
-  // Currently, this method can be used to create LRUCaches only
-  // @param config_options
-  // @param value  The value might be:
-  //   - an old-style cache ("1M") -- equivalent to NewLRUCache(1024*102(
-  //   - Name-value option pairs -- "capacity=1M; num_shard_bits=4;
-  //     For the LRUCache, the values are defined in LRUCacheOptions.
-  // @param result The new Cache object
-  // @return OK if the cache was successfully created
-  // @return NotFound if an invalid name was specified in the value
-  // @return InvalidArgument if either the options were not valid
-  static Status CreateFromString(const ConfigOptions& config_options,
-                                 const std::string& value,
-                                 std::shared_ptr<Cache>* result);
-
- public:  // functions
-  // The type of the Cache
-  virtual const char* Name() const = 0;
-
-  // The Insert and Lookup APIs below are intended to allow cached objects
-  // to be demoted/promoted between the primary block cache and a secondary
-  // cache. The secondary cache could be a non-volatile cache, and will
-  // likely store the object in a different representation. They rely on a
-  // per object CacheItemHelper to do the conversions.
-  // The secondary cache may persist across process and system restarts,
-  // and may even be moved between hosts. Therefore, the cache key must
-  // be repeatable across restarts/reboots, and globally unique if
-  // multiple DBs share the same cache and the set of DBs can change
-  // over time.
-
-  // Insert a mapping from key->object into the cache and assign it
-  // the specified charge against the total cache capacity. If
-  // strict_capacity_limit is true and cache reaches its full capacity,
-  // return Status::MemoryLimit. `obj` must be non-nullptr if compatible
-  // with secondary cache (helper->size_cb != nullptr), because Value() ==
-  // nullptr is reserved for indicating some secondary cache failure cases.
-  // On success, returns OK and takes ownership of `obj`, eventually deleting
-  // it with helper->del_cb. On non-OK return, the caller maintains ownership
-  // of `obj` so will often need to delete it in such cases.
-  //
-  // The helper argument is saved by the cache and will be used when the
-  // inserted object is evicted or considered for promotion to the secondary
-  // cache. Promotion to secondary cache is only enabled if helper->size_cb
-  // != nullptr. The helper must outlive the cache. Callers may use
-  // &kNoopCacheItemHelper as a trivial helper (no deleter for the object,
-  // no secondary cache). `helper` must not be nullptr (efficiency).
-  //
-  // If `handle` is not nullptr and return status is OK, `handle` is set
-  // to a Handle* for the entry. The caller must call this->Release(handle)
-  // when the returned entry is no longer needed. If `handle` is nullptr, it is
-  // as if Release is called immediately after Insert.
-  //
-  // Regardless of whether the item was inserted into the cache,
-  // it will attempt to insert it into the secondary cache if one is
-  // configured, and the helper supports it.
-  // The cache implementation must support a secondary cache, otherwise
-  // the item is only inserted into the primary cache. It may
-  // defer the insertion to the secondary cache as it sees fit.
-  //
-  // When the inserted entry is no longer needed, it will be destroyed using
-  // helper->del_cb (if non-nullptr).
-  virtual Status Insert(const Slice& key, ObjectPtr obj,
-                        const CacheItemHelper* helper, size_t charge,
-                        Handle** handle = nullptr,
-                        Priority priority = Priority::LOW) = 0;
-
-  // Lookup the key, returning nullptr if not found. If found, returns
-  // a handle to the mapping that must eventually be passed to Release().
-  //
-  // If a non-nullptr helper argument is provided with a non-nullptr
-  // create_cb, and a secondary cache is configured, then the secondary
-  // cache is also queried if lookup in the primary cache fails. If found
-  // in secondary cache, the provided create_db and create_context are
-  // used to promote the entry to an object in the primary cache.
-  // In that case, the helper may be saved and used later when the object
-  // is evicted, so as usual, the pointed-to helper must outlive the cache.
-  //
-  // ======================== Async Lookup (wait=false) ======================
-  // When wait=false, the handle returned might be in any of three states:
-  // * Present - If Value() != nullptr, then the result is present and
-  // the handle can be used just as if wait=true.
-  // * Pending, not ready (IsReady() == false) - secondary cache is still
-  // working to retrieve the value. Might become ready any time.
-  // * Pending, ready (IsReady() == true) - secondary cache has the value
-  // but it has not been loaded as an object into primary cache. Call to
-  // Wait()/WaitAll() will not block.
-  //
-  // IMPORTANT: Pending handles are not thread-safe, and only these functions
-  // are allowed on them: Value(), IsReady(), Wait(), WaitAll(). Even Release()
-  // can only come after Wait() or WaitAll() even though a reference is held.
-  //
-  // Only Wait()/WaitAll() gets a Handle out of a Pending state. (Waiting is
-  // safe and has no effect on other handle states.) After waiting on a Handle,
-  // it is in one of two states:
-  // * Present - if Value() != nullptr
-  // * Failed - if Value() == nullptr, such as if the secondary cache
-  // initially thought it had the value but actually did not.
-  //
-  // Note that given an arbitrary Handle, the only way to distinguish the
-  // Pending+ready state from the Failed state is to Wait() on it. A cache
-  // entry not compatible with secondary cache can also have Value()==nullptr
-  // like the Failed state, but this is not generally a concern.
-  virtual Handle* Lookup(const Slice& key,
-                         const CacheItemHelper* helper = nullptr,
-                         CreateContext* create_context = nullptr,
-                         Priority priority = Priority::LOW, bool wait = true,
-                         Statistics* stats = nullptr) = 0;
-
-  // Convenience wrapper when secondary cache not supported
-  inline Handle* BasicLookup(const Slice& key, Statistics* stats) {
-    return Lookup(key, nullptr, nullptr, Priority::LOW, true, stats);
-  }
-
-  // Increments the reference count for the handle if it refers to an entry in
-  // the cache. Returns true if refcount was incremented; otherwise, returns
-  // false.
-  // REQUIRES: handle must have been returned by a method on *this.
-  virtual bool Ref(Handle* handle) = 0;
-
-  /**
-   * Release a mapping returned by a previous Lookup(). A released entry might
-   * still remain in cache in case it is later looked up by others. If
-   * erase_if_last_ref is set then it also erases it from the cache if there is
-   * no other reference to  it. Erasing it should call the deleter function that
-   * was provided when the entry was inserted.
-   *
-   * Returns true if the entry was also erased.
-   */
-  // REQUIRES: handle must not have been released yet.
-  // REQUIRES: handle must have been returned by a method on *this.
-  virtual bool Release(Handle* handle, bool erase_if_last_ref = false) = 0;
-
-  // Return the object assiciated with a handle returned by a successful
-  // Lookup(). For historical reasons, this is also known at the "value"
-  // associated with the key.
-  // REQUIRES: handle must not have been released yet.
-  // REQUIRES: handle must have been returned by a method on *this.
-  virtual ObjectPtr Value(Handle* handle) = 0;
-
-  // If the cache contains the entry for the key, erase it.  Note that the
-  // underlying entry will be kept around until all existing handles
-  // to it have been released.
-  virtual void Erase(const Slice& key) = 0;
-  // Return a new numeric id.  May be used by multiple clients who are
-  // sharding the same cache to partition the key space.  Typically the
-  // client will allocate a new id at startup and prepend the id to
-  // its cache keys.
-  virtual uint64_t NewId() = 0;
-
-  // sets the maximum configured capacity of the cache. When the new
-  // capacity is less than the old capacity and the existing usage is
-  // greater than new capacity, the implementation will do its best job to
-  // purge the released entries from the cache in order to lower the usage
-  virtual void SetCapacity(size_t capacity) = 0;
-
-  // Set whether to return error on insertion when cache reaches its full
-  // capacity.
-  virtual void SetStrictCapacityLimit(bool strict_capacity_limit) = 0;
-
-  // Get the flag whether to return error on insertion when cache reaches its
-  // full capacity.
-  virtual bool HasStrictCapacityLimit() const = 0;
-
-  // Returns the maximum configured capacity of the cache
-  virtual size_t GetCapacity() const = 0;
-
-  // Returns the memory size for the entries residing in the cache.
-  virtual size_t GetUsage() const = 0;
-
-  // Returns the number of entries currently tracked in the table. SIZE_MAX
-  // means "not supported." This is used for inspecting the load factor, along
-  // with GetTableAddressCount().
-  virtual size_t GetOccupancyCount() const { return SIZE_MAX; }
-
-  // Returns the number of ways the hash function is divided for addressing
-  // entries. Zero means "not supported." This is used for inspecting the load
-  // factor, along with GetOccupancyCount().
-  virtual size_t GetTableAddressCount() const { return 0; }
-
-  // Returns the memory size for a specific entry in the cache.
-  virtual size_t GetUsage(Handle* handle) const = 0;
-
-  // Returns the memory size for the entries in use by the system
-  virtual size_t GetPinnedUsage() const = 0;
-
-  // Returns the charge for the specific entry in the cache.
-  virtual size_t GetCharge(Handle* handle) const = 0;
-
-  // Returns the helper for the specified entry.
-  virtual const CacheItemHelper* GetCacheItemHelper(Handle* handle) const = 0;
-
-  // Call this on shutdown if you want to speed it up. Cache will disown
-  // any underlying data and will not free it on delete. This call will leak
-  // memory - call this only if you're shutting down the process.
-  // Any attempts of using cache after this call will fail terribly.
-  // Always delete the DB object before calling this method!
-  virtual void DisownData() {
-    // default implementation is noop
-  }
-
-  struct ApplyToAllEntriesOptions {
-    // If the Cache uses locks, setting `average_entries_per_lock` to
-    // a higher value suggests iterating over more entries each time a lock
-    // is acquired, likely reducing the time for ApplyToAllEntries but
-    // increasing latency for concurrent users of the Cache. Setting
-    // `average_entries_per_lock` to a smaller value could be helpful if
-    // callback is relatively expensive, such as using large data structures.
-    size_t average_entries_per_lock = 256;
-  };
-
-  // Apply a callback to all entries in the cache. The Cache must ensure
-  // thread safety but does not guarantee that a consistent snapshot of all
-  // entries is iterated over if other threads are operating on the Cache
-  // also.
-  virtual void ApplyToAllEntries(
-      const std::function<void(const Slice& key, ObjectPtr obj, size_t charge,
-                               const CacheItemHelper* helper)>& callback,
-      const ApplyToAllEntriesOptions& opts) = 0;
-
-  // Remove all entries.
-  // Prerequisite: no entry is referenced.
-  virtual void EraseUnRefEntries() = 0;
-
-  virtual std::string GetPrintableOptions() const { return ""; }
-
-  // Check for any warnings or errors in the operation of the cache and
-  // report them to the logger. This is intended only to be called
-  // periodically so does not need to be very efficient. (Obscure calling
-  // conventions for Logger inherited from env.h)
-  virtual void ReportProblems(
-      const std::shared_ptr<Logger>& /*info_log*/) const {}
-
-  MemoryAllocator* memory_allocator() const { return memory_allocator_.get(); }
-
-  // EXPERIMENTAL
-  // The following APIs are experimental and might change in the future.
-
-  // Release a mapping returned by a previous Lookup(). The "useful"
-  // parameter specifies whether the data was actually used or not,
-  // which may be used by the cache implementation to decide whether
-  // to consider it as a hit for retention purposes. As noted elsewhere,
-  // "pending" handles require Wait()/WaitAll() before Release().
-  virtual bool Release(Handle* handle, bool /*useful*/,
-                       bool erase_if_last_ref) {
-    return Release(handle, erase_if_last_ref);
-  }
-
-  // Determines if the handle returned by Lookup() can give a value without
-  // blocking, though Wait()/WaitAll() might be required to publish it to
-  // Value(). See secondary cache compatible Lookup() above for details.
-  // This call is not thread safe on "pending" handles.
-  virtual bool IsReady(Handle* /*handle*/) { return true; }
-
-  // Convert a "pending" handle into a full thread-shareable handle by
-  // * If necessary, wait until secondary cache finishes loading the value.
-  // * Construct the object for primary cache and set it in the handle.
-  // Even after Wait() on a pending handle, the caller must check for
-  // Value() == nullptr in case of failure. This call is not thread-safe
-  // on pending handles. This call has no effect on non-pending handles.
-  // See secondary cache compatible Lookup() above for details.
-  virtual void Wait(Handle* /*handle*/) {}
-
-  // Wait for a vector of handles to become ready. As with Wait(), the user
-  // should check the Value() of each handle for nullptr. This call is not
-  // thread-safe on pending handles.
-  virtual void WaitAll(std::vector<Handle*>& /*handles*/) {}
-
- private:
-  std::shared_ptr<MemoryAllocator> memory_allocator_;
-};
-
-// Useful for cache entries requiring no clean-up, such as for cache
-// reservations
-inline constexpr Cache::CacheItemHelper kNoopCacheItemHelper{};
-=======
 enum PrimaryCacheType {
   kCacheTypeLRU,  // LRU cache type
   kCacheTypeHCC,  // Hyper Clock Cache type
@@ -963,7 +517,6 @@
 
 extern std::shared_ptr<Cache> NewTieredCache(
     const TieredCacheOptions& cache_opts);
->>>>>>> 49ce8a10
 
 // EXPERIMENTAL
 // Dynamically update some of the parameters of a TieredCache. The input
