# Prerequisites for Windows:
#     This cmake build is for Windows 64-bit only.
#
# Prerequisites:
#     You must have at least Visual Studio 2019. Start the Developer Command Prompt window that is a part of Visual Studio installation.
#     Run the build commands from within the Developer Command Prompt window to have paths to the compiler and runtime libraries set.
#     You must have git.exe in your %PATH% environment variable.
#
# To build Rocksdb for Windows is as easy as 1-2-3-4-5:
#
# 1. Update paths to third-party libraries in thirdparty.inc file
# 2. Create a new directory for build artifacts
#        mkdir build
#        cd build
# 3. Run cmake to generate project files for Windows, add more options to enable required third-party libraries.
#    See thirdparty.inc for more information.
#        sample command: cmake -G "Visual Studio 16 2019" -DCMAKE_BUILD_TYPE=Release -DWITH_GFLAGS=1 -DWITH_SNAPPY=1 -DWITH_JEMALLOC=1 -DWITH_JNI=1 ..
# 4. Then build the project in debug mode (you may want to add /m[:<N>] flag to run msbuild in <N> parallel threads
#                                          or simply /m to use all avail cores)
#        msbuild rocksdb.sln
#
#        rocksdb.sln build features exclusions of test only code in Release. If you build ALL_BUILD then everything
#        will be attempted but test only code does not build in Release mode.
#
# 5. And release mode (/m[:<N>] is also supported)
#        msbuild rocksdb.sln /p:Configuration=Release
#
# Linux:
#
# 1. Install a recent toolchain if you're on a older distro. C++17 required (GCC >= 7, Clang >= 5)
# 2. mkdir build; cd build
# 3. cmake ..
# 4. make -j

cmake_minimum_required(VERSION 3.10)

list(APPEND CMAKE_MODULE_PATH "${CMAKE_CURRENT_LIST_DIR}/cmake/modules/")
include(ReadVersion)
include(GoogleTest)
get_rocksdb_version(rocksdb_VERSION)
project(rocksdb
  VERSION ${rocksdb_VERSION}
  DESCRIPTION "An embeddable persistent key-value store for fast storage"
  HOMEPAGE_URL https://rocksdb.org/
  LANGUAGES CXX C ASM)

if(POLICY CMP0042)
  cmake_policy(SET CMP0042 NEW)
endif()

if(NOT CMAKE_BUILD_TYPE)
  if(EXISTS "${CMAKE_SOURCE_DIR}/.git")
    set(default_build_type "Debug")
  else()
    set(default_build_type "RelWithDebInfo")
  endif()
  set(CMAKE_BUILD_TYPE "${default_build_type}" CACHE STRING
    "Default BUILD_TYPE is ${default_build_type}" FORCE)
endif()

find_program(CCACHE_FOUND ccache)
if(CCACHE_FOUND)
  set_property(GLOBAL PROPERTY RULE_LAUNCH_COMPILE ccache)
  set_property(GLOBAL PROPERTY RULE_LAUNCH_LINK ccache)
endif(CCACHE_FOUND)

option(WITH_JEMALLOC "build with JeMalloc" OFF)
option(WITH_LIBURING "build with liburing" ON)
option(WITH_SNAPPY "build with SNAPPY" OFF)
option(WITH_LZ4 "build with lz4" OFF)
option(WITH_ZLIB "build with zlib" OFF)
option(WITH_ZSTD "build with zstd" OFF)
option(WITH_AWS "build with AWS" OFF)
option(WITH_WINDOWS_UTF8_FILENAMES "use UTF8 as characterset for opening files, regardles of the system code page" OFF)
if (WITH_WINDOWS_UTF8_FILENAMES)
  add_definitions(-DROCKSDB_WINDOWS_UTF8_FILENAMES)
endif()
option(ROCKSDB_BUILD_SHARED "Build shared versions of the RocksDB libraries" ON)

if ($ENV{CIRCLECI})
  message(STATUS "Build for CircieCI env, a few tests may be disabled")
  add_definitions(-DCIRCLECI)
endif()

if( NOT DEFINED CMAKE_CXX_STANDARD )
  set(CMAKE_CXX_STANDARD 17)
endif()

include(CMakeDependentOption)

if(MSVC)
  option(WITH_GFLAGS "build with GFlags" OFF)
  option(WITH_XPRESS "build with windows built in compression" OFF)
  option(ROCKSDB_SKIP_THIRDPARTY "skip thirdparty.inc" OFF)

  if(NOT ROCKSDB_SKIP_THIRDPARTY)
    include(${CMAKE_CURRENT_SOURCE_DIR}/thirdparty.inc)
  endif()
else()
  if(CMAKE_SYSTEM_NAME MATCHES "FreeBSD" AND NOT CMAKE_SYSTEM_NAME MATCHES "kFreeBSD")
    # FreeBSD has jemalloc as default malloc
    # but it does not have all the jemalloc files in include/...
    set(WITH_JEMALLOC ON)
  else()
    if(WITH_JEMALLOC)
      find_package(JeMalloc REQUIRED)
      add_definitions(-DROCKSDB_JEMALLOC -DJEMALLOC_NO_DEMANGLE)
      list(APPEND THIRDPARTY_LIBS JeMalloc::JeMalloc)
    endif()
  endif()

  if(MINGW)
    option(WITH_GFLAGS "build with GFlags" OFF)
  else()
    option(WITH_GFLAGS "build with GFlags" ON)
  endif()
  set(GFLAGS_LIB)
  if(WITH_GFLAGS)
    # Config with namespace available since gflags 2.2.2
    option(GFLAGS_USE_TARGET_NAMESPACE "Use gflags import target with namespace." ON)
    find_package(gflags CONFIG)
    if(gflags_FOUND)
      if(TARGET ${GFLAGS_TARGET})
        # Config with GFLAGS_TARGET available since gflags 2.2.0
        set(GFLAGS_LIB ${GFLAGS_TARGET})
      else()
        # Config with GFLAGS_LIBRARIES available since gflags 2.1.0
        set(GFLAGS_LIB ${gflags_LIBRARIES})
      endif()
    else()
      find_package(gflags REQUIRED)
      set(GFLAGS_LIB gflags::gflags)
    endif()
    include_directories(${GFLAGS_INCLUDE_DIR})
    list(APPEND THIRDPARTY_LIBS ${GFLAGS_LIB})
    add_definitions(-DGFLAGS=1)
  endif()

  if(WITH_SNAPPY)
    find_package(Snappy CONFIG)
    if(NOT Snappy_FOUND)
      find_package(Snappy REQUIRED)
    endif()
    add_definitions(-DSNAPPY)
    list(APPEND THIRDPARTY_LIBS Snappy::snappy)
  endif()

  if(WITH_ZLIB)
    find_package(ZLIB REQUIRED)
    add_definitions(-DZLIB)
    list(APPEND THIRDPARTY_LIBS ZLIB::ZLIB)
  endif()

  option(WITH_BZ2 "build with bzip2" OFF)
  if(WITH_BZ2)
    find_package(BZip2 REQUIRED)
    add_definitions(-DBZIP2)
    if(BZIP2_INCLUDE_DIRS)
      include_directories(${BZIP2_INCLUDE_DIRS})
    else()
      include_directories(${BZIP2_INCLUDE_DIR})
    endif()
    list(APPEND THIRDPARTY_LIBS ${BZIP2_LIBRARIES})
  endif()

  if(WITH_LZ4)
    find_package(lz4 REQUIRED)
    add_definitions(-DLZ4)
    list(APPEND THIRDPARTY_LIBS lz4::lz4)
  endif()

  if(WITH_ZSTD)
    find_package(zstd REQUIRED)
    add_definitions(-DZSTD)
    include_directories(${ZSTD_INCLUDE_DIR})
    list(APPEND THIRDPARTY_LIBS zstd::zstd)
  endif()
endif()

if(WITH_AWS)
  find_package(AWSSDK REQUIRED COMPONENTS s3 transfer kinesis)
  add_definitions(-DUSE_AWS)
  include_directories(${AWS_INCLUDE_DIR})
  list(APPEND THIRDPARTY_LIBS ${AWSSDK_LINK_LIBRARIES})
endif()

option(WITH_MD_LIBRARY "build with MD" ON)
if(WIN32 AND MSVC)
  if(WITH_MD_LIBRARY)
    set(RUNTIME_LIBRARY "MD")
  else()
    set(RUNTIME_LIBRARY "MT")
  endif()
endif()

if(MSVC)
  set(CMAKE_CXX_FLAGS "${CMAKE_CXX_FLAGS} /Zi /nologo /EHsc /GS /Gd /GR /GF /fp:precise /Zc:wchar_t /Zc:forScope /errorReport:queue")
  set(CMAKE_CXX_FLAGS "${CMAKE_CXX_FLAGS} /FC /d2Zi+ /W4 /wd4127 /wd4800 /wd4996 /wd4351 /wd4100 /wd4204 /wd4324")
else()
  set(CMAKE_CXX_FLAGS "-W -Wextra -Wall ${CMAKE_CXX_FLAGS} -pthread")
  set(CMAKE_CXX_FLAGS "${CMAKE_CXX_FLAGS} -Wsign-compare -Wshadow -Wno-unused-parameter -Wno-unused-variable -Woverloaded-virtual -Wnon-virtual-dtor -Wno-missing-field-initializers -Wno-strict-aliasing -Wno-invalid-offsetof")
  if(CMAKE_SYSTEM_PROCESSOR MATCHES "x86_64")
    set(CMAKE_C_FLAGS "${CMAKE_C_FLAGS} -Wstrict-prototypes")
  endif()
  if(MINGW)
    set(CMAKE_CXX_FLAGS "${CMAKE_CXX_FLAGS} -Wno-format")
    add_definitions(-D_POSIX_C_SOURCE=1)
  endif()
  if(NOT CMAKE_BUILD_TYPE STREQUAL "Debug")
    set(CMAKE_CXX_FLAGS "${CMAKE_CXX_FLAGS} -fno-omit-frame-pointer")
    include(CheckCXXCompilerFlag)
    CHECK_CXX_COMPILER_FLAG("-momit-leaf-frame-pointer" HAVE_OMIT_LEAF_FRAME_POINTER)
    if(HAVE_OMIT_LEAF_FRAME_POINTER)
      set(CMAKE_CXX_FLAGS "${CMAKE_CXX_FLAGS} -momit-leaf-frame-pointer")
    endif()
  endif()
endif()

include(CheckCCompilerFlag)
if(CMAKE_SYSTEM_PROCESSOR MATCHES "^(powerpc|ppc)64")
  CHECK_C_COMPILER_FLAG("-mcpu=power9" HAS_POWER9)
  if(HAS_POWER9)
    set(CMAKE_C_FLAGS "${CMAKE_C_FLAGS} -mcpu=power9 -mtune=power9")
    set(CMAKE_CXX_FLAGS "${CMAKE_CXX_FLAGS} -mcpu=power9 -mtune=power9")
  else()
    CHECK_C_COMPILER_FLAG("-mcpu=power8" HAS_POWER8)
    if(HAS_POWER8)
      set(CMAKE_C_FLAGS "${CMAKE_C_FLAGS} -mcpu=power8 -mtune=power8")
      set(CMAKE_CXX_FLAGS "${CMAKE_CXX_FLAGS} -mcpu=power8 -mtune=power8")
    endif(HAS_POWER8)
  endif(HAS_POWER9)
  CHECK_C_COMPILER_FLAG("-maltivec" HAS_ALTIVEC)
  if(HAS_ALTIVEC)
    message(STATUS " HAS_ALTIVEC yes")
    set(CMAKE_C_FLAGS "${CMAKE_C_FLAGS} -maltivec")
    set(CMAKE_CXX_FLAGS "${CMAKE_CXX_FLAGS} -maltivec")
  endif(HAS_ALTIVEC)
endif(CMAKE_SYSTEM_PROCESSOR MATCHES "^(powerpc|ppc)64")

if(CMAKE_SYSTEM_PROCESSOR MATCHES "arm64|aarch64|AARCH64")
        CHECK_C_COMPILER_FLAG("-march=armv8-a+crc+crypto" HAS_ARMV8_CRC)
  if(HAS_ARMV8_CRC)
    message(STATUS " HAS_ARMV8_CRC yes")
    set(CMAKE_C_FLAGS "${CMAKE_C_FLAGS} -march=armv8-a+crc+crypto -Wno-unused-function")
    set(CMAKE_CXX_FLAGS "${CMAKE_CXX_FLAGS} -march=armv8-a+crc+crypto -Wno-unused-function")
  endif(HAS_ARMV8_CRC)
endif(CMAKE_SYSTEM_PROCESSOR MATCHES "arm64|aarch64|AARCH64")

if(CMAKE_SYSTEM_PROCESSOR MATCHES "s390x")
  CHECK_C_COMPILER_FLAG("-march=native" HAS_S390X_MARCH_NATIVE)
  if(HAS_S390X_MARCH_NATIVE)
    message(STATUS " HAS_S390X_MARCH_NATIVE yes")
  endif(HAS_S390X_MARCH_NATIVE)
endif(CMAKE_SYSTEM_PROCESSOR MATCHES "s390x")

if(CMAKE_SYSTEM_PROCESSOR MATCHES "loongarch64")
  CHECK_C_COMPILER_FLAG("-march=loongarch64" HAS_LOONGARCH64)
  if(HAS_LOONGARCH64)
    set(CMAKE_C_FLAGS "${CMAKE_C_FLAGS} -mcpu=loongarch64 -mtune=loongarch64")
    set(CMAKE_CXX_FLAGS "${CMAKE_CXX_FLAGS} -mcpu=loongarch64 -mtune=loongarch64")
  endif(HAS_LOONGARCH64)
endif(CMAKE_SYSTEM_PROCESSOR MATCHES "loongarch64")

<<<<<<< HEAD
option(PORTABLE "build a portable binary" OFF)
option(FORCE_SSE42 "force building with SSE4.2, even when PORTABLE=ON" OFF)
option(FORCE_AVX "force building with AVX, even when PORTABLE=ON" OFF)
option(FORCE_AVX2 "force building with AVX2, even when PORTABLE=ON" OFF)
if(PORTABLE)
  add_definitions(-DROCKSDB_PORTABLE)

  # MSVC does not need a separate compiler flag to enable SSE4.2; if nmmintrin.h
  # is available, it is available by default.
  if(FORCE_SSE42 AND NOT MSVC)
    set(CMAKE_CXX_FLAGS "${CMAKE_CXX_FLAGS} -msse4.2 -mpclmul")
  endif()
  if(MSVC)
    if(FORCE_AVX)
      set(CMAKE_CXX_FLAGS "${CMAKE_CXX_FLAGS} /arch:AVX")
    endif()
    # MSVC automatically enables BMI / lzcnt with AVX2.
    if(FORCE_AVX2)
      set(CMAKE_CXX_FLAGS "${CMAKE_CXX_FLAGS} /arch:AVX2")
    endif()
  else()
    if(FORCE_AVX)
      set(CMAKE_CXX_FLAGS "${CMAKE_CXX_FLAGS} -mavx")
    endif()
    if(FORCE_AVX2)
      set(CMAKE_CXX_FLAGS "${CMAKE_CXX_FLAGS} -mavx2 -mbmi -mlzcnt")
    endif()
=======
set(PORTABLE 0 CACHE STRING "Minimum CPU arch to support, or 0 = current CPU, 1 = baseline CPU")
if(PORTABLE MATCHES "1|ON|YES|TRUE|Y")
  # Usually nothing to do; compiler default is typically the most general
  if(NOT MSVC)
>>>>>>> 49ce8a10
    if(CMAKE_SYSTEM_PROCESSOR MATCHES "^s390x")
      set(CMAKE_CXX_FLAGS "${CMAKE_CXX_FLAGS} -march=z196")
    endif()
    if(CMAKE_SYSTEM_PROCESSOR MATCHES "^loongarch64")
      set(CMAKE_CXX_FLAGS "${CMAKE_CXX_FLAGS} -march=loongarch64")
    endif()
  endif()
elseif(PORTABLE MATCHES "0|OFF|NO|FALSE|N")
  if(MSVC)
    # NOTE: No auto-detection of current CPU, but instead assume some useful
    # level of optimization is supported
    set(CMAKE_CXX_FLAGS "${CMAKE_CXX_FLAGS} /arch:AVX2")
  else()
    # Require instruction set from current CPU (with some legacy or opt-out
    # exceptions)
    if(CMAKE_SYSTEM_PROCESSOR MATCHES "^s390x" AND NOT HAS_S390X_MARCH_NATIVE)
      set(CMAKE_CXX_FLAGS "${CMAKE_CXX_FLAGS} -march=z196")
    elseif(NOT CMAKE_SYSTEM_PROCESSOR MATCHES "^(powerpc|ppc)64" AND NOT HAS_ARMV8_CRC)
      set(CMAKE_CXX_FLAGS "${CMAKE_CXX_FLAGS} -march=native")
    endif()
  endif()
else()
  # Name of a CPU arch spec or feature set to require
  if(MSVC)
    set(CMAKE_CXX_FLAGS "${CMAKE_CXX_FLAGS} /arch:${PORTABLE}")
  else()
    set(CMAKE_CXX_FLAGS "${CMAKE_CXX_FLAGS} -march=${PORTABLE}")
  endif()
endif()

include(CheckCXXSourceCompiles)
set(OLD_CMAKE_REQUIRED_FLAGS ${CMAKE_REQUIRED_FLAGS})
if(NOT MSVC)
  set(CMAKE_REQUIRED_FLAGS "-msse4.2 -mpclmul")
endif()

<<<<<<< HEAD
CHECK_CXX_SOURCE_COMPILES("
#include <cstdint>
#include <nmmintrin.h>
#include <wmmintrin.h>
int main() {
  volatile uint32_t x = _mm_crc32_u32(0, 0);
  const auto a = _mm_set_epi64x(0, 0);
  const auto b = _mm_set_epi64x(0, 0);
  const auto c = _mm_clmulepi64_si128(a, b, 0x00);
  auto d = _mm_cvtsi128_si64(c);
}
" HAVE_SSE42)
if(HAVE_SSE42)
  add_definitions(-DHAVE_SSE42)
  add_definitions(-DHAVE_PCLMUL)
elseif(FORCE_SSE42)
  message(FATAL_ERROR "FORCE_SSE42=ON but unable to compile with SSE4.2 enabled")
endif()

=======
>>>>>>> 49ce8a10
# Check if -latomic is required or not
if (NOT MSVC)
  set(CMAKE_REQUIRED_FLAGS "--std=c++17")
  CHECK_CXX_SOURCE_COMPILES("
#include <atomic>
std::atomic<uint64_t> x(0);
int main() {
  uint64_t i = x.load(std::memory_order_relaxed);
  bool b = x.is_lock_free();
  return 0;
}
" BUILTIN_ATOMIC)
  if (NOT BUILTIN_ATOMIC)
    #TODO: Check if -latomic exists
    list(APPEND THIRDPARTY_LIBS atomic)
  endif()
endif()

if (WITH_LIBURING)
  find_package(uring)
  if (uring_FOUND)
    add_definitions(-DROCKSDB_IOURING_PRESENT)
    list(APPEND THIRDPARTY_LIBS uring::uring)
  endif()
endif()

# Reset the required flags
set(CMAKE_REQUIRED_FLAGS ${OLD_CMAKE_REQUIRED_FLAGS})

option(WITH_IOSTATS_CONTEXT "Enable IO stats context" ON)
if (NOT WITH_IOSTATS_CONTEXT)
  add_definitions(-DNIOSTATS_CONTEXT)
endif()

option(WITH_PERF_CONTEXT "Enable perf context" ON)
if (NOT WITH_PERF_CONTEXT)
  add_definitions(-DNPERF_CONTEXT)
endif()

option(FAIL_ON_WARNINGS "Treat compile warnings as errors" ON)
if(FAIL_ON_WARNINGS)
  if(MSVC)
    set(CMAKE_CXX_FLAGS "${CMAKE_CXX_FLAGS} /WX")
  else() # assume GCC
    set(CMAKE_CXX_FLAGS "${CMAKE_CXX_FLAGS} -Werror")
  endif()
endif()

option(WITH_ASAN "build with ASAN" OFF)
if(WITH_ASAN)
  set(CMAKE_EXE_LINKER_FLAGS "${CMAKE_EXE_LINKER_FLAGS} -fsanitize=address")
  set(CMAKE_CXX_FLAGS "${CMAKE_CXX_FLAGS} -fsanitize=address")
  set(CMAKE_C_FLAGS "${CMAKE_C_FLAGS} -fsanitize=address")
  if(WITH_JEMALLOC)
    message(FATAL "ASAN does not work well with JeMalloc")
  endif()
endif()

option(WITH_TSAN "build with TSAN" OFF)
if(WITH_TSAN)
  set(CMAKE_EXE_LINKER_FLAGS "${CMAKE_EXE_LINKER_FLAGS} -fsanitize=thread -Wl,-pie")
  set(CMAKE_CXX_FLAGS "${CMAKE_CXX_FLAGS} -fsanitize=thread -fPIC")
  set(CMAKE_C_FLAGS "${CMAKE_C_FLAGS} -fsanitize=thread -fPIC")
  if(WITH_JEMALLOC)
    message(FATAL "TSAN does not work well with JeMalloc")
  endif()
endif()

option(WITH_UBSAN "build with UBSAN" OFF)
if(WITH_UBSAN)
  add_definitions(-DROCKSDB_UBSAN_RUN)
  set(CMAKE_EXE_LINKER_FLAGS "${CMAKE_EXE_LINKER_FLAGS} -fsanitize=undefined")
  set(CMAKE_CXX_FLAGS "${CMAKE_CXX_FLAGS} -fsanitize=undefined")
  set(CMAKE_C_FLAGS "${CMAKE_C_FLAGS} -fsanitize=undefined")
  if(WITH_JEMALLOC)
    message(FATAL "UBSAN does not work well with JeMalloc")
  endif()
endif()

option(WITH_NUMA "build with NUMA policy support" OFF)
if(WITH_NUMA)
  find_package(NUMA REQUIRED)
  add_definitions(-DNUMA)
  include_directories(${NUMA_INCLUDE_DIR})
  list(APPEND THIRDPARTY_LIBS NUMA::NUMA)
endif()

option(WITH_TBB "build with Threading Building Blocks (TBB)" OFF)
if(WITH_TBB)
  find_package(TBB REQUIRED)
  add_definitions(-DTBB)
  list(APPEND THIRDPARTY_LIBS TBB::TBB)
endif()

# Stall notifications eat some performance from inserts
option(DISABLE_STALL_NOTIF "Build with stall notifications" OFF)
if(DISABLE_STALL_NOTIF)
  add_definitions(-DROCKSDB_DISABLE_STALL_NOTIFICATION)
endif()

option(WITH_DYNAMIC_EXTENSION "build with dynamic extension support" OFF)
if(NOT WITH_DYNAMIC_EXTENSION)
  add_definitions(-DROCKSDB_NO_DYNAMIC_EXTENSION)
endif()

option(ASSERT_STATUS_CHECKED "build with assert status checked" OFF)
if (ASSERT_STATUS_CHECKED)
  message(STATUS "Build with assert status checked")
  add_definitions(-DROCKSDB_ASSERT_STATUS_CHECKED)
endif()


# RTTI is by default AUTO which enables it in debug and disables it in release.
set(USE_RTTI AUTO CACHE STRING "Enable RTTI in builds")
set_property(CACHE USE_RTTI PROPERTY STRINGS AUTO ON OFF)
if(USE_RTTI STREQUAL "AUTO")
  message(STATUS "Enabling RTTI in Debug builds only (default)")
  set(CMAKE_CXX_FLAGS_DEBUG "${CMAKE_CXX_FLAGS_DEBUG} -DROCKSDB_USE_RTTI")
  if(MSVC)
    set(CMAKE_CXX_FLAGS_RELEASE "${CMAKE_CXX_FLAGS_RELEASE} /GR-")
  else()
    set(CMAKE_CXX_FLAGS_RELEASE "${CMAKE_CXX_FLAGS_RELEASE} -fno-rtti")
  endif()
elseif(USE_RTTI)
  message(STATUS "Enabling RTTI in all builds")
  set(CMAKE_CXX_FLAGS_DEBUG "${CMAKE_CXX_FLAGS_DEBUG} -DROCKSDB_USE_RTTI")
  set(CMAKE_CXX_FLAGS_RELEASE "${CMAKE_CXX_FLAGS_RELEASE} -DROCKSDB_USE_RTTI")
else()
  if(MSVC)
    message(STATUS "Disabling RTTI in Release builds. Always on in Debug.")
    set(CMAKE_CXX_FLAGS_DEBUG "${CMAKE_CXX_FLAGS_DEBUG} -DROCKSDB_USE_RTTI")
    set(CMAKE_CXX_FLAGS_RELEASE "${CMAKE_CXX_FLAGS_RELEASE} /GR-")
  else()
    message(STATUS "Disabling RTTI in all builds")
    set(CMAKE_CXX_FLAGS_DEBUG "${CMAKE_CXX_FLAGS_DEBUG} -fno-rtti")
    set(CMAKE_CXX_FLAGS_RELEASE "${CMAKE_CXX_FLAGS_RELEASE} -fno-rtti")
  endif()
endif()

# Used to run CI build and tests so we can run faster
option(OPTDBG "Build optimized debug build with MSVC" OFF)
option(WITH_RUNTIME_DEBUG "build with debug version of runtime library" ON)
if(MSVC)
  if(OPTDBG)
    message(STATUS "Debug optimization is enabled")
    set(CMAKE_CXX_FLAGS_DEBUG "/Oxt")
  else()
    set(CMAKE_CXX_FLAGS_DEBUG "${CMAKE_CXX_FLAGS_DEBUG} /Od /RTC1")

    # Minimal Build is deprecated after MSVC 2015
    if( MSVC_VERSION GREATER 1900 )
      set(CMAKE_CXX_FLAGS_DEBUG "${CMAKE_CXX_FLAGS_DEBUG} /Gm-")
    else()
      set(CMAKE_CXX_FLAGS_DEBUG "${CMAKE_CXX_FLAGS_DEBUG} /Gm")
    endif()

  endif()
  if(WITH_RUNTIME_DEBUG)
    set(CMAKE_CXX_FLAGS_DEBUG "${CMAKE_CXX_FLAGS_DEBUG} /${RUNTIME_LIBRARY}d")
  else()
    set(CMAKE_CXX_FLAGS_DEBUG "${CMAKE_CXX_FLAGS_DEBUG} /${RUNTIME_LIBRARY}")
  endif()
  set(CMAKE_CXX_FLAGS_RELEASE "${CMAKE_CXX_FLAGS_RELEASE} /Oxt /Zp8 /Gm- /Gy /${RUNTIME_LIBRARY}")

  set(CMAKE_SHARED_LINKER_FLAGS "${CMAKE_SHARED_LINKER_FLAGS} /DEBUG")
  set(CMAKE_EXE_LINKER_FLAGS "${CMAKE_EXE_LINKER_FLAGS} /DEBUG")
endif()

if(CMAKE_COMPILER_IS_GNUCXX)
  set(CMAKE_CXX_FLAGS "${CMAKE_CXX_FLAGS} -fno-builtin-memcmp")
endif()

if(CMAKE_SYSTEM_NAME MATCHES "Cygwin")
  add_definitions(-fno-builtin-memcmp -DCYGWIN)
elseif(CMAKE_SYSTEM_NAME MATCHES "Darwin")
  add_definitions(-DOS_MACOSX)
elseif(CMAKE_SYSTEM_NAME MATCHES "Linux")
  add_definitions(-DOS_LINUX)
elseif(CMAKE_SYSTEM_NAME MATCHES "SunOS")
  add_definitions(-DOS_SOLARIS)
elseif(CMAKE_SYSTEM_NAME MATCHES "kFreeBSD")
  add_definitions(-DOS_GNU_KFREEBSD)
elseif(CMAKE_SYSTEM_NAME MATCHES "FreeBSD")
  add_definitions(-DOS_FREEBSD)
elseif(CMAKE_SYSTEM_NAME MATCHES "NetBSD")
  add_definitions(-DOS_NETBSD)
elseif(CMAKE_SYSTEM_NAME MATCHES "OpenBSD")
  add_definitions(-DOS_OPENBSD)
elseif(CMAKE_SYSTEM_NAME MATCHES "DragonFly")
  add_definitions(-DOS_DRAGONFLYBSD)
elseif(CMAKE_SYSTEM_NAME MATCHES "Android")
  add_definitions(-DOS_ANDROID)
elseif(CMAKE_SYSTEM_NAME MATCHES "Windows")
  add_definitions(-DWIN32 -DOS_WIN -D_MBCS -DWIN64 -DNOMINMAX)
  if(MINGW)
    add_definitions(-D_WIN32_WINNT=_WIN32_WINNT_VISTA)
  endif()
endif()

if(NOT WIN32)
  add_definitions(-DROCKSDB_PLATFORM_POSIX -DROCKSDB_LIB_IO_POSIX)
endif()

option(WITH_FALLOCATE "build with fallocate" ON)
if(WITH_FALLOCATE)
  CHECK_CXX_SOURCE_COMPILES("
#include <fcntl.h>
#include <linux/falloc.h>
int main() {
 int fd = open(\"/dev/null\", 0);
 fallocate(fd, FALLOC_FL_KEEP_SIZE, 0, 1024);
}
" HAVE_FALLOCATE)
  if(HAVE_FALLOCATE)
    add_definitions(-DROCKSDB_FALLOCATE_PRESENT)
  endif()
endif()

CHECK_CXX_SOURCE_COMPILES("
#include <fcntl.h>
int main() {
  int fd = open(\"/dev/null\", 0);
  sync_file_range(fd, 0, 1024, SYNC_FILE_RANGE_WRITE);
}
" HAVE_SYNC_FILE_RANGE_WRITE)
if(HAVE_SYNC_FILE_RANGE_WRITE)
  add_definitions(-DROCKSDB_RANGESYNC_PRESENT)
endif()

CHECK_CXX_SOURCE_COMPILES("
#include <pthread.h>
int main() {
  (void) PTHREAD_MUTEX_ADAPTIVE_NP;
}
" HAVE_PTHREAD_MUTEX_ADAPTIVE_NP)
if(HAVE_PTHREAD_MUTEX_ADAPTIVE_NP)
  add_definitions(-DROCKSDB_PTHREAD_ADAPTIVE_MUTEX)
endif()

include(CheckCXXSymbolExists)
if(CMAKE_SYSTEM_NAME MATCHES "^FreeBSD")
  check_cxx_symbol_exists(malloc_usable_size malloc_np.h HAVE_MALLOC_USABLE_SIZE)
else()
  check_cxx_symbol_exists(malloc_usable_size malloc.h HAVE_MALLOC_USABLE_SIZE)
endif()
if(HAVE_MALLOC_USABLE_SIZE)
  add_definitions(-DROCKSDB_MALLOC_USABLE_SIZE)
endif()

check_cxx_symbol_exists(sched_getcpu sched.h HAVE_SCHED_GETCPU)
if(HAVE_SCHED_GETCPU)
  add_definitions(-DROCKSDB_SCHED_GETCPU_PRESENT)
endif()

check_cxx_symbol_exists(getauxval "sys/auxv.h" HAVE_AUXV_GETAUXVAL)
if(HAVE_AUXV_GETAUXVAL)
  add_definitions(-DROCKSDB_AUXV_GETAUXVAL_PRESENT)
endif()

check_cxx_symbol_exists(F_FULLFSYNC "fcntl.h" HAVE_FULLFSYNC)
if(HAVE_FULLFSYNC)
  add_definitions(-DHAVE_FULLFSYNC)
endif()

include_directories(${PROJECT_SOURCE_DIR})
include_directories(${PROJECT_SOURCE_DIR}/include)

if(USE_COROUTINES)
  if(USE_FOLLY OR USE_FOLLY_LITE)
    message(FATAL_ERROR "Please specify exactly one of USE_COROUTINES,"
    " USE_FOLLY, and USE_FOLLY_LITE")
  endif()
  set(CMAKE_CXX_STANDARD 20)
  set(CMAKE_CXX_FLAGS "${CMAKE_CXX_FLAGS} -fcoroutines -Wno-maybe-uninitialized")
  set(CMAKE_CXX_FLAGS "${CMAKE_CXX_FLAGS} -Wno-deprecated")
  set(CMAKE_CXX_FLAGS "${CMAKE_CXX_FLAGS} -Wno-redundant-move")
  set(CMAKE_CXX_FLAGS "${CMAKE_CXX_FLAGS} -Wno-invalid-memory-model")
  add_compile_definitions(USE_COROUTINES)
  set(USE_FOLLY 1)
endif()

if(USE_FOLLY)
  if(USE_FOLLY_LITE)
    message(FATAL_ERROR "Please specify one of USE_FOLLY or USE_FOLLY_LITE")
  endif()
  if(ROCKSDB_BUILD_SHARED)
    message(FATAL_ERROR "Cannot build RocksDB shared library with folly")
  endif()
  set(ROCKSDB_BUILD_SHARED OFF)
  set(GFLAGS_SHARED FALSE)
  find_package(folly)
  # If cmake could not find the folly-config.cmake file, fall back
  # to looking in third-party/folly for folly and its dependencies
  if(NOT FOLLY_LIBRARIES)
    exec_program(python3 ${PROJECT_SOURCE_DIR}/third-party/folly ARGS
    build/fbcode_builder/getdeps.py show-inst-dir OUTPUT_VARIABLE
    FOLLY_INST_PATH)
    exec_program(ls ARGS -d ${FOLLY_INST_PATH}/../boost* OUTPUT_VARIABLE
    BOOST_INST_PATH)
    exec_program(ls ARGS -d ${FOLLY_INST_PATH}/../fmt* OUTPUT_VARIABLE
    FMT_INST_PATH)
    exec_program(ls ARGS -d ${FOLLY_INST_PATH}/../gflags* OUTPUT_VARIABLE
    GFLAGS_INST_PATH)
    set(Boost_DIR ${BOOST_INST_PATH}/lib/cmake/Boost-1.78.0)
    if(EXISTS ${FMT_INST_PATH}/lib64)
      set(fmt_DIR ${FMT_INST_PATH}/lib64/cmake/fmt)
    else()
      set(fmt_DIR ${FMT_INST_PATH}/lib/cmake/fmt)
    endif()
    set(gflags_DIR ${GFLAGS_INST_PATH}/lib/cmake/gflags)

    exec_program(sed ARGS -i 's/gflags_shared//g'
    ${FOLLY_INST_PATH}/lib/cmake/folly/folly-targets.cmake)

    include(${FOLLY_INST_PATH}/lib/cmake/folly/folly-config.cmake)
  endif()

  add_compile_definitions(USE_FOLLY FOLLY_NO_CONFIG HAVE_CXX11_ATOMIC)
  list(APPEND THIRDPARTY_LIBS Folly::folly)
  set(FOLLY_LIBS Folly::folly)
  set(CMAKE_EXE_LINKER_FLAGS "${CMAKE_EXE_LINKER_FLAGS} -Wl,--copy-dt-needed-entries")
endif()
find_package(Threads REQUIRED)

# Main library source code

set(SOURCES
        cache/cache.cc
        cache/cache_entry_roles.cc
        cache/cache_key.cc
        cache/cache_helpers.cc
        cache/cache_reservation_manager.cc
        cache/charged_cache.cc
        cache/clock_cache.cc
        cache/compressed_secondary_cache.cc
        cache/lru_cache.cc
        cache/secondary_cache.cc
<<<<<<< HEAD
=======
        cache/secondary_cache_adapter.cc
>>>>>>> 49ce8a10
        cache/sharded_cache.cc
        cache/tiered_secondary_cache.cc
        db/arena_wrapped_db_iter.cc
        db/blob/blob_contents.cc
        db/blob/blob_fetcher.cc
        db/blob/blob_file_addition.cc
        db/blob/blob_file_builder.cc
        db/blob/blob_file_cache.cc
        db/blob/blob_file_garbage.cc
        db/blob/blob_file_meta.cc
        db/blob/blob_file_reader.cc
        db/blob/blob_garbage_meter.cc
        db/blob/blob_log_format.cc
        db/blob/blob_log_sequential_reader.cc
        db/blob/blob_log_writer.cc
        db/blob/blob_source.cc
        db/blob/prefetch_buffer_collection.cc
        db/builder.cc
        db/c.cc
        db/column_family.cc
        db/compaction/compaction.cc
        db/compaction/compaction_iterator.cc
        db/compaction/compaction_picker.cc
        db/compaction/compaction_job.cc
        db/compaction/compaction_picker_fifo.cc
        db/compaction/compaction_picker_level.cc
        db/compaction/compaction_picker_universal.cc
        db/compaction/compaction_service_job.cc
        db/compaction/compaction_state.cc
        db/compaction/compaction_outputs.cc
        db/compaction/sst_partitioner.cc
        db/compaction/subcompaction_state.cc
        db/convenience.cc
        db/db_filesnapshot.cc
        db/db_impl/compacted_db_impl.cc
        db/db_impl/db_impl.cc
        db/db_impl/db_impl_write.cc
        db/db_impl/db_impl_compaction_flush.cc
        db/db_impl/db_impl_files.cc
        db/db_impl/db_impl_open.cc
        db/db_impl/db_impl_debug.cc
        db/db_impl/db_impl_experimental.cc
        db/db_impl/db_impl_readonly.cc
        db/db_impl/db_impl_secondary.cc
        db/db_info_dumper.cc
        db/db_iter.cc
        db/dbformat.cc
        db/error_handler.cc
        db/event_helpers.cc
        db/experimental.cc
        db/external_sst_file_ingestion_job.cc
        db/file_indexer.cc
        db/flush_job.cc
        db/flush_scheduler.cc
        db/forward_iterator.cc
        db/import_column_family_job.cc
        db/internal_stats.cc
        db/logs_with_prep_tracker.cc
        db/log_reader.cc
        db/log_writer.cc
        db/malloc_stats.cc
        db/memtable.cc
        db/memtable_list.cc
        db/merge_helper.cc
        db/merge_operator.cc
        db/output_validator.cc
        db/periodic_task_scheduler.cc
        db/range_del_aggregator.cc
        db/range_tombstone_fragmenter.cc
        db/repair.cc
        db/seqno_to_time_mapping.cc
        db/snapshot_impl.cc
        db/table_cache.cc
        db/table_properties_collector.cc
        db/transaction_log_impl.cc
        db/trim_history_scheduler.cc
        db/version_builder.cc
        db/version_edit.cc
        db/version_edit_handler.cc
        db/version_set.cc
        db/wal_edit.cc
        db/wal_manager.cc
        db/wide/wide_column_serialization.cc
        db/wide/wide_columns.cc
        db/wide/wide_columns_helper.cc
        db/write_batch.cc
        db/write_batch_base.cc
        db/write_controller.cc
        db/write_stall_stats.cc
        db/write_thread.cc
        db/replication_epoch_edit.cc
        env/composite_env.cc
        env/env.cc
        env/env_chroot.cc
        env/env_encryption.cc
        env/file_system.cc
        env/file_system_tracer.cc
        env/fs_remap.cc
        env/mock_env.cc
        env/unique_id_gen.cc
        file/delete_scheduler.cc
        file/file_prefetch_buffer.cc
        file/file_util.cc
        file/filename.cc
        file/line_file_reader.cc
        file/random_access_file_reader.cc
        file/read_write_util.cc
        file/readahead_raf.cc
        file/sequence_file_reader.cc
        file/sst_file_manager_impl.cc
        file/writable_file_writer.cc
        logging/auto_roll_logger.cc
        logging/event_logger.cc
        logging/log_buffer.cc
        memory/arena.cc
        memory/concurrent_arena.cc
        memory/jemalloc_nodump_allocator.cc
        memory/memkind_kmem_allocator.cc
        memory/memory_allocator.cc
        memtable/alloc_tracker.cc
        memtable/hash_linklist_rep.cc
        memtable/hash_skiplist_rep.cc
        memtable/skiplistrep.cc
        memtable/vectorrep.cc
        memtable/write_buffer_manager.cc
        monitoring/histogram.cc
        monitoring/histogram_windowing.cc
        monitoring/in_memory_stats_history.cc
        monitoring/instrumented_mutex.cc
        monitoring/iostats_context.cc
        monitoring/perf_context.cc
        monitoring/perf_level.cc
        monitoring/persistent_stats_history.cc
        monitoring/statistics.cc
        monitoring/thread_status_impl.cc
        monitoring/thread_status_updater.cc
        monitoring/thread_status_util.cc
        monitoring/thread_status_util_debug.cc
        options/cf_options.cc
        options/configurable.cc
        options/customizable.cc
        options/db_options.cc
        options/offpeak_time_info.cc
        options/options.cc
        options/options_helper.cc
        options/options_parser.cc
        port/mmap.cc
        port/stack_trace.cc
        table/adaptive/adaptive_table_factory.cc
        table/block_based/binary_search_index_reader.cc
        table/block_based/block.cc
        table/block_based/block_based_table_builder.cc
        table/block_based/block_based_table_factory.cc
        table/block_based/block_based_table_iterator.cc
        table/block_based/block_based_table_reader.cc
        table/block_based/block_builder.cc
        table/block_based/block_cache.cc
        table/block_based/block_prefetcher.cc
        table/block_based/block_prefix_index.cc
        table/block_based/data_block_hash_index.cc
        table/block_based/data_block_footer.cc
        table/block_based/filter_block_reader_common.cc
        table/block_based/filter_policy.cc
        table/block_based/flush_block_policy.cc
        table/block_based/full_filter_block.cc
        table/block_based/hash_index_reader.cc
        table/block_based/index_builder.cc
        table/block_based/index_reader_common.cc
        table/block_based/parsed_full_filter_block.cc
        table/block_based/partitioned_filter_block.cc
        table/block_based/partitioned_index_iterator.cc
        table/block_based/partitioned_index_reader.cc
        table/block_based/reader_common.cc
        table/block_based/uncompression_dict_reader.cc
        table/block_fetcher.cc
        table/cuckoo/cuckoo_table_builder.cc
        table/cuckoo/cuckoo_table_factory.cc
        table/cuckoo/cuckoo_table_reader.cc
        table/format.cc
        table/get_context.cc
        table/iterator.cc
        table/merging_iterator.cc
        table/compaction_merging_iterator.cc
        table/meta_blocks.cc
        table/persistent_cache_helper.cc
        table/plain/plain_table_bloom.cc
        table/plain/plain_table_builder.cc
        table/plain/plain_table_factory.cc
        table/plain/plain_table_index.cc
        table/plain/plain_table_key_coding.cc
        table/plain/plain_table_reader.cc
        table/sst_file_dumper.cc
        table/sst_file_reader.cc
        table/sst_file_writer.cc
        table/table_factory.cc
        table/table_properties.cc
        table/two_level_iterator.cc
        table/unique_id.cc
        test_util/sync_point.cc
        test_util/sync_point_impl.cc
        test_util/testutil.cc
        test_util/transaction_test_util.cc
        tools/block_cache_analyzer/block_cache_trace_analyzer.cc
        tools/dump/db_dump_tool.cc
        tools/io_tracer_parser_tool.cc
        tools/ldb_cmd.cc
        tools/ldb_tool.cc
        tools/sst_dump_tool.cc
        tools/trace_analyzer_tool.cc
        trace_replay/block_cache_tracer.cc
        trace_replay/io_tracer.cc
        trace_replay/trace_record_handler.cc
        trace_replay/trace_record_result.cc
        trace_replay/trace_record.cc
        trace_replay/trace_replay.cc
        util/async_file_reader.cc
        util/cleanable.cc
        util/coding.cc
        util/compaction_job_stats_impl.cc
        util/comparator.cc
        util/compression.cc
        util/compression_context_cache.cc
        util/concurrent_task_limiter_impl.cc
        util/crc32c.cc
        util/data_structure.cc
        util/dynamic_bloom.cc
        util/hash.cc
        util/murmurhash.cc
        util/random.cc
        util/rate_limiter.cc
        util/ribbon_config.cc
        util/slice.cc
        util/file_checksum_helper.cc
        util/status.cc
        util/stderr_logger.cc
        util/string_util.cc
        util/thread_local.cc
        util/threadpool_imp.cc
        util/udt_util.cc
        util/write_batch_util.cc
        util/xxhash.cc
        utilities/agg_merge/agg_merge.cc
        utilities/backup/backup_engine.cc
        utilities/blob_db/blob_compaction_filter.cc
        utilities/blob_db/blob_db.cc
        utilities/blob_db/blob_db_impl.cc
        utilities/blob_db/blob_db_impl_filesnapshot.cc
        utilities/blob_db/blob_dump_tool.cc
        utilities/blob_db/blob_file.cc
        utilities/cache_dump_load.cc
        utilities/cache_dump_load_impl.cc
        utilities/cassandra/cassandra_compaction_filter.cc
        utilities/cassandra/format.cc
        utilities/cassandra/merge_operator.cc
        utilities/checkpoint/checkpoint_impl.cc
        utilities/compaction_filters.cc
        utilities/compaction_filters/remove_emptyvalue_compactionfilter.cc
        utilities/counted_fs.cc
        utilities/debug.cc
        utilities/env_mirror.cc
        utilities/env_timed.cc
        utilities/fault_injection_env.cc
        utilities/fault_injection_fs.cc
        utilities/fault_injection_secondary_cache.cc
        utilities/leveldb_options/leveldb_options.cc
        utilities/memory/memory_util.cc
        utilities/merge_operators.cc
        utilities/merge_operators/bytesxor.cc
        utilities/merge_operators/max.cc
        utilities/merge_operators/put.cc
        utilities/merge_operators/sortlist.cc
        utilities/merge_operators/string_append/stringappend.cc
        utilities/merge_operators/string_append/stringappend2.cc
        utilities/merge_operators/uint64add.cc
        utilities/object_registry.cc
        utilities/option_change_migration/option_change_migration.cc
        utilities/options/options_util.cc
        utilities/persistent_cache/block_cache_tier.cc
        utilities/persistent_cache/block_cache_tier_file.cc
        utilities/persistent_cache/block_cache_tier_metadata.cc
        utilities/persistent_cache/persistent_cache_tier.cc
        utilities/persistent_cache/volatile_tier_impl.cc
        utilities/simulator_cache/cache_simulator.cc
        utilities/simulator_cache/sim_cache.cc
        utilities/table_properties_collectors/compact_on_deletion_collector.cc
        utilities/trace/file_trace_reader_writer.cc
        utilities/trace/replayer_impl.cc
        utilities/transactions/lock/lock_manager.cc
        utilities/transactions/lock/point/point_lock_tracker.cc
        utilities/transactions/lock/point/point_lock_manager.cc
        utilities/transactions/lock/range/range_tree/range_tree_lock_manager.cc
        utilities/transactions/lock/range/range_tree/range_tree_lock_tracker.cc
        utilities/transactions/optimistic_transaction_db_impl.cc
        utilities/transactions/optimistic_transaction.cc
        utilities/transactions/pessimistic_transaction.cc
        utilities/transactions/pessimistic_transaction_db.cc
        utilities/transactions/snapshot_checker.cc
        utilities/transactions/transaction_base.cc
        utilities/transactions/transaction_db_mutex_impl.cc
        utilities/transactions/transaction_util.cc
        utilities/transactions/write_prepared_txn.cc
        utilities/transactions/write_prepared_txn_db.cc
        utilities/transactions/write_unprepared_txn.cc
        utilities/transactions/write_unprepared_txn_db.cc
        utilities/ttl/db_ttl_impl.cc
        utilities/wal_filter.cc
        utilities/write_batch_with_index/write_batch_with_index.cc
        utilities/write_batch_with_index/write_batch_with_index_internal.cc
        cloud/aws/aws_file_system.cc
        cloud/aws/aws_kafka.cc
        cloud/aws/aws_kinesis.cc
        cloud/aws/aws_retry.cc
        cloud/aws/aws_s3.cc
        cloud/db_cloud_impl.cc
        cloud/cloud_file_system.cc
        cloud/cloud_file_system_impl.cc
        cloud/cloud_log_controller.cc
        cloud/manifest_reader.cc
        cloud/purge.cc
        cloud/cloud_manifest.cc
        cloud/cloud_scheduler.cc
        cloud/cloud_storage_provider.cc
        cloud/cloud_file_deletion_scheduler.cc
        db/db_impl/replication_codec.cc)

list(APPEND SOURCES
  utilities/transactions/lock/range/range_tree/lib/locktree/concurrent_tree.cc
  utilities/transactions/lock/range/range_tree/lib/locktree/keyrange.cc
  utilities/transactions/lock/range/range_tree/lib/locktree/lock_request.cc
  utilities/transactions/lock/range/range_tree/lib/locktree/locktree.cc
  utilities/transactions/lock/range/range_tree/lib/locktree/manager.cc
  utilities/transactions/lock/range/range_tree/lib/locktree/range_buffer.cc
  utilities/transactions/lock/range/range_tree/lib/locktree/treenode.cc
  utilities/transactions/lock/range/range_tree/lib/locktree/txnid_set.cc
  utilities/transactions/lock/range/range_tree/lib/locktree/wfg.cc
  utilities/transactions/lock/range/range_tree/lib/standalone_port.cc
  utilities/transactions/lock/range/range_tree/lib/util/dbt.cc
  utilities/transactions/lock/range/range_tree/lib/util/memarena.cc)

message(STATUS "ROCKSDB_PLUGINS: ${ROCKSDB_PLUGINS}")
if ( ROCKSDB_PLUGINS )
  string(REPLACE " " ";" PLUGINS ${ROCKSDB_PLUGINS})
  foreach (plugin ${PLUGINS})
    add_subdirectory("plugin/${plugin}")
    foreach (src ${${plugin}_SOURCES})
      list(APPEND SOURCES plugin/${plugin}/${src})
      set_source_files_properties(
        plugin/${plugin}/${src}
        PROPERTIES COMPILE_FLAGS "${${plugin}_COMPILE_FLAGS}")
    endforeach()
    foreach (test ${${plugin}_TESTS})
      list(APPEND PLUGIN_TESTS plugin/${plugin}/${test})
      set_source_files_properties(
        plugin/${plugin}/${test}
        PROPERTIES COMPILE_FLAGS "${${plugin}_COMPILE_FLAGS}")
    endforeach()
    foreach (path ${${plugin}_INCLUDE_PATHS})
      include_directories(${path})
    endforeach()
    foreach (lib ${${plugin}_LIBS})
      list(APPEND THIRDPARTY_LIBS ${lib})
    endforeach()
    foreach (link_path ${${plugin}_LINK_PATHS})
      link_directories(AFTER ${link_path})
    endforeach()
    set(CMAKE_SHARED_LINKER_FLAGS "${CMAKE_SHARED_LINKER_FLAGS} ${${plugin}_CMAKE_SHARED_LINKER_FLAGS}")
    set(CMAKE_EXE_LINKER_FLAGS "${CMAKE_EXE_LINKER_FLAGS} ${${plugin}_CMAKE_EXE_LINKER_FLAGS}")
  endforeach()
endif()

if(CMAKE_SYSTEM_PROCESSOR MATCHES "^(powerpc|ppc)64")
  list(APPEND SOURCES
    util/crc32c_ppc.c
    util/crc32c_ppc_asm.S)
endif(CMAKE_SYSTEM_PROCESSOR MATCHES "^(powerpc|ppc)64")

if(HAS_ARMV8_CRC)
  list(APPEND SOURCES
    util/crc32c_arm64.cc)
endif(HAS_ARMV8_CRC)

if(WIN32)
  list(APPEND SOURCES
    port/win/io_win.cc
    port/win/env_win.cc
    port/win/env_default.cc
    port/win/port_win.cc
    port/win/win_logger.cc
    port/win/win_thread.cc)
if(WITH_XPRESS)
  list(APPEND SOURCES
    port/win/xpress_win.cc)
endif()

if(WITH_JEMALLOC)
  list(APPEND SOURCES
    port/win/win_jemalloc.cc)
endif()

else()
  list(APPEND SOURCES
    port/port_posix.cc
    env/env_posix.cc
    env/fs_posix.cc
    env/io_posix.cc)
endif()

if(USE_FOLLY_LITE)
  list(APPEND SOURCES
    third-party/folly/folly/container/detail/F14Table.cpp
    third-party/folly/folly/detail/Futex.cpp
    third-party/folly/folly/lang/SafeAssert.cpp
    third-party/folly/folly/lang/ToAscii.cpp
    third-party/folly/folly/ScopeGuard.cpp
    third-party/folly/folly/synchronization/AtomicNotification.cpp
    third-party/folly/folly/synchronization/DistributedMutex.cpp
    third-party/folly/folly/synchronization/ParkingLot.cpp)
  include_directories(${PROJECT_SOURCE_DIR}/third-party/folly)
  add_definitions(-DUSE_FOLLY -DFOLLY_NO_CONFIG)
  list(APPEND THIRDPARTY_LIBS glog)
endif()

set(ROCKSDB_STATIC_LIB rocksdb${ARTIFACT_SUFFIX})
set(ROCKSDB_SHARED_LIB rocksdb-shared${ARTIFACT_SUFFIX})


if(WIN32)
  set(SYSTEM_LIBS ${SYSTEM_LIBS} shlwapi.lib rpcrt4.lib)
else()
  set(SYSTEM_LIBS ${CMAKE_THREAD_LIBS_INIT})
endif()

set(ROCKSDB_PLUGIN_EXTERNS "")
set(ROCKSDB_PLUGIN_BUILTINS "")
message(STATUS "ROCKSDB PLUGINS TO BUILD ${ROCKSDB_PLUGINS}")
foreach(PLUGIN IN LISTS PLUGINS)
  set(PLUGIN_ROOT "${CMAKE_CURRENT_SOURCE_DIR}/plugin/${PLUGIN}/")
  message(STATUS "PLUGIN ${PLUGIN} including rocksb plugin ${PLUGIN_ROOT}")
  set(PLUGINMKFILE "${PLUGIN_ROOT}${PLUGIN}.mk")
  if (NOT EXISTS ${PLUGINMKFILE})
    message(FATAL_ERROR "PLUGIN ${PLUGIN} Missing plugin makefile: ${PLUGINMKFILE}")
  endif()
  file(READ ${PLUGINMKFILE} PLUGINMK)

  string(REGEX MATCH "SOURCES = ([^\n]*)" FOO ${PLUGINMK})
  set(MK_SOURCES ${CMAKE_MATCH_1})
  separate_arguments(MK_SOURCES)
  foreach(MK_FILE IN LISTS MK_SOURCES)
    list(APPEND SOURCES "${PLUGIN_ROOT}${MK_FILE}")
    message(STATUS "PLUGIN ${PLUGIN} Appending ${PLUGIN_ROOT}${MK_FILE} to SOURCES")
  endforeach()

  string(REGEX MATCH "_FUNC = ([^\n]*)" FOO ${PLUGINMK})
  if (NOT ${CMAKE_MATCH_1} STREQUAL "")
    string(APPEND ROCKSDB_PLUGIN_BUILTINS "{\"${PLUGIN}\", " ${CMAKE_MATCH_1} "},")
    string(APPEND ROCKSDB_PLUGIN_EXTERNS "int " ${CMAKE_MATCH_1} "(ROCKSDB_NAMESPACE::ObjectLibrary&, const std::string&); ")
  endif()

  string(REGEX MATCH "_LIBS = ([^\n]*)" FOO ${PLUGINMK})
  separate_arguments(CMAKE_MATCH_1)
  foreach(MK_LIB IN LISTS CMAKE_MATCH_1)
    list(APPEND THIRDPARTY_LIBS "${MK_LIB}")
  endforeach()
  message(STATUS "PLUGIN ${PLUGIN} THIRDPARTY_LIBS=${THIRDPARTY_LIBS}")

  #TODO: We need to set any compile/link-time flags and add any link libraries
endforeach()

string(TIMESTAMP TS "%Y-%m-%d %H:%M:%S" UTC)
set(BUILD_DATE "${TS}" CACHE STRING "the time we first built rocksdb")

find_package(Git)

if(GIT_FOUND AND EXISTS "${CMAKE_CURRENT_SOURCE_DIR}/.git")
  execute_process(WORKING_DIRECTORY "${CMAKE_CURRENT_SOURCE_DIR}" OUTPUT_VARIABLE GIT_SHA COMMAND "${GIT_EXECUTABLE}" rev-parse HEAD )
  execute_process(WORKING_DIRECTORY "${CMAKE_CURRENT_SOURCE_DIR}" RESULT_VARIABLE GIT_MOD COMMAND "${GIT_EXECUTABLE}" diff-index HEAD --quiet)
  execute_process(WORKING_DIRECTORY "${CMAKE_CURRENT_SOURCE_DIR}" OUTPUT_VARIABLE GIT_DATE COMMAND "${GIT_EXECUTABLE}" log -1 --date=format:"%Y-%m-%d %T" --format="%ad")
  execute_process(WORKING_DIRECTORY "${CMAKE_CURRENT_SOURCE_DIR}" OUTPUT_VARIABLE GIT_TAG RESULT_VARIABLE rv COMMAND "${GIT_EXECUTABLE}" symbolic-ref -q --short HEAD OUTPUT_STRIP_TRAILING_WHITESPACE)
  if (rv AND NOT rv EQUAL 0)
    execute_process(WORKING_DIRECTORY "${CMAKE_CURRENT_SOURCE_DIR}" OUTPUT_VARIABLE GIT_TAG COMMAND "${GIT_EXECUTABLE}" describe --tags --exact-match OUTPUT_STRIP_TRAILING_WHITESPACE)
  endif()
else()
  set(GIT_SHA 0)
  set(GIT_MOD 1)
endif()
string(REGEX REPLACE "[^0-9a-fA-F]+" "" GIT_SHA "${GIT_SHA}")
string(REGEX REPLACE "[^0-9: /-]+" "" GIT_DATE "${GIT_DATE}")

set(BUILD_VERSION_CC ${CMAKE_BINARY_DIR}/build_version.cc)
configure_file(util/build_version.cc.in ${BUILD_VERSION_CC} @ONLY)

add_library(${ROCKSDB_STATIC_LIB} STATIC ${SOURCES} ${BUILD_VERSION_CC})
target_include_directories(${ROCKSDB_STATIC_LIB} PUBLIC
  $<BUILD_INTERFACE:${PROJECT_SOURCE_DIR}/include>)
target_link_libraries(${ROCKSDB_STATIC_LIB} PRIVATE
  ${THIRDPARTY_LIBS} ${SYSTEM_LIBS})

if(ROCKSDB_BUILD_SHARED)
  add_library(${ROCKSDB_SHARED_LIB} SHARED ${SOURCES} ${BUILD_VERSION_CC})
  target_include_directories(${ROCKSDB_SHARED_LIB} PUBLIC
    $<BUILD_INTERFACE:${PROJECT_SOURCE_DIR}/include>)
  target_link_libraries(${ROCKSDB_SHARED_LIB} PRIVATE
    ${THIRDPARTY_LIBS} ${SYSTEM_LIBS})

  if(WIN32)
    set_target_properties(${ROCKSDB_SHARED_LIB} PROPERTIES
      COMPILE_DEFINITIONS "ROCKSDB_DLL;ROCKSDB_LIBRARY_EXPORTS")
    if(MSVC)
      set_target_properties(${ROCKSDB_STATIC_LIB} PROPERTIES
        COMPILE_FLAGS "/Fd${CMAKE_CFG_INTDIR}/${ROCKSDB_STATIC_LIB}.pdb")
      set_target_properties(${ROCKSDB_SHARED_LIB} PROPERTIES
        COMPILE_FLAGS "/Fd${CMAKE_CFG_INTDIR}/${ROCKSDB_SHARED_LIB}.pdb")
    endif()
  else()
    set_target_properties(${ROCKSDB_SHARED_LIB} PROPERTIES
                          LINKER_LANGUAGE CXX
                          VERSION ${rocksdb_VERSION}
                          SOVERSION ${rocksdb_VERSION_MAJOR}
                          OUTPUT_NAME "rocksdb${ARTIFACT_SUFFIX}")
  endif()
endif()

if(ROCKSDB_BUILD_SHARED AND NOT WIN32)
  set(ROCKSDB_LIB ${ROCKSDB_SHARED_LIB})
else()
  set(ROCKSDB_LIB ${ROCKSDB_STATIC_LIB})
endif()

option(WITH_JNI "build with JNI" OFF)
# Tests are excluded from Release builds
CMAKE_DEPENDENT_OPTION(WITH_TESTS "build with tests" ON
  "CMAKE_BUILD_TYPE STREQUAL Debug" OFF)
option(WITH_BENCHMARK_TOOLS "build with benchmarks" ON)
option(WITH_CORE_TOOLS "build with ldb and sst_dump" ON)
option(WITH_TOOLS "build with tools" ON)

if(WITH_TESTS OR WITH_BENCHMARK_TOOLS OR WITH_TOOLS OR WITH_JNI OR JNI)
  include_directories(SYSTEM ${PROJECT_SOURCE_DIR}/third-party/gtest-1.8.1/fused-src)
endif()
if(WITH_JNI OR JNI)
  message(STATUS "JNI library is enabled")
  add_subdirectory(${CMAKE_CURRENT_SOURCE_DIR}/java)
else()
  message(STATUS "JNI library is disabled")
endif()

# Installation and packaging
if(WIN32)
  option(ROCKSDB_INSTALL_ON_WINDOWS "Enable install target on Windows" OFF)
endif()
if(NOT WIN32 OR ROCKSDB_INSTALL_ON_WINDOWS)
  if(CMAKE_INSTALL_PREFIX_INITIALIZED_TO_DEFAULT)
    if(${CMAKE_SYSTEM_NAME} STREQUAL "Linux")
      # Change default installation prefix on Linux to /usr
      set(CMAKE_INSTALL_PREFIX /usr CACHE PATH "Install path prefix, prepended onto install directories." FORCE)
    endif()
  endif()

  include(GNUInstallDirs)
  include(CMakePackageConfigHelpers)

  set(package_config_destination ${CMAKE_INSTALL_LIBDIR}/cmake/rocksdb)

  configure_package_config_file(
    ${CMAKE_CURRENT_LIST_DIR}/cmake/RocksDBConfig.cmake.in RocksDBConfig.cmake
    INSTALL_DESTINATION ${package_config_destination}
  )

  write_basic_package_version_file(
    RocksDBConfigVersion.cmake
    VERSION ${rocksdb_VERSION}
    COMPATIBILITY SameMajorVersion
  )

  configure_file(
    ${PROJECT_NAME}.pc.in
    ${PROJECT_NAME}.pc
    @ONLY
  )

  install(DIRECTORY include/rocksdb COMPONENT devel DESTINATION "${CMAKE_INSTALL_INCLUDEDIR}")

  foreach (plugin ${PLUGINS})
    foreach (header ${${plugin}_HEADERS})
      install(FILES plugin/${plugin}/${header} DESTINATION ${CMAKE_INSTALL_INCLUDEDIR}/rocksdb/plugin/${plugin})
    endforeach()
  endforeach()

  install(DIRECTORY "${PROJECT_SOURCE_DIR}/cmake/modules" COMPONENT devel DESTINATION ${package_config_destination})

  install(
    TARGETS ${ROCKSDB_STATIC_LIB}
    EXPORT RocksDBTargets
    COMPONENT devel
    ARCHIVE DESTINATION "${CMAKE_INSTALL_LIBDIR}"
    INCLUDES DESTINATION "${CMAKE_INSTALL_INCLUDEDIR}"
  )

  if(ROCKSDB_BUILD_SHARED)
    install(
      TARGETS ${ROCKSDB_SHARED_LIB}
      EXPORT RocksDBTargets
      COMPONENT runtime
      ARCHIVE DESTINATION "${CMAKE_INSTALL_LIBDIR}"
      RUNTIME DESTINATION "${CMAKE_INSTALL_BINDIR}"
      LIBRARY DESTINATION "${CMAKE_INSTALL_LIBDIR}"
      INCLUDES DESTINATION "${CMAKE_INSTALL_INCLUDEDIR}"
    )
  endif()

  install(
    EXPORT RocksDBTargets
    COMPONENT devel
    DESTINATION ${package_config_destination}
    NAMESPACE RocksDB::
  )

  install(
    FILES
    ${CMAKE_CURRENT_BINARY_DIR}/RocksDBConfig.cmake
    ${CMAKE_CURRENT_BINARY_DIR}/RocksDBConfigVersion.cmake
    COMPONENT devel
    DESTINATION ${package_config_destination}
  )

  install(
    FILES
    ${CMAKE_CURRENT_BINARY_DIR}/${PROJECT_NAME}.pc
    COMPONENT devel
    DESTINATION ${CMAKE_INSTALL_LIBDIR}/pkgconfig
  )
endif()

option(WITH_ALL_TESTS "Build all test, rather than a small subset" ON)

if(WITH_TESTS OR WITH_BENCHMARK_TOOLS)
  add_subdirectory(third-party/gtest-1.8.1/fused-src/gtest)
  add_library(testharness STATIC
  test_util/mock_time_env.cc
  test_util/secondary_cache_test_util.cc
  test_util/testharness.cc)
  target_link_libraries(testharness gtest)
endif()

if(WITH_TESTS)
  set(TESTS
        db/db_basic_test.cc
        env/env_basic_test.cc
  )
  if(WITH_ALL_TESTS)
    list(APPEND TESTS
        cache/cache_reservation_manager_test.cc
        cache/cache_test.cc
        cache/compressed_secondary_cache_test.cc
        cache/lru_cache_test.cc
<<<<<<< HEAD
        cloud/cloud_file_system_test.cc
        cloud/db_cloud_test.cc
        cloud/cloud_manifest_test.cc
        cloud/cloud_scheduler_test.cc
        cloud/replication_test.cc
=======
        cache/tiered_secondary_cache_test.cc
>>>>>>> 49ce8a10
        db/blob/blob_counting_iterator_test.cc
        db/blob/blob_file_addition_test.cc
        db/blob/blob_file_builder_test.cc
        db/blob/blob_file_cache_test.cc
        db/blob/blob_file_garbage_test.cc
        db/blob/blob_file_reader_test.cc
        db/blob/blob_garbage_meter_test.cc
        db/blob/blob_source_test.cc
        db/blob/db_blob_basic_test.cc
        db/blob/db_blob_compaction_test.cc
        db/blob/db_blob_corruption_test.cc
        db/blob/db_blob_index_test.cc
        db/column_family_test.cc
        db/compact_files_test.cc
        db/compaction/clipping_iterator_test.cc
        db/compaction/compaction_job_stats_test.cc
        db/compaction/compaction_job_test.cc
        db/compaction/compaction_iterator_test.cc
        db/compaction/compaction_picker_test.cc
        db/compaction/compaction_service_test.cc
        db/compaction/tiered_compaction_test.cc
        db/comparator_db_test.cc
        db/corruption_test.cc
        db/cuckoo_table_db_test.cc
        db/db_readonly_with_timestamp_test.cc
        db/db_with_timestamp_basic_test.cc
        db/db_block_cache_test.cc
        db/db_bloom_filter_test.cc
        db/db_compaction_filter_test.cc
        db/db_compaction_test.cc
        db/db_clip_test.cc
        db/db_dynamic_level_test.cc
        db/db_encryption_test.cc
        db/db_flush_test.cc
        db/db_inplace_update_test.cc
        db/db_io_failure_test.cc
        db/db_iter_test.cc
        db/db_iter_stress_test.cc
        db/db_iterator_test.cc
        db/db_kv_checksum_test.cc
        db/db_log_iter_test.cc
        db/db_memtable_test.cc
        db/db_merge_operator_test.cc
        db/db_merge_operand_test.cc
        db/db_options_test.cc
        db/db_properties_test.cc
        db/db_range_del_test.cc
        db/db_rate_limiter_test.cc
        db/db_secondary_test.cc
        db/db_sst_test.cc
        db/db_statistics_test.cc
        db/db_table_properties_test.cc
        db/db_tailing_iter_test.cc
        db/db_test.cc
        db/db_test2.cc
        db/db_logical_block_size_cache_test.cc
        db/db_universal_compaction_test.cc
        db/db_wal_test.cc
        db/db_with_timestamp_compaction_test.cc
        db/db_write_buffer_manager_test.cc
        db/db_write_test.cc
        db/dbformat_test.cc
        db/deletefile_test.cc
        db/error_handler_fs_test.cc
        db/obsolete_files_test.cc
        db/external_sst_file_basic_test.cc
        db/external_sst_file_test.cc
        db/fault_injection_test.cc
        db/file_indexer_test.cc
        db/filename_test.cc
        db/flush_job_test.cc
        db/import_column_family_test.cc
        db/listener_test.cc
        db/log_test.cc
        db/manual_compaction_test.cc
        db/memtable_list_test.cc
        db/merge_helper_test.cc
        db/merge_test.cc
        db/options_file_test.cc
        db/perf_context_test.cc
        db/periodic_task_scheduler_test.cc
        db/plain_table_db_test.cc
        db/seqno_time_test.cc
        db/prefix_test.cc
        db/range_del_aggregator_test.cc
        db/range_tombstone_fragmenter_test.cc
        db/repair_test.cc
        db/table_properties_collector_test.cc
        db/version_builder_test.cc
        db/version_edit_test.cc
        db/version_set_test.cc
        db/wal_manager_test.cc
        db/wal_edit_test.cc
        db/wide/db_wide_basic_test.cc
        db/wide/wide_column_serialization_test.cc
        db/wide/wide_columns_helper_test.cc
        db/write_batch_test.cc
        db/write_callback_test.cc
        db/write_controller_test.cc
        env/env_test.cc
        env/io_posix_test.cc
        env/mock_env_test.cc
        file/delete_scheduler_test.cc
        file/prefetch_test.cc
        file/random_access_file_reader_test.cc
        logging/auto_roll_logger_test.cc
        logging/env_logger_test.cc
        logging/event_logger_test.cc
        memory/arena_test.cc
        memory/memory_allocator_test.cc
        memtable/inlineskiplist_test.cc
        memtable/skiplist_test.cc
        memtable/write_buffer_manager_test.cc
        monitoring/histogram_test.cc
        monitoring/iostats_context_test.cc
        monitoring/statistics_test.cc
        monitoring/stats_history_test.cc
        options/configurable_test.cc
        options/customizable_test.cc
        options/options_settable_test.cc
        options/options_test.cc
        table/block_based/block_based_table_reader_test.cc
        table/block_based/block_test.cc
        table/block_based/data_block_hash_index_test.cc
        table/block_based/full_filter_block_test.cc
        table/block_based/partitioned_filter_block_test.cc
        table/cleanable_test.cc
        table/cuckoo/cuckoo_table_builder_test.cc
        table/cuckoo/cuckoo_table_reader_test.cc
        table/merger_test.cc
        table/sst_file_reader_test.cc
        table/table_test.cc
        table/block_fetcher_test.cc
        test_util/testutil_test.cc
        trace_replay/block_cache_tracer_test.cc
        trace_replay/io_tracer_test.cc
        tools/block_cache_analyzer/block_cache_trace_analyzer_test.cc
        tools/io_tracer_parser_test.cc
        tools/ldb_cmd_test.cc
        tools/reduce_levels_test.cc
        tools/sst_dump_test.cc
        tools/trace_analyzer_test.cc
        util/autovector_test.cc
        util/bloom_test.cc
        util/coding_test.cc
        util/crc32c_test.cc
        util/defer_test.cc
        util/dynamic_bloom_test.cc
        util/file_reader_writer_test.cc
        util/filelock_test.cc
        util/hash_test.cc
        util/heap_test.cc
        util/random_test.cc
        util/rate_limiter_test.cc
        util/repeatable_thread_test.cc
        util/ribbon_test.cc
        util/slice_test.cc
        util/slice_transform_test.cc
        util/timer_queue_test.cc
        util/timer_test.cc
        util/thread_list_test.cc
        util/thread_local_test.cc
        util/udt_util_test.cc
        util/work_queue_test.cc
        utilities/agg_merge/agg_merge_test.cc
        utilities/backup/backup_engine_test.cc
        utilities/blob_db/blob_db_test.cc
        utilities/cassandra/cassandra_functional_test.cc
        utilities/cassandra/cassandra_format_test.cc
        utilities/cassandra/cassandra_row_merge_test.cc
        utilities/cassandra/cassandra_serialize_test.cc
        utilities/checkpoint/checkpoint_test.cc
        utilities/env_timed_test.cc
        utilities/memory/memory_test.cc
        utilities/merge_operators/string_append/stringappend_test.cc
        utilities/object_registry_test.cc
        utilities/option_change_migration/option_change_migration_test.cc
        utilities/options/options_util_test.cc
        utilities/persistent_cache/hash_table_test.cc
        utilities/persistent_cache/persistent_cache_test.cc
        utilities/simulator_cache/cache_simulator_test.cc
        utilities/simulator_cache/sim_cache_test.cc
        utilities/table_properties_collectors/compact_on_deletion_collector_test.cc
        utilities/transactions/optimistic_transaction_test.cc
        utilities/transactions/transaction_test.cc
        utilities/transactions/lock/point/point_lock_manager_test.cc
        utilities/transactions/write_committed_transaction_ts_test.cc
        utilities/transactions/write_prepared_transaction_test.cc
        utilities/transactions/write_unprepared_transaction_test.cc
        utilities/transactions/lock/range/range_locking_test.cc
        utilities/transactions/timestamped_snapshot_test.cc
        utilities/ttl/ttl_test.cc
        utilities/util_merge_operators_test.cc
        utilities/write_batch_with_index/write_batch_with_index_test.cc
	${PLUGIN_TESTS}
    )
  endif()

  set(TESTUTIL_SOURCE
      db/db_test_util.cc
      db/db_with_timestamp_test_util.cc
      monitoring/thread_status_updater_debug.cc
      table/mock_table.cc
      utilities/agg_merge/test_agg_merge.cc
      utilities/cassandra/test_utils.cc
  )
  enable_testing()
  add_custom_target(check COMMAND ${CMAKE_CTEST_COMMAND})
  set(TESTUTILLIB testutillib${ARTIFACT_SUFFIX})
  add_library(${TESTUTILLIB} STATIC ${TESTUTIL_SOURCE})
  target_link_libraries(${TESTUTILLIB} ${ROCKSDB_LIB} ${FOLLY_LIBS})
  if(MSVC)
    set_target_properties(${TESTUTILLIB} PROPERTIES COMPILE_FLAGS "/Fd${CMAKE_CFG_INTDIR}/testutillib${ARTIFACT_SUFFIX}.pdb")
  endif()
  set_target_properties(${TESTUTILLIB}
        PROPERTIES EXCLUDE_FROM_DEFAULT_BUILD_RELEASE 1
        EXCLUDE_FROM_DEFAULT_BUILD_MINRELEASE 1
        EXCLUDE_FROM_DEFAULT_BUILD_RELWITHDEBINFO 1
  )

  foreach(sourcefile ${TESTS})
      get_filename_component(exename ${sourcefile} NAME_WE)
      add_executable(${exename}${ARTIFACT_SUFFIX} ${sourcefile})
      set_target_properties(${exename}${ARTIFACT_SUFFIX}
        PROPERTIES EXCLUDE_FROM_DEFAULT_BUILD_RELEASE 1
        EXCLUDE_FROM_DEFAULT_BUILD_MINRELEASE 1
        EXCLUDE_FROM_DEFAULT_BUILD_RELWITHDEBINFO 1
        OUTPUT_NAME ${exename}${ARTIFACT_SUFFIX}
      )
      target_link_libraries(${exename}${ARTIFACT_SUFFIX} testutillib${ARTIFACT_SUFFIX} testharness gtest ${THIRDPARTY_LIBS} ${ROCKSDB_LIB})
      if(NOT "${exename}" MATCHES "db_sanity_test")
        gtest_discover_tests(${exename} DISCOVERY_TIMEOUT 120)
        add_dependencies(check ${exename}${ARTIFACT_SUFFIX})
      endif()
  endforeach(sourcefile ${TESTS})

  if(WIN32)
    # C executables must link to a shared object
    if(ROCKSDB_BUILD_SHARED)
      set(ROCKSDB_LIB_FOR_C ${ROCKSDB_SHARED_LIB})
    else()
      set(ROCKSDB_LIB_FOR_C OFF)
    endif()
  else()
    set(ROCKSDB_LIB_FOR_C ${ROCKSDB_LIB})
  endif()

  if(ROCKSDB_LIB_FOR_C)
    set(C_TESTS db/c_test.c)
    add_executable(c_test db/c_test.c)
    target_link_libraries(c_test ${ROCKSDB_LIB_FOR_C} testharness)
    add_test(NAME c_test COMMAND c_test${ARTIFACT_SUFFIX})
    add_dependencies(check c_test)
  endif()
endif()

if(WITH_BENCHMARK_TOOLS)
  add_executable(db_bench${ARTIFACT_SUFFIX}
    tools/simulated_hybrid_file_system.cc
    tools/db_bench.cc
    tools/db_bench_tool.cc)
  target_link_libraries(db_bench${ARTIFACT_SUFFIX}
    ${ROCKSDB_LIB} ${THIRDPARTY_LIBS})

  add_executable(cache_bench${ARTIFACT_SUFFIX}
    cache/cache_bench.cc
    cache/cache_bench_tool.cc)
  target_link_libraries(cache_bench${ARTIFACT_SUFFIX}
    ${ROCKSDB_LIB} ${GFLAGS_LIB} ${FOLLY_LIBS})

  add_executable(memtablerep_bench${ARTIFACT_SUFFIX}
    memtable/memtablerep_bench.cc)
  target_link_libraries(memtablerep_bench${ARTIFACT_SUFFIX}
    ${ROCKSDB_LIB} ${GFLAGS_LIB} ${FOLLY_LIBS})

  add_executable(range_del_aggregator_bench${ARTIFACT_SUFFIX}
    db/range_del_aggregator_bench.cc)
  target_link_libraries(range_del_aggregator_bench${ARTIFACT_SUFFIX}
    ${ROCKSDB_LIB} ${GFLAGS_LIB} ${FOLLY_LIBS})

  add_executable(table_reader_bench${ARTIFACT_SUFFIX}
    table/table_reader_bench.cc)
  target_link_libraries(table_reader_bench${ARTIFACT_SUFFIX}
    ${ROCKSDB_LIB} testharness ${GFLAGS_LIB} ${FOLLY_LIBS})

  add_executable(filter_bench${ARTIFACT_SUFFIX}
    util/filter_bench.cc)
  target_link_libraries(filter_bench${ARTIFACT_SUFFIX}
    ${ROCKSDB_LIB} ${GFLAGS_LIB} ${FOLLY_LIBS})

  add_executable(hash_table_bench${ARTIFACT_SUFFIX}
    utilities/persistent_cache/hash_table_bench.cc)
  target_link_libraries(hash_table_bench${ARTIFACT_SUFFIX}
    ${ROCKSDB_LIB} ${GFLAGS_LIB} ${FOLLY_LIBS})
endif()

option(WITH_TRACE_TOOLS "build with trace tools" ON)
if(WITH_TRACE_TOOLS)
  add_executable(block_cache_trace_analyzer${ARTIFACT_SUFFIX}
    tools/block_cache_analyzer/block_cache_trace_analyzer_tool.cc)
  target_link_libraries(block_cache_trace_analyzer${ARTIFACT_SUFFIX}
    ${ROCKSDB_LIB} ${GFLAGS_LIB} ${FOLLY_LIBS})

  add_executable(trace_analyzer${ARTIFACT_SUFFIX}
    tools/trace_analyzer.cc)
  target_link_libraries(trace_analyzer${ARTIFACT_SUFFIX}
    ${ROCKSDB_LIB} ${GFLAGS_LIB} ${FOLLY_LIBS})

endif()

if(WITH_CORE_TOOLS OR WITH_TOOLS)
  add_subdirectory(tools)
  add_custom_target(core_tools
    DEPENDS ${core_tool_deps})
endif()

if(WITH_TOOLS)
  add_subdirectory(db_stress_tool)
  add_custom_target(tools
    DEPENDS ${tool_deps})
endif()

option(WITH_EXAMPLES "build with examples" OFF)
if(WITH_EXAMPLES)
  add_subdirectory(examples)
endif()

option(WITH_BENCHMARK "build benchmark tests" OFF)
if(WITH_BENCHMARK)
  add_subdirectory(${PROJECT_SOURCE_DIR}/microbench/)
endif()<|MERGE_RESOLUTION|>--- conflicted
+++ resolved
@@ -261,40 +261,10 @@
   endif(HAS_LOONGARCH64)
 endif(CMAKE_SYSTEM_PROCESSOR MATCHES "loongarch64")
 
-<<<<<<< HEAD
-option(PORTABLE "build a portable binary" OFF)
-option(FORCE_SSE42 "force building with SSE4.2, even when PORTABLE=ON" OFF)
-option(FORCE_AVX "force building with AVX, even when PORTABLE=ON" OFF)
-option(FORCE_AVX2 "force building with AVX2, even when PORTABLE=ON" OFF)
-if(PORTABLE)
-  add_definitions(-DROCKSDB_PORTABLE)
-
-  # MSVC does not need a separate compiler flag to enable SSE4.2; if nmmintrin.h
-  # is available, it is available by default.
-  if(FORCE_SSE42 AND NOT MSVC)
-    set(CMAKE_CXX_FLAGS "${CMAKE_CXX_FLAGS} -msse4.2 -mpclmul")
-  endif()
-  if(MSVC)
-    if(FORCE_AVX)
-      set(CMAKE_CXX_FLAGS "${CMAKE_CXX_FLAGS} /arch:AVX")
-    endif()
-    # MSVC automatically enables BMI / lzcnt with AVX2.
-    if(FORCE_AVX2)
-      set(CMAKE_CXX_FLAGS "${CMAKE_CXX_FLAGS} /arch:AVX2")
-    endif()
-  else()
-    if(FORCE_AVX)
-      set(CMAKE_CXX_FLAGS "${CMAKE_CXX_FLAGS} -mavx")
-    endif()
-    if(FORCE_AVX2)
-      set(CMAKE_CXX_FLAGS "${CMAKE_CXX_FLAGS} -mavx2 -mbmi -mlzcnt")
-    endif()
-=======
 set(PORTABLE 0 CACHE STRING "Minimum CPU arch to support, or 0 = current CPU, 1 = baseline CPU")
 if(PORTABLE MATCHES "1|ON|YES|TRUE|Y")
   # Usually nothing to do; compiler default is typically the most general
   if(NOT MSVC)
->>>>>>> 49ce8a10
     if(CMAKE_SYSTEM_PROCESSOR MATCHES "^s390x")
       set(CMAKE_CXX_FLAGS "${CMAKE_CXX_FLAGS} -march=z196")
     endif()
@@ -331,28 +301,6 @@
   set(CMAKE_REQUIRED_FLAGS "-msse4.2 -mpclmul")
 endif()
 
-<<<<<<< HEAD
-CHECK_CXX_SOURCE_COMPILES("
-#include <cstdint>
-#include <nmmintrin.h>
-#include <wmmintrin.h>
-int main() {
-  volatile uint32_t x = _mm_crc32_u32(0, 0);
-  const auto a = _mm_set_epi64x(0, 0);
-  const auto b = _mm_set_epi64x(0, 0);
-  const auto c = _mm_clmulepi64_si128(a, b, 0x00);
-  auto d = _mm_cvtsi128_si64(c);
-}
-" HAVE_SSE42)
-if(HAVE_SSE42)
-  add_definitions(-DHAVE_SSE42)
-  add_definitions(-DHAVE_PCLMUL)
-elseif(FORCE_SSE42)
-  message(FATAL_ERROR "FORCE_SSE42=ON but unable to compile with SSE4.2 enabled")
-endif()
-
-=======
->>>>>>> 49ce8a10
 # Check if -latomic is required or not
 if (NOT MSVC)
   set(CMAKE_REQUIRED_FLAGS "--std=c++17")
@@ -690,10 +638,7 @@
         cache/compressed_secondary_cache.cc
         cache/lru_cache.cc
         cache/secondary_cache.cc
-<<<<<<< HEAD
-=======
         cache/secondary_cache_adapter.cc
->>>>>>> 49ce8a10
         cache/sharded_cache.cc
         cache/tiered_secondary_cache.cc
         db/arena_wrapped_db_iter.cc
@@ -1349,15 +1294,12 @@
         cache/cache_test.cc
         cache/compressed_secondary_cache_test.cc
         cache/lru_cache_test.cc
-<<<<<<< HEAD
         cloud/cloud_file_system_test.cc
         cloud/db_cloud_test.cc
         cloud/cloud_manifest_test.cc
         cloud/cloud_scheduler_test.cc
         cloud/replication_test.cc
-=======
         cache/tiered_secondary_cache_test.cc
->>>>>>> 49ce8a10
         db/blob/blob_counting_iterator_test.cc
         db/blob/blob_file_addition_test.cc
         db/blob/blob_file_builder_test.cc
