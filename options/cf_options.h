--- conflicted
+++ resolved
@@ -120,13 +120,10 @@
   std::shared_ptr<ConcurrentTaskLimiter> compaction_thread_limiter;
 
   FileChecksumGenFactory* file_checksum_gen_factory;
-<<<<<<< HEAD
-=======
 
   std::shared_ptr<SstPartitionerFactory> sst_partitioner_factory;
 
   bool allow_data_in_errors;
->>>>>>> ed431616
 };
 
 struct MutableCFOptions {
@@ -176,12 +173,8 @@
         bottommost_compression(options.bottommost_compression),
         compression_opts(options.compression_opts),
         bottommost_compression_opts(options.bottommost_compression_opts),
-<<<<<<< HEAD
-        sample_for_compression(options.sample_for_compression) {
-=======
         sample_for_compression(
             options.sample_for_compression) {  // TODO: is 0 fine here?
->>>>>>> ed431616
     RefreshDerivedOptions(options.num_levels, options.compaction_style);
   }
 
