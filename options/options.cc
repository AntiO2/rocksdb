--- conflicted
+++ resolved
@@ -527,11 +527,7 @@
       pin_data(false),
       background_purge_on_iterator_cleanup(false),
       ignore_range_deletions(false),
-<<<<<<< HEAD
-      optimize_successive_forward_seeks(false) {}
-=======
       iter_start_seqnum(0) {}
->>>>>>> dbd8fa09
 
 ReadOptions::ReadOptions(bool cksum, bool cache)
     : snapshot(nullptr),
@@ -549,10 +545,6 @@
       pin_data(false),
       background_purge_on_iterator_cleanup(false),
       ignore_range_deletions(false),
-<<<<<<< HEAD
-      optimize_successive_forward_seeks(false) {}
-=======
       iter_start_seqnum(0) {}
->>>>>>> dbd8fa09
 
 }  // namespace rocksdb