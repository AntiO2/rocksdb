# Rocksdb Change Log
<<<<<<< HEAD
## 6.11.5 (7/23/2020)
### Bug Fixes
* Memtable lookup should report unrecognized value_type as corruption (#7121).

## 6.11.4 (7/15/2020)
### Bug Fixes
* Make compaction report InternalKey corruption while iterating over the input.

## 6.11.3 (7/9/2020)
### Bug Fixes
* Fix a bug when index_type == kTwoLevelIndexSearch in PartitionedIndexBuilder to update FlushPolicy to point to internal key partitioner when it changes from user-key mode to internal-key mode in index partition.
* Disable file deletion after MANIFEST write/sync failure until db re-open or Resume() so that subsequent re-open will not see MANIFEST referencing deleted SSTs.

## 6.11.1 (6/23/2020)
### Bug Fixes
* Best-efforts recovery ignores CURRENT file completely. If CURRENT file is missing during recovery, best-efforts recovery still proceeds with MANIFEST file(s).
* In best-efforts recovery, an error that is not Corruption or IOError::kNotFound or IOError::kPathNotFound will be overwritten silently. Fix this by checking all non-ok cases and return early.
* Compressed block cache was automatically disabled with read-only DBs by mistake. Now it is fixed: compressed block cache will be in effective with read-only DB too.
* Fail recovery and report once hitting a physical log record checksum mismatch, while reading MANIFEST. RocksDB should not continue processing the MANIFEST any further.
* Fix a bug of wrong iterator result if another thread finishes an update and a DB flush between two statement.

### Public API Change
* `DB::OpenForReadOnly()` now returns `Status::NotFound` when the specified DB directory does not exist. Previously the error returned depended on the underlying `Env`.
=======
## 6.14.6 (12/01/2020)
### Bug Fixes
* Truncated WALs ending in incomplete records can no longer produce gaps in the recovered data when `WALRecoveryMode::kPointInTimeRecovery` is used. Gaps are still possible when WALs are truncated exactly on record boundaries.

## 6.14.5 (11/15/2020)
### Bug Fixes
* Fix a bug of encoding and parsing BlockBasedTableOptions::read_amp_bytes_per_bit as a 64-bit integer.
* Fixed the logic of populating native data structure for `read_amp_bytes_per_bit` during OPTIONS file parsing on big-endian architecture. Without this fix, original code introduced in PR7659, when running on big-endian machine, can mistakenly store read_amp_bytes_per_bit (an uint32) in little endian format. Future access to `read_amp_bytes_per_bit` will give wrong values. Little endian architecture is not affected.

## 6.14.4 (11/05/2020)
### Bug Fixes
Fixed a potential bug caused by evaluating `TableBuilder::NeedCompact()` before `TableBuilder::Finish()` in compaction job. For example, the `NeedCompact()` method of `CompactOnDeletionCollector` returned by built-in `CompactOnDeletionCollectorFactory` requires `BlockBasedTable::Finish()` to return the correct result. The bug can cause a compaction-generated file not to be marked for future compaction based on deletion ratio.

## 6.14.3 (10/30/2020)
### Bug Fixes
* Reverted a behavior change silently introduced in 6.14.2, in which the effects of the `ignore_unknown_options` flag (used in option parsing/loading functions) changed.
* Reverted a behavior change silently introduced in 6.14, in which options parsing/loading functions began returning `NotFound` instead of `InvalidArgument` for option names not available in the present version.

## 6.14.2 (10/21/2020)
### Bug Fixes
* Fixed a bug which causes hang in closing DB when refit level is set in opt build. It was because ContinueBackgroundWork() was called in assert statement which is a no op. It was introduced in 6.14.

## 6.14.1 (10/13/2020)
### Bug Fixes
* Since 6.12, memtable lookup should report unrecognized value_type as corruption (#7121).
* Since 6.14, fix false positive flush/compaction `Status::Corruption` failure when `paranoid_file_checks == true` and range tombstones were written to the compaction output files.
* Fixed a bug in the following combination of features: indexes with user keys (`format_version >= 3`), indexes are partitioned (`index_type == kTwoLevelIndexSearch`), and some index partitions are pinned in memory (`BlockBasedTableOptions::pin_l0_filter_and_index_blocks_in_cache`). The bug could cause keys to be truncated when read from the index leading to wrong read results or other unexpected behavior.
* Fixed a bug when indexes are partitioned (`index_type == kTwoLevelIndexSearch`), some index partitions are pinned in memory (`BlockBasedTableOptions::pin_l0_filter_and_index_blocks_in_cache`), and partitions reads could be mixed between block cache and directly from the file (e.g., with `enable_index_compression == 1` and `mmap_read == 1`, partitions that were stored uncompressed due to poor compression ratio would be read directly from the file via mmap, while partitions that were stored compressed would be read from block cache). The bug could cause index partitions to be mistakenly considered empty during reads leading to wrong read results.

## 6.14 (10/09/2020)
### Bug fixes
* Fixed a bug after a `CompactRange()` with `CompactRangeOptions::change_level` set fails due to a conflict in the level change step, which caused all subsequent calls to `CompactRange()` with `CompactRangeOptions::change_level` set to incorrectly fail with a `Status::NotSupported("another thread is refitting")` error.
* Fixed a bug that the bottom most level compaction could still be a trivial move even if `BottommostLevelCompaction.kForce` or `kForceOptimized` is set.

### Public API Change
* The methods to create and manage EncrypedEnv have been changed.  The EncryptionProvider is now passed to NewEncryptedEnv as a shared pointer, rather than a raw pointer.  Comparably, the CTREncryptedProvider now takes a shared pointer, rather than a reference, to a BlockCipher.  CreateFromString methods have been added to BlockCipher and EncryptionProvider to provide a single API by which different ciphers and providers can be created, respectively.
* The internal classes (CTREncryptionProvider, ROT13BlockCipher, CTRCipherStream) associated with the EncryptedEnv have been moved out of the public API.  To create a CTREncryptionProvider, one can either use EncryptionProvider::NewCTRProvider, or EncryptionProvider::CreateFromString("CTR").  To create a new ROT13BlockCipher, one can either use BlockCipher::NewROT13Cipher or BlockCipher::CreateFromString("ROT13").
* The EncryptionProvider::AddCipher method has been added to allow keys to be added to an EncryptionProvider.  This API will allow future providers to support multiple cipher keys.
* Add a new option "allow_data_in_errors". When this new option is set by users, it allows users to opt-in to get error messages containing corrupted keys/values. Corrupt keys, values will be logged in the messages, logs, status etc. that will help users with the useful information regarding affected data. By default value of this option is set false to prevent users data to be exposed in the messages so currently, data will be redacted from logs, messages, status by default.
* AdvancedColumnFamilyOptions::force_consistency_checks is now true by default, for more proactive DB corruption detection at virtually no cost (estimated two extra CPU cycles per million on a major production workload). Corruptions reported by these checks now mention "force_consistency_checks" in case a false positive corruption report is suspected and the option needs to be disabled (unlikely). Since existing column families have a saved setting for force_consistency_checks, only new column families will pick up the new default.

### General Improvements
* The settings of the DBOptions and ColumnFamilyOptions are now managed by Configurable objects (see New Features).  The same convenience methods to configure these options still exist but the backend implementation has been unified under a common implementation.

### New Features
* Methods to configure serialize, and compare -- such as TableFactory -- are exposed directly through the Configurable base class (from which these objects inherit).  This change will allow for better and more thorough configuration management and retrieval in the future.  The options for a Configurable object can be set via the ConfigureFromMap, ConfigureFromString, or ConfigureOption method.  The serialized version of the options of an object can be retrieved via the GetOptionString, ToString, or GetOption methods.  The list of options supported by an object can be obtained via the GetOptionNames method.  The "raw" object (such as the BlockBasedTableOption) for an option may be retrieved via the GetOptions method.  Configurable options can be compared via the AreEquivalent method.  The settings within a Configurable object may be validated via the ValidateOptions method.  The object may be intialized (at which point only mutable options may be updated) via the PrepareOptions method.
* Introduce options.check_flush_compaction_key_order with default value to be true. With this option, during flush and compaction, key order will be checked when writing to each SST file. If the order is violated, the flush or compaction will fail.
* Added is_full_compaction to CompactionJobStats, so that the information is available through the EventListener interface.
* Add more stats for MultiGet in Histogram to get number of data blocks, index blocks, filter blocks and sst files read from file system per level.

## 6.13 (09/12/2020)
### Bug fixes
* Fix a performance regression introduced in 6.4 that makes a upper bound check for every Next() even if keys are within a data block that is within the upper bound.
* Fix a possible corruption to the LSM state (overlapping files within a level) when a `CompactRange()` for refitting levels (`CompactRangeOptions::change_level == true`) and another manual compaction are executed in parallel.
* Sanitize `recycle_log_file_num` to zero when the user attempts to enable it in combination with `WALRecoveryMode::kTolerateCorruptedTailRecords`. Previously the two features were allowed together, which compromised the user's configured crash-recovery guarantees.
* Fix a bug where a level refitting in CompactRange() might race with an automatic compaction that puts the data to the target level of the refitting. The bug has been there for years.
* Fixed a bug in version 6.12 in which BackupEngine::CreateNewBackup could fail intermittently with non-OK status when backing up a read-write DB configured with a DBOptions::file_checksum_gen_factory.
* Fix useless no-op compactions scheduled upon snapshot release when options.disable-auto-compactions = true.
* Fix a bug when max_write_buffer_size_to_maintain is set, immutable flushed memtable destruction is delayed until the next super version is installed. A memtable is not added to delete list because of its reference hold by super version and super version doesn't switch because of empt delete list. So memory usage keeps on increasing beyond write_buffer_size + max_write_buffer_size_to_maintain.
* Avoid converting MERGES to PUTS when allow_ingest_behind is true.
* Fix compression dictionary sampling together with `SstFileWriter`. Previously, the dictionary would be trained/finalized immediately with zero samples. Now, the whole `SstFileWriter` file is buffered in memory and then sampled.
* Fix a bug with `avoid_unnecessary_blocking_io=1` and creating backups (BackupEngine::CreateNewBackup) or checkpoints (Checkpoint::Create). With this setting and WAL enabled, these operations could randomly fail with non-OK status.
* Fix a bug in which bottommost compaction continues to advance the underlying InternalIterator to skip tombstones even after shutdown.

### New Features
* A new field `std::string requested_checksum_func_name` is added to `FileChecksumGenContext`, which enables the checksum factory to create generators for a suite of different functions.
* Added a new subcommand, `ldb unsafe_remove_sst_file`, which removes a lost or corrupt SST file from a DB's metadata. This command involves data loss and must not be used on a live DB.

### Performance Improvements
* Reduce thread number for multiple DB instances by re-using one global thread for statistics dumping and persisting.
* Reduce write-amp in heavy write bursts in `kCompactionStyleLevel` compaction style with `level_compaction_dynamic_level_bytes` set.
* BackupEngine incremental backups no longer read DB table files that are already saved to a shared part of the backup directory, unless `share_files_with_checksum` is used with `kLegacyCrc32cAndFileSize` naming (discouraged).
  * For `share_files_with_checksum`, we are confident there is no regression (vs. pre-6.12) in detecting DB or backup corruption at backup creation time, mostly because the old design did not leverage this extra checksum computation for detecting inconsistencies at backup creation time.
  * For `share_table_files` without "checksum" (not recommended), there is a regression in detecting fundamentally unsafe use of the option, greatly mitigated by file size checking (under "Behavior Changes"). Almost no reason to use `share_files_with_checksum=false` should remain.
  * `DB::VerifyChecksum` and `BackupEngine::VerifyBackup` with checksum checking are still able to catch corruptions that `CreateNewBackup` does not.

### Public API Change
* Expose kTypeDeleteWithTimestamp in EntryType and update GetEntryType() accordingly.
* Added file_checksum and file_checksum_func_name to TableFileCreationInfo, which can pass the table file checksum information through the OnTableFileCreated callback during flush and compaction.
* A warning is added to `DB::DeleteFile()` API describing its known problems and deprecation plan.
* Add a new stats level, i.e. StatsLevel::kExceptTickers (PR7329) to exclude tickers even if application passes a non-null Statistics object.
* Added a new status code IOStatus::IOFenced() for the Env/FileSystem to indicate that writes from this instance are fenced off. Like any other background error, this error is returned to the user in Put/Merge/Delete/Flush calls and can be checked using Status::IsIOFenced().

### Behavior Changes
* File abstraction `FSRandomAccessFile.Prefetch()` default return status is changed from `OK` to `NotSupported`. If the user inherited file doesn't implement prefetch, RocksDB will create internal prefetch buffer to improve read performance.
* When retryabel IO error happens during Flush (manifest write error is excluded) and WAL is disabled, originally it is mapped to kHardError. Now,it is mapped to soft error. So DB will not stall the writes unless the memtable is full. At the same time, when auto resume is triggered to recover the retryable IO error during Flush, SwitchMemtable is not called to avoid generating to many small immutable memtables. If WAL is enabled, no behavior changes.
* When considering whether a table file is already backed up in a shared part of backup directory, BackupEngine would already query the sizes of source (DB) and pre-existing destination (backup) files. BackupEngine now uses these file sizes to detect corruption, as at least one of (a) old backup, (b) backup in progress, or (c) current DB is corrupt if there's a size mismatch.

### Others
* Error in prefetching partitioned index blocks will not be swallowed. It will fail the query and return the IOError users.

## 6.12 (2020-07-28)
### Public API Change
* Encryption file classes now exposed for inheritance in env_encryption.h
* File I/O listener is extended to cover more I/O operations. Now class `EventListener` in listener.h contains new callback functions: `OnFileFlushFinish()`, `OnFileSyncFinish()`, `OnFileRangeSyncFinish()`, `OnFileTruncateFinish()`, and ``OnFileCloseFinish()``.
* `FileOperationInfo` now reports `duration` measured by `std::chrono::steady_clock` and `start_ts` measured by `std::chrono::system_clock` instead of start and finish timestamps measured by `system_clock`. Note that `system_clock` is called before `steady_clock` in program order at operation starts.
* `DB::GetDbSessionId(std::string& session_id)` is added. `session_id` stores a unique identifier that gets reset every time the DB is opened. This DB session ID should be unique among all open DB instances on all hosts, and should be unique among re-openings of the same or other DBs. This identifier is recorded in the LOG file on the line starting with "DB Session ID:".
* `DB::OpenForReadOnly()` now returns `Status::NotFound` when the specified DB directory does not exist. Previously the error returned depended on the underlying `Env`. This change is available in all 6.11 releases as well.
* A parameter `verify_with_checksum` is added to `BackupEngine::VerifyBackup`, which is false by default. If it is ture, `BackupEngine::VerifyBackup` verifies checksums and file sizes of backup files. Pass `false` for `verify_with_checksum` to maintain the previous behavior and performance of `BackupEngine::VerifyBackup`, by only verifying sizes of backup files.

### Behavior Changes
* Best-efforts recovery ignores CURRENT file completely. If CURRENT file is missing during recovery, best-efforts recovery still proceeds with MANIFEST file(s).
* In best-efforts recovery, an error that is not Corruption or IOError::kNotFound or IOError::kPathNotFound will be overwritten silently. Fix this by checking all non-ok cases and return early.
* When `file_checksum_gen_factory` is set to `GetFileChecksumGenCrc32cFactory()`, BackupEngine will compare the crc32c checksums of table files computed when creating a backup to the expected checksums stored in the DB manifest, and will fail `CreateNewBackup()` on mismatch (corruption). If the `file_checksum_gen_factory` is not set or set to any other customized factory, there is no checksum verification to detect if SST files in a DB are corrupt when read, copied, and independently checksummed by BackupEngine.
* When a DB sets `stats_dump_period_sec > 0`, either as the initial value for DB open or as a dynamic option change, the first stats dump is staggered in the following X seconds, where X is an integer in `[0, stats_dump_period_sec)`. Subsequent stats dumps are still spaced `stats_dump_period_sec` seconds apart.
* When the paranoid_file_checks option is true, a hash is generated of all keys and values are generated when the SST file is written, and then the values are read back in to validate the file.  A corruption is signaled if the two hashes do not match.

### Bug fixes
* Compressed block cache was automatically disabled with read-only DBs by mistake. Now it is fixed: compressed block cache will be in effective with read-only DB too.
* Fix a bug of wrong iterator result if another thread finishes an update and a DB flush between two statement.
* Disable file deletion after MANIFEST write/sync failure until db re-open or Resume() so that subsequent re-open will not see MANIFEST referencing deleted SSTs.
* Fix a bug when index_type == kTwoLevelIndexSearch in PartitionedIndexBuilder to update FlushPolicy to point to internal key partitioner when it changes from user-key mode to internal-key mode in index partition.
* Make compaction report InternalKey corruption while iterating over the input.
* Fix a bug which may cause MultiGet to be slow because it may read more data than requested, but this won't affect correctness. The bug was introduced in 6.10 release.
* Fail recovery and report once hitting a physical log record checksum mismatch, while reading MANIFEST. RocksDB should not continue processing the MANIFEST any further.
* Fixed a bug in size-amp-triggered and periodic-triggered universal compaction, where the compression settings for the first input level were used rather than the compression settings for the output (bottom) level.

### New Features
* DB identity (`db_id`) and DB session identity (`db_session_id`) are added to table properties and stored in SST files. SST files generated from SstFileWriter and Repairer have DB identity “SST Writer” and “DB Repairer”, respectively. Their DB session IDs are generated in the same way as `DB::GetDbSessionId`. The session ID for SstFileWriter (resp., Repairer) resets every time `SstFileWriter::Open` (resp., `Repairer::Run`) is called.
* Added experimental option BlockBasedTableOptions::optimize_filters_for_memory for reducing allocated memory size of Bloom filters (~10% savings with Jemalloc) while preserving the same general accuracy. To have an effect, the option requires format_version=5 and malloc_usable_size. Enabling this option is forward and backward compatible with existing format_version=5.
* `BackupableDBOptions::share_files_with_checksum_naming` is added with new default behavior for naming backup files with `share_files_with_checksum`, to address performance and backup integrity issues. See API comments for details.
* Added auto resume function to automatically recover the DB from background Retryable IO Error. When retryable IOError happens during flush and WAL write, the error is mapped to Hard Error and DB will be in read mode. When retryable IO Error happens during compaction, the error will be mapped to Soft Error. DB is still in write/read mode. Autoresume function will create a thread for a DB to call DB->ResumeImpl() to try the recover for Retryable IO Error during flush and WAL write. Compaction will be rescheduled by itself if retryable IO Error happens. Auto resume may also cause other Retryable IO Error during the recovery, so the recovery will fail. Retry the auto resume may solve the issue, so we use max_bgerror_resume_count to decide how many resume cycles will be tried in total. If it is <=0, auto resume retryable IO Error is disabled. Default is INT_MAX, which will lead to a infinit auto resume. bgerror_resume_retry_interval decides the time interval between two auto resumes.
* Option `max_subcompactions` can be set dynamically using DB::SetDBOptions().
* Added experimental ColumnFamilyOptions::sst_partitioner_factory to define determine the partitioning of sst files. This helps compaction to split the files on interesting boundaries (key prefixes) to make propagation of sst files less write amplifying (covering the whole key space).

### Performance Improvements
* Eliminate key copies for internal comparisons while accessing ingested block-based tables.
* Reduce key comparisons during random access in all block-based tables.
* BackupEngine avoids unnecessary repeated checksum computation for backing up a table file to the `shared_checksum` directory when using `share_files_with_checksum_naming = kUseDbSessionId` (new default), except on SST files generated before this version of RocksDB, which fall back on using `kLegacyCrc32cAndFileSize`.
>>>>>>> ed431616

## 6.11 (6/12/2020)
### Bug Fixes
* Fix consistency checking error swallowing in some cases when options.force_consistency_checks = true.
* Fix possible false NotFound status from batched MultiGet using index type kHashSearch.
* Fix corruption caused by enabling delete triggered compaction (NewCompactOnDeletionCollectorFactory) in universal compaction mode, along with parallel compactions. The bug can result in two parallel compactions picking the same input files, resulting in the DB resurrecting older and deleted versions of some keys.
* Fix a use-after-free bug in best-efforts recovery. column_family_memtables_ needs to point to valid ColumnFamilySet.
* Let best-efforts recovery ignore corrupted files during table loading.
* Fix corrupt key read from ingested file when iterator direction switches from reverse to forward at a key that is a prefix of another key in the same file. It is only possible in files with a non-zero global seqno.
* Fix abnormally large estimate from GetApproximateSizes when a range starts near the end of one SST file and near the beginning of another. Now GetApproximateSizes consistently and fairly includes the size of SST metadata in addition to data blocks, attributing metadata proportionally among the data blocks based on their size.
* Fix potential file descriptor leakage in PosixEnv's IsDirectory() and NewRandomAccessFile().
* Fix false negative from the VerifyChecksum() API when there is a checksum mismatch in an index partition block in a BlockBasedTable format table file (index_type is kTwoLevelIndexSearch).
* Fix sst_dump to return non-zero exit code if the specified file is not a recognized SST file or fails requested checks.
* Fix incorrect results from batched MultiGet for duplicate keys, when the duplicate key matches the largest key of an SST file and the value type for the key in the file is a merge value.

### Public API Change
* Flush(..., column_family) may return Status::ColumnFamilyDropped() instead of Status::InvalidArgument() if column_family is dropped while processing the flush request.
* BlobDB now explicitly disallows using the default column family's storage directories as blob directory.
* DeleteRange now returns `Status::InvalidArgument` if the range's end key comes before its start key according to the user comparator. Previously the behavior was undefined.
* ldb now uses options.force_consistency_checks = true by default and "--disable_consistency_checks" is added to disable it.
* DB::OpenForReadOnly no longer creates files or directories if the named DB does not exist, unless create_if_missing is set to true.
* The consistency checks that validate LSM state changes (table file additions/deletions during flushes and compactions) are now stricter, more efficient, and no longer optional, i.e. they are performed even if `force_consistency_checks` is `false`.
* Disable delete triggered compaction (NewCompactOnDeletionCollectorFactory) in universal compaction mode and num_levels = 1 in order to avoid a corruption bug.
* `pin_l0_filter_and_index_blocks_in_cache` no longer applies to L0 files larger than `1.5 * write_buffer_size` to give more predictable memory usage. Such L0 files may exist due to intra-L0 compaction, external file ingestion, or user dynamically changing `write_buffer_size` (note, however, that files that are already pinned will continue being pinned, even after such a dynamic change).
* In point-in-time wal recovery mode, fail database recovery in case of IOError while reading the WAL to avoid data loss.
<<<<<<< HEAD
=======
* A new method `Env::LowerThreadPoolCPUPriority(Priority, CpuPriority)` is added to `Env` to be able to lower to a specific priority such as `CpuPriority::kIdle`.
>>>>>>> ed431616

### New Features
* sst_dump to add a new --readahead_size argument. Users can specify read size when scanning the data. Sst_dump also tries to prefetch tail part of the SST files so usually some number of I/Os are saved there too.
* Generate file checksum in SstFileWriter if Options.file_checksum_gen_factory is set. The checksum and checksum function name are stored in ExternalSstFileInfo after the sst file write is finished.
* Add a value_size_soft_limit in read options which limits the cumulative value size of keys read in batches in MultiGet. Once the cumulative value size of found keys exceeds read_options.value_size_soft_limit, all the remaining keys are returned with status Abort without further finding their values. By default the value_size_soft_limit is std::numeric_limits<uint64_t>::max().
* Enable SST file ingestion with file checksum information when calling IngestExternalFiles(const std::vector<IngestExternalFileArg>& args). Added files_checksums and files_checksum_func_names to IngestExternalFileArg such that user can ingest the sst files with their file checksum information. Added verify_file_checksum to IngestExternalFileOptions (default is True). To be backward compatible, if DB does not enable file checksum or user does not provide checksum information (vectors of files_checksums and files_checksum_func_names are both empty), verification of file checksum is always sucessful. If DB enables file checksum, DB will always generate the checksum for each ingested SST file during Prepare stage of ingestion and store the checksum in Manifest, unless verify_file_checksum is False and checksum information is provided by the application. In this case, we only verify the checksum function name and directly store the ingested checksum in Manifest. If verify_file_checksum is set to True, DB will verify the ingested checksum and function name with the genrated ones. Any mismatch will fail the ingestion. Note that, if IngestExternalFileOptions::write_global_seqno is True, the seqno will be changed in the ingested file. Therefore, the checksum of the file will be changed. In this case, a new checksum will be generated after the seqno is updated and be stored in the Manifest.

### Performance Improvements
* Eliminate redundant key comparisons during random access in block-based tables.

## 6.10 (5/2/2020)
### Bug Fixes
* Fix wrong result being read from ingested file. May happen when a key in the file happen to be prefix of another key also in the file. The issue can further cause more data corruption. The issue exists with rocksdb >= 5.0.0 since DB::IngestExternalFile() was introduced.
* Finish implementation of BlockBasedTableOptions::IndexType::kBinarySearchWithFirstKey. It's now ready for use. Significantly reduces read amplification in some setups, especially for iterator seeks.
* Fix a bug by updating CURRENT file so that it points to the correct MANIFEST file after best-efforts recovery.
* Fixed a bug where ColumnFamilyHandle objects were not cleaned up in case an error happened during BlobDB's open after the base DB had been opened.
* Fix a potential undefined behavior caused by trying to dereference nullable pointer (timestamp argument) in DB::MultiGet.
* Fix a bug caused by not including user timestamp in MultiGet LookupKey construction. This can lead to wrong query result since the trailing bytes of a user key, if not shorter than timestamp, will be mistaken for user timestamp.
* Fix a bug caused by using wrong compare function when sorting the input keys of MultiGet with timestamps.
* Upgraded version of bzip library (1.0.6 -> 1.0.8) used with RocksJava to address potential vulnerabilities if an attacker can manipulate compressed data saved and loaded by RocksDB (not normal). See issue #6703.

### Public API Change
* Add a ConfigOptions argument to the APIs dealing with converting options to and from strings and files.  The ConfigOptions is meant to replace some of the options (such as input_strings_escaped and ignore_unknown_options) and allow for more parameters to be passed in the future without changing the function signature.
* Add NewFileChecksumGenCrc32cFactory to the file checksum public API, such that the builtin Crc32c based file checksum generator factory can be used by applications.
* Add IsDirectory to Env and FS to indicate if a path is a directory.

### New Features
* Added support for pipelined & parallel compression optimization for `BlockBasedTableBuilder`. This optimization makes block building, block compression and block appending a pipeline, and uses multiple threads to accelerate block compression. Users can set `CompressionOptions::parallel_threads` greater than 1 to enable compression parallelism. This feature is experimental for now.
* Provide an allocator for memkind to be used with block cache. This is to work with memory technologies (Intel DCPMM is one such technology currently available) that require different libraries for allocation and management (such as PMDK and memkind). The high capacities available make it possible to provision large caches (up to several TBs in size) beyond what is achievable with DRAM.
* Option `max_background_flushes` can be set dynamically using DB::SetDBOptions().
* Added functionality in sst_dump tool to check the compressed file size for different compression levels and print the time spent on compressing files with each compression type. Added arguments `--compression_level_from` and `--compression_level_to` to report size of all compression levels and one compression_type must be specified with it so that it will report compressed sizes of one compression type with different levels.
* Added statistics for redundant insertions into block cache: rocksdb.block.cache.*add.redundant. (There is currently no coordination to ensure that only one thread loads a table block when many threads are trying to access that same table block.)

### Bug Fixes
* Fix a bug when making options.bottommost_compression, options.compression_opts and options.bottommost_compression_opts dynamically changeable: the modified values are not written to option files or returned back to users when being queried.
* Fix a bug where index key comparisons were unaccounted in `PerfContext::user_key_comparison_count` for lookups in files written with `format_version >= 3`.
* Fix many bloom.filter statistics not being updated in batch MultiGet.

### Performance Improvements
* Improve performance of batch MultiGet with partitioned filters, by sharing block cache lookups to applicable filter blocks.
* Reduced memory copies when fetching and uncompressing compressed blocks from sst files.

## 6.9.0 (03/29/2020)
### Behavior changes
* Since RocksDB 6.8, ttl-based FIFO compaction can drop a file whose oldest key becomes older than options.ttl while others have not. This fix reverts this and makes ttl-based FIFO compaction use the file's flush time as the criterion. This fix also requires that max_open_files = -1 and compaction_options_fifo.allow_compaction = false to function properly.

### Public API Change
* Fix spelling so that API now has correctly spelled transaction state name `COMMITTED`, while the old misspelled `COMMITED` is still available as an alias.
* Updated default format_version in BlockBasedTableOptions from 2 to 4. SST files generated with the new default can be read by RocksDB versions 5.16 and newer, and use more efficient encoding of keys in index blocks.
* A new parameter `CreateBackupOptions` is added to both `BackupEngine::CreateNewBackup` and `BackupEngine::CreateNewBackupWithMetadata`, you can decrease CPU priority of `BackupEngine`'s background threads by setting `decrease_background_thread_cpu_priority` and `background_thread_cpu_priority` in `CreateBackupOptions`.
* Updated the public API of SST file checksum. Introduce the FileChecksumGenFactory to create the FileChecksumGenerator for each SST file, such that the FileChecksumGenerator is not shared and it can be more general for checksum implementations. Changed the FileChecksumGenerator interface from Value, Extend, and GetChecksum to Update, Finalize, and GetChecksum. Finalize should be only called once after all data is processed to generate the final checksum. Temproal data should be maintained by the FileChecksumGenerator object itself and finally it can return the checksum string.

### Bug Fixes
* Fix a bug where range tombstone blocks in ingested files were cached incorrectly during ingestion. If range tombstones were read from those incorrectly cached blocks, the keys they covered would be exposed.
* Fix a data race that might cause crash when calling DB::GetCreationTimeOfOldestFile() by a small chance. The bug was introduced in 6.6 Release.
* Fix a bug where a boolean value optimize_filters_for_hits was for max threads when calling load table handles after a flush or compaction. The value is correct to 1. The bug should not cause user visible problems.
* Fix a bug which might crash the service when write buffer manager fails to insert the dummy handle to the block cache.

### Performance Improvements
* In CompactRange, for levels starting from 0, if the level does not have any file with any key falling in the specified range, the level is skipped. So instead of always compacting from level 0, the compaction starts from the first level with keys in the specified range until the last such level.
* Reduced memory copy when reading sst footer and blobdb in direct IO mode.
* When restarting a database with large numbers of sst files, large amount of CPU time is spent on getting logical block size of the sst files, which slows down the starting progress, this inefficiency is optimized away with an internal cache for the logical block sizes.

### New Features
* Basic support for user timestamp in iterator. Seek/SeekToFirst/Next and lower/upper bounds are supported. Reverse iteration is not supported. Merge is not considered.
* When file lock failure when the lock is held by the current process, return acquiring time and thread ID in the error message.
* Added a new option, best_efforts_recovery (default: false), to allow database to open in a db dir with missing table files. During best efforts recovery, missing table files are ignored, and database recovers to the most recent state without missing table file. Cross-column-family consistency is not guaranteed even if WAL is enabled.
* options.bottommost_compression, options.compression_opts and options.bottommost_compression_opts are now dynamically changeable.

## 6.8.0 (02/24/2020)
### Java API Changes
* Major breaking changes to Java comparators, toward standardizing on ByteBuffer for performant, locale-neutral operations on keys (#6252).
* Added overloads of common API methods using direct ByteBuffers for keys and values (#2283).

### Bug Fixes
* Fix incorrect results while block-based table uses kHashSearch, together with Prev()/SeekForPrev().
* Fix a bug that prevents opening a DB after two consecutive crash with TransactionDB, where the first crash recovers from a corrupted WAL with kPointInTimeRecovery but the second cannot.
* Fixed issue #6316 that can cause a corruption of the MANIFEST file in the middle when writing to it fails due to no disk space.
* Add DBOptions::skip_checking_sst_file_sizes_on_db_open. It disables potentially expensive checking of all sst file sizes in DB::Open().
* BlobDB now ignores trivially moved files when updating the mapping between blob files and SSTs. This should mitigate issue #6338 where out of order flush/compaction notifications could trigger an assertion with the earlier code.
* Batched MultiGet() ignores IO errors while reading data blocks, causing it to potentially continue looking for a key and returning stale results.
* `WriteBatchWithIndex::DeleteRange` returns `Status::NotSupported`. Previously it returned success even though reads on the batch did not account for range tombstones. The corresponding language bindings now cannot be used. In C, that includes `rocksdb_writebatch_wi_delete_range`, `rocksdb_writebatch_wi_delete_range_cf`, `rocksdb_writebatch_wi_delete_rangev`, and `rocksdb_writebatch_wi_delete_rangev_cf`. In Java, that includes `WriteBatchWithIndex::deleteRange`.
* Assign new MANIFEST file number when caller tries to create a new MANIFEST by calling LogAndApply(..., new_descriptor_log=true). This bug can cause MANIFEST being overwritten during recovery if options.write_dbid_to_manifest = true and there are WAL file(s).

### Performance Improvements
* Perfom readahead when reading from option files. Inside DB, options.log_readahead_size will be used as the readahead size. In other cases, a default 512KB is used.

### Public API Change
* The BlobDB garbage collector now emits the statistics `BLOB_DB_GC_NUM_FILES` (number of blob files obsoleted during GC), `BLOB_DB_GC_NUM_NEW_FILES` (number of new blob files generated during GC), `BLOB_DB_GC_FAILURES` (number of failed GC passes), `BLOB_DB_GC_NUM_KEYS_RELOCATED` (number of blobs relocated during GC), and `BLOB_DB_GC_BYTES_RELOCATED` (total size of blobs relocated during GC). On the other hand, the following statistics, which are not relevant for the new GC implementation, are now deprecated: `BLOB_DB_GC_NUM_KEYS_OVERWRITTEN`, `BLOB_DB_GC_NUM_KEYS_EXPIRED`, `BLOB_DB_GC_BYTES_OVERWRITTEN`, `BLOB_DB_GC_BYTES_EXPIRED`, and `BLOB_DB_GC_MICROS`.
* Disable recycle_log_file_num when an inconsistent recovery modes are requested: kPointInTimeRecovery and kAbsoluteConsistency

### New Features
* Added the checksum for each SST file generated by Flush or Compaction. Added sst_file_checksum_func to Options such that user can plugin their own SST file checksum function via override the FileChecksumFunc class. If user does not set the sst_file_checksum_func, SST file checksum calculation will not be enabled. The checksum information inlcuding uint32_t checksum value and a checksum function name (string). The checksum information is stored in FileMetadata in version store and also logged to MANIFEST. A new tool is added to LDB such that user can dump out a list of file checksum information from MANIFEST (stored in an unordered_map).
* `db_bench` now supports `value_size_distribution_type`, `value_size_min`, `value_size_max` options for generating random variable sized value. Added `blob_db_compression_type` option for BlobDB to enable blob compression.
* Replace RocksDB namespace "rocksdb" with flag "ROCKSDB_NAMESPACE" which if is not defined, defined as "rocksdb" in header file rocksdb_namespace.h.

## 6.7.3 (03/18/2020)
### Bug Fixes
* Fix a data race that might cause crash when calling DB::GetCreationTimeOfOldestFile() by a small chance. The bug was introduced in 6.6 Release.

## 6.7.2 (02/24/2020)
### Bug Fixes
* Fixed a bug of IO Uring partial result handling introduced in 6.7.0.


## 6.7.1 (02/13/2020)
### Bug Fixes
* Fixed issue #6316 that can cause a corruption of the MANIFEST file in the middle when writing to it fails due to no disk space.
* Batched MultiGet() ignores IO errors while reading data blocks, causing it to potentially continue looking for a key and returning stale results.

## 6.7.0 (01/21/2020)
### Public API Change
* Added a rocksdb::FileSystem class in include/rocksdb/file_system.h to encapsulate file creation/read/write operations, and an option DBOptions::file_system to allow a user to pass in an instance of rocksdb::FileSystem. If its a non-null value, this will take precendence over DBOptions::env for file operations. A new API rocksdb::FileSystem::Default() returns a platform default object. The DBOptions::env option and Env::Default() API will continue to be used for threading and other OS related functions, and where DBOptions::file_system is not specified, for file operations. For storage developers who are accustomed to rocksdb::Env, the interface in rocksdb::FileSystem is new and will probably undergo some changes as more storage systems are ported to it from rocksdb::Env. As of now, no env other than Posix has been ported to the new interface.
* A new rocksdb::NewSstFileManager() API that allows the caller to pass in separate Env and FileSystem objects.
* Changed Java API for RocksDB.keyMayExist functions to use Holder<byte[]> instead of StringBuilder, so that retrieved values need not decode to Strings.
* A new `OptimisticTransactionDBOptions` Option that allows users to configure occ validation policy. The default policy changes from kValidateSerial to kValidateParallel to reduce mutex contention.

### Bug Fixes
* Fix a bug that can cause unnecessary bg thread to be scheduled(#6104).
* Fix crash caused by concurrent CF iterations and drops(#6147).
* Fix a race condition for cfd->log_number_ between manifest switch and memtable switch (PR 6249) when number of column families is greater than 1.
* Fix a bug on fractional cascading index when multiple files at the same level contain the same smallest user key, and those user keys are for merge operands. In this case, Get() the exact key may miss some merge operands.
* Delcare kHashSearch index type feature-incompatible with index_block_restart_interval larger than 1.
* Fixed an issue where the thread pools were not resized upon setting `max_background_jobs` dynamically through the `SetDBOptions` interface.
* Fix a bug that can cause write threads to hang when a slowdown/stall happens and there is a mix of writers with WriteOptions::no_slowdown set/unset.
* Fixed an issue where an incorrect "number of input records" value was used to compute the "records dropped" statistics for compactions.
* Fix a regression bug that causes segfault when hash is used, max_open_files != -1 and total order seek is used and switched back.

### New Features
* It is now possible to enable periodic compactions for the base DB when using BlobDB.
* BlobDB now garbage collects non-TTL blobs when `enable_garbage_collection` is set to `true` in `BlobDBOptions`. Garbage collection is performed during compaction: any valid blobs located in the oldest N files (where N is the number of non-TTL blob files multiplied by the value of `BlobDBOptions::garbage_collection_cutoff`) encountered during compaction get relocated to new blob files, and old blob files are dropped once they are no longer needed. Note: we recommend enabling periodic compactions for the base DB when using this feature to deal with the case when some old blob files are kept alive by SSTs that otherwise do not get picked for compaction.
* `db_bench` now supports the `garbage_collection_cutoff` option for BlobDB.
* Introduce ReadOptions.auto_prefix_mode. When set to true, iterator will return the same result as total order seek, but may choose to use prefix seek internally based on seek key and iterator upper bound.
* MultiGet() can use IO Uring to parallelize read from the same SST file. This featuer is by default disabled. It can be enabled with environment variable ROCKSDB_USE_IO_URING.

## 6.6.2 (01/13/2020)
### Bug Fixes
* Fixed a bug where non-L0 compaction input files were not considered to compute the `creation_time` of new compaction outputs.

## 6.6.1 (01/02/2020)
### Bug Fixes
* Fix a bug in WriteBatchWithIndex::MultiGetFromBatchAndDB, which is called by Transaction::MultiGet, that causes due to stale pointer access when the number of keys is > 32
* Fixed two performance issues related to memtable history trimming. First, a new SuperVersion is now created only if some memtables were actually trimmed. Second, trimming is only scheduled if there is at least one flushed memtable that is kept in memory for the purposes of transaction conflict checking.
* BlobDB no longer updates the SST to blob file mapping upon failed compactions.
* Fix a bug in which a snapshot read through an iterator could be affected by a DeleteRange after the snapshot (#6062).
* Fixed a bug where BlobDB was comparing the `ColumnFamilyHandle` pointers themselves instead of only the column family IDs when checking whether an API call uses the default column family or not.
* Delete superversions in BackgroundCallPurge.
* Fix use-after-free and double-deleting files in BackgroundCallPurge().

## 6.6.0 (11/25/2019)
### Bug Fixes
* Fix data corruption caused by output of intra-L0 compaction on ingested file not being placed in correct order in L0.
* Fix a data race between Version::GetColumnFamilyMetaData() and Compaction::MarkFilesBeingCompacted() for access to being_compacted (#6056). The current fix acquires the db mutex during Version::GetColumnFamilyMetaData(), which may cause regression.
* Fix a bug in DBIter that is_blob_ state isn't updated when iterating backward using seek.
* Fix a bug when format_version=3, partitioned filters, and prefix search are used in conjunction. The bug could result into Seek::(prefix) returning NotFound for an existing prefix.
* Revert the feature "Merging iterator to avoid child iterator reseek for some cases (#5286)" since it might cause strong results when reseek happens with a different iterator upper bound.
* Fix a bug causing a crash during ingest external file when background compaction cause severe error (file not found).
* Fix a bug when partitioned filters and prefix search are used in conjunction, ::SeekForPrev could return invalid for an existing prefix. ::SeekForPrev might be called by the user, or internally on ::Prev, or within ::Seek if the return value involves Delete or a Merge operand.
* Fix OnFlushCompleted fired before flush result persisted in MANIFEST when there's concurrent flush job. The bug exists since OnFlushCompleted was introduced in rocksdb 3.8.
* Fixed an sst_dump crash on some plain table SST files.
* Fixed a memory leak in some error cases of opening plain table SST files.
* Fix a bug when a crash happens while calling WriteLevel0TableForRecovery for multiple column families, leading to a column family's log number greater than the first corrutped log number when the DB is being opened in PointInTime recovery mode during next recovery attempt (#5856).

### New Features
* Universal compaction to support options.periodic_compaction_seconds. A full compaction will be triggered if any file is over the threshold.
* `GetLiveFilesMetaData` and `GetColumnFamilyMetaData` now expose the file number of SST files as well as the oldest blob file referenced by each SST.
* A batched MultiGet API (DB::MultiGet()) that supports retrieving keys from multiple column families.
* Full and partitioned filters in the block-based table use an improved Bloom filter implementation, enabled with format_version 5 (or above) because previous releases cannot read this filter. This replacement is faster and more accurate, especially for high bits per key or millions of keys in a single (full) filter. For example, the new Bloom filter has the same false positive rate at 9.55 bits per key as the old one at 10 bits per key, and a lower false positive rate at 16 bits per key than the old one at 100 bits per key.
* Added AVX2 instructions to USE_SSE builds to accelerate the new Bloom filter and XXH3-based hash function on compatible x86_64 platforms (Haswell and later, ~2014).
* Support options.ttl or options.periodic_compaction_seconds with options.max_open_files = -1. File's oldest ancester time and file creation time will be written to manifest. If it is availalbe, this information will be used instead of creation_time and file_creation_time in table properties.
* Setting options.ttl for universal compaction now has the same meaning as setting periodic_compaction_seconds.
* SstFileMetaData also returns file creation time and oldest ancester time.
* The `sst_dump` command line tool `recompress` command now displays how many blocks were compressed and how many were not, in particular how many were not compressed because the compression ratio was not met (12.5% threshold for GoodCompressionRatio), as seen in the `number.block.not_compressed` counter stat since version 6.0.0.
* The block cache usage is now takes into account the overhead of metadata per each entry. This results into more accurate management of memory. A side-effect of this feature is that less items are fit into the block cache of the same size, which would result to higher cache miss rates. This can be remedied by increasing the block cache size or passing kDontChargeCacheMetadata to its constuctor to restore the old behavior.
* When using BlobDB, a mapping is maintained and persisted in the MANIFEST between each SST file and the oldest non-TTL blob file it references.
* `db_bench` now supports and by default issues non-TTL Puts to BlobDB. TTL Puts can be enabled by specifying a non-zero value for the `blob_db_max_ttl_range` command line parameter explicitly.
* `sst_dump` now supports printing BlobDB blob indexes in a human-readable format. This can be enabled by specifying the `decode_blob_index` flag on the command line.
* A number of new information elements are now exposed through the EventListener interface. For flushes, the file numbers of the new SST file and the oldest blob file referenced by the SST are propagated. For compactions, the level, file number, and the oldest blob file referenced are passed to the client for each compaction input and output file.

### Public API Change
* RocksDB release 4.1 or older will not be able to open DB generated by the new release. 4.2 was released on Feb 23, 2016.
* TTL Compactions in Level compaction style now initiate successive cascading compactions on a key range so that it reaches the bottom level quickly on TTL expiry. `creation_time` table property for compaction output files is now set to the minimum of the creation times of all compaction inputs.
* With FIFO compaction style, options.periodic_compaction_seconds will have the same meaning as options.ttl. Whichever stricter will be used. With the default options.periodic_compaction_seconds value with options.ttl's default of 0, RocksDB will give a default of 30 days.
* Added an API GetCreationTimeOfOldestFile(uint64_t* creation_time) to get the file_creation_time of the oldest SST file in the DB.
* FilterPolicy now exposes additional API to make it possible to choose filter configurations based on context, such as table level and compaction style. See `LevelAndStyleCustomFilterPolicy` in db_bloom_filter_test.cc. While most existing custom implementations of FilterPolicy should continue to work as before, those wrapping the return of NewBloomFilterPolicy will require overriding new function `GetBuilderWithContext()`, because calling `GetFilterBitsBuilder()` on the FilterPolicy returned by NewBloomFilterPolicy is no longer supported.
* An unlikely usage of FilterPolicy is no longer supported. Calling GetFilterBitsBuilder() on the FilterPolicy returned by NewBloomFilterPolicy will now cause an assertion violation in debug builds, because RocksDB has internally migrated to a more elaborate interface that is expected to evolve further. Custom implementations of FilterPolicy should work as before, except those wrapping the return of NewBloomFilterPolicy, which will require a new override of a protected function in FilterPolicy.
* NewBloomFilterPolicy now takes bits_per_key as a double instead of an int. This permits finer control over the memory vs. accuracy trade-off in the new Bloom filter implementation and should not change source code compatibility.
* The option BackupableDBOptions::max_valid_backups_to_open is now only used when opening BackupEngineReadOnly. When opening a read/write BackupEngine, anything but the default value logs a warning and is treated as the default. This change ensures that backup deletion has proper accounting of shared files to ensure they are deleted when no longer referenced by a backup.
* Deprecate `snap_refresh_nanos` option.
* Added DisableManualCompaction/EnableManualCompaction to stop and resume manual compaction.
* Add TryCatchUpWithPrimary() to StackableDB in non-LITE mode.
* Add a new Env::LoadEnv() overloaded function to return a shared_ptr to Env.
* Flush sets file name to "(nil)" for OnTableFileCreationCompleted() if the flush does not produce any L0. This can happen if the file is empty thus delete by RocksDB.

### Default Option Changes
* Changed the default value of periodic_compaction_seconds to `UINT64_MAX - 1` which allows RocksDB to auto-tune periodic compaction scheduling. When using the default value, periodic compactions are now auto-enabled if a compaction filter is used. A value of `0` will turn off the feature completely.
* Changed the default value of ttl to `UINT64_MAX - 1` which allows RocksDB to auto-tune ttl value. When using the default value, TTL will be auto-enabled to 30 days, when the feature is supported. To revert the old behavior, you can explicitly set it to 0.

### Performance Improvements
* For 64-bit hashing, RocksDB is standardizing on a slightly modified preview version of XXH3. This function is now used for many non-persisted hashes, along with fastrange64() in place of the modulus operator, and some benchmarks show a slight improvement.
* Level iterator to invlidate the iterator more often in prefix seek and the level is filtered out by prefix bloom.

## 6.5.2 (11/15/2019)
### Bug Fixes
* Fix a assertion failure in MultiGet() when BlockBasedTableOptions::no_block_cache is true and there is no compressed block cache
* Fix a buffer overrun problem in BlockBasedTable::MultiGet() when compression is enabled and no compressed block cache is configured.
* If a call to BackupEngine::PurgeOldBackups or BackupEngine::DeleteBackup suffered a crash, power failure, or I/O error, files could be left over from old backups that could only be purged with a call to GarbageCollect. Any call to PurgeOldBackups, DeleteBackup, or GarbageCollect should now suffice to purge such files.

## 6.5.1 (10/16/2019)
### Bug Fixes
* Revert the feature "Merging iterator to avoid child iterator reseek for some cases (#5286)" since it might cause strange results when reseek happens with a different iterator upper bound.
* Fix a bug in BlockBasedTableIterator that might return incorrect results when reseek happens with a different iterator upper bound.
* Fix a bug when partitioned filters and prefix search are used in conjunction, ::SeekForPrev could return invalid for an existing prefix. ::SeekForPrev might be called by the user, or internally on ::Prev, or within ::Seek if the return value involves Delete or a Merge operand.

## 6.5.0 (9/13/2019)
### Bug Fixes
* Fixed a number of data races in BlobDB.
* Fix a bug where the compaction snapshot refresh feature is not disabled as advertised when `snap_refresh_nanos` is set to 0..
* Fix bloom filter lookups by the MultiGet batching API when BlockBasedTableOptions::whole_key_filtering is false, by checking that a key is in the perfix_extractor domain and extracting the prefix before looking up.
* Fix a bug in file ingestion caused by incorrect file number allocation when the number of column families involved in the ingestion exceeds 2.

### New Features
* Introduced DBOptions::max_write_batch_group_size_bytes to configure maximum limit on number of bytes that are written in a single batch of WAL or memtable write. It is followed when the leader write size is larger than 1/8 of this limit.
* VerifyChecksum() by default will issue readahead. Allow ReadOptions to be passed in to those functions to override the readhead size. For checksum verifying before external SST file ingestion, a new option IngestExternalFileOptions.verify_checksums_readahead_size, is added for this readahead setting.
* When user uses options.force_consistency_check in RocksDb, instead of crashing the process, we now pass the error back to the users without killing the process.
* Add an option `memtable_insert_hint_per_batch` to WriteOptions. If it is true, each WriteBatch will maintain its own insert hints for each memtable in concurrent write. See include/rocksdb/options.h for more details.

### Public API Change
* Added max_write_buffer_size_to_maintain option to better control memory usage of immutable memtables.
* Added a lightweight API GetCurrentWalFile() to get last live WAL filename and size. Meant to be used as a helper for backup/restore tooling in a larger ecosystem such as MySQL with a MyRocks storage engine.
* The MemTable Bloom filter, when enabled, now always uses cache locality. Options::bloom_locality now only affects the PlainTable SST format.

### Performance Improvements
* Improve the speed of the MemTable Bloom filter, reducing the write overhead of enabling it by 1/3 to 1/2, with similar benefit to read performance.

## 6.4.0 (7/30/2019)
### Default Option Change
* LRUCacheOptions.high_pri_pool_ratio is set to 0.5 (previously 0.0) by default, which means that by default midpoint insertion is enabled. The same change is made for the default value of high_pri_pool_ratio argument in NewLRUCache(). When block cache is not explicitly created, the small block cache created by BlockBasedTable will still has this option to be 0.0.
* Change BlockBasedTableOptions.cache_index_and_filter_blocks_with_high_priority's default value from false to true.

### Public API Change
* Filter and compression dictionary blocks are now handled similarly to data blocks with regards to the block cache: instead of storing objects in the cache, only the blocks themselves are cached. In addition, filter and compression dictionary blocks (as well as filter partitions) no longer get evicted from the cache when a table is closed.
* Due to the above refactoring, block cache eviction statistics for filter and compression dictionary blocks are temporarily broken. We plan to reintroduce them in a later phase.
* The semantics of the per-block-type block read counts in the performance context now match those of the generic block_read_count.
* Errors related to the retrieval of the compression dictionary are now propagated to the user.
* db_bench adds a "benchmark" stats_history, which prints out the whole stats history.
* Overload GetAllKeyVersions() to support non-default column family.
* Added new APIs ExportColumnFamily() and CreateColumnFamilyWithImport() to support export and import of a Column Family. https://github.com/facebook/rocksdb/issues/3469
* ldb sometimes uses a string-append merge operator if no merge operator is passed in. This is to allow users to print keys from a DB with a merge operator.
* Replaces old Registra with ObjectRegistry to allow user to create custom object from string, also add LoadEnv() to Env.
* Added new overload of GetApproximateSizes which gets SizeApproximationOptions object and returns a Status. The older overloads are redirecting their calls to this new method and no longer assert if the include_flags doesn't have either of INCLUDE_MEMTABLES or INCLUDE_FILES bits set. It's recommended to use the new method only, as it is more type safe and returns a meaningful status in case of errors.
* LDBCommandRunner::RunCommand() to return the status code as an integer, rather than call exit() using the code.

### New Features
* Add argument `--secondary_path` to ldb to open the database as the secondary instance. This would keep the original DB intact.
* Compression dictionary blocks are now prefetched and pinned in the cache (based on the customer's settings) the same way as index and filter blocks.
* Added DBOptions::log_readahead_size which specifies the number of bytes to prefetch when reading the log. This is mostly useful for reading a remotely located log, as it can save the number of round-trips. If 0 (default), then the prefetching is disabled.
* Added new option in SizeApproximationOptions used with DB::GetApproximateSizes. When approximating the files total size that is used to store a keys range, allow approximation with an error margin of up to total_files_size * files_size_error_margin. This allows to take some shortcuts in files size approximation, resulting in better performance, while guaranteeing the resulting error is within a reasonable margin.
* Support loading custom objects in unit tests. In the affected unit tests, RocksDB will create custom Env objects based on environment variable TEST_ENV_URI. Users need to make sure custom object types are properly registered. For example, a static library should expose a `RegisterCustomObjects` function. By linking the unit test binary with the static library, the unit test can execute this function.

### Performance Improvements
* Reduce iterator key comparison for upper/lower bound check.
* Improve performance of row_cache: make reads with newer snapshots than data in an SST file share the same cache key, except in some transaction cases.
* The compression dictionary is no longer copied to a new object upon retrieval.

### Bug Fixes
* Fix ingested file and directory not being fsync.
* Return TryAgain status in place of Corruption when new tail is not visible to TransactionLogIterator.
* Fixed a regression where the fill_cache read option also affected index blocks.
* Fixed an issue where using cache_index_and_filter_blocks==false affected partitions of partitioned indexes/filters as well.

## 6.3.2 (8/15/2019)
### Public API Change
* The semantics of the per-block-type block read counts in the performance context now match those of the generic block_read_count.

### Bug Fixes
* Fixed a regression where the fill_cache read option also affected index blocks.
* Fixed an issue where using cache_index_and_filter_blocks==false affected partitions of partitioned indexes as well.

## 6.3.1 (7/24/2019)
### Bug Fixes
* Fix auto rolling bug introduced in 6.3.0, which causes segfault if log file creation fails.

## 6.3.0 (6/18/2019)
### Public API Change
* Now DB::Close() will return Aborted() error when there is unreleased snapshot. Users can retry after all snapshots are released.
* Index blocks are now handled similarly to data blocks with regards to the block cache: instead of storing objects in the cache, only the blocks themselves are cached. In addition, index blocks no longer get evicted from the cache when a table is closed, can now use the compressed block cache (if any), and can be shared among multiple table readers.
* Partitions of partitioned indexes no longer affect the read amplification statistics.
* Due to the above refactoring, block cache eviction statistics for indexes are temporarily broken. We plan to reintroduce them in a later phase.
* options.keep_log_file_num will be enforced strictly all the time. File names of all log files will be tracked, which may take significantly amount of memory if options.keep_log_file_num is large and either of options.max_log_file_size or options.log_file_time_to_roll is set.
* Add initial support for Get/Put with user timestamps. Users can specify timestamps via ReadOptions and WriteOptions when calling DB::Get and DB::Put.
* Accessing a partition of a partitioned filter or index through a pinned reference is no longer considered a cache hit.
* Add C bindings for secondary instance, i.e. DBImplSecondary.
* Rate limited deletion of WALs is only enabled if DBOptions::wal_dir is not set, or explicitly set to db_name passed to DB::Open and DBOptions::db_paths is empty, or same as db_paths[0].path

### New Features
* Add an option `snap_refresh_nanos` (default to 0) to periodically refresh the snapshot list in compaction jobs. Assign to 0 to disable the feature.
* Add an option `unordered_write` which trades snapshot guarantees with higher write throughput. When used with WRITE_PREPARED transactions with two_write_queues=true, it offers higher throughput with however no compromise on guarantees.
* Allow DBImplSecondary to remove memtables with obsolete data after replaying MANIFEST and WAL.
* Add an option `failed_move_fall_back_to_copy` (default is true) for external SST ingestion. When `move_files` is true and hard link fails, ingestion falls back to copy if `failed_move_fall_back_to_copy` is true. Otherwise, ingestion reports an error.
* Add command `list_file_range_deletes` in ldb, which prints out tombstones in SST files.

### Performance Improvements
* Reduce binary search when iterator reseek into the same data block.
* DBIter::Next() can skip user key checking if previous entry's seqnum is 0.
* Merging iterator to avoid child iterator reseek for some cases
* Log Writer will flush after finishing the whole record, rather than a fragment.
* Lower MultiGet batching API latency by reading data blocks from disk in parallel

### General Improvements
* Added new status code kColumnFamilyDropped to distinguish between Column Family Dropped and DB Shutdown in progress.
* Improve ColumnFamilyOptions validation when creating a new column family.

### Bug Fixes
* Fix a bug in WAL replay of secondary instance by skipping write batches with older sequence numbers than the current last sequence number.
* Fix flush's/compaction's merge processing logic which allowed `Put`s covered by range tombstones to reappear. Note `Put`s may exist even if the user only ever called `Merge()` due to an internal conversion during compaction to the bottommost level.
* Fix/improve memtable earliest sequence assignment and WAL replay so that WAL entries of unflushed column families will not be skipped after replaying the MANIFEST and increasing db sequence due to another flushed/compacted column family.
* Fix a bug caused by secondary not skipping the beginning of new MANIFEST.
* On DB open, delete WAL trash files left behind in wal_dir

## 6.2.0 (4/30/2019)
### New Features
* Add an option `strict_bytes_per_sync` that causes a file-writing thread to block rather than exceed the limit on bytes pending writeback specified by `bytes_per_sync` or `wal_bytes_per_sync`.
* Improve range scan performance by avoiding per-key upper bound check in BlockBasedTableIterator.
* Introduce Periodic Compaction for Level style compaction. Files are re-compacted periodically and put in the same level.
* Block-based table index now contains exact highest key in the file, rather than an upper bound. This may improve Get() and iterator Seek() performance in some situations, especially when direct IO is enabled and block cache is disabled. A setting BlockBasedTableOptions::index_shortening is introduced to control this behavior. Set it to kShortenSeparatorsAndSuccessor to get the old behavior.
* When reading from option file/string/map, customized envs can be filled according to object registry.
* Improve range scan performance when using explicit user readahead by not creating new table readers for every iterator.
* Add index type BlockBasedTableOptions::IndexType::kBinarySearchWithFirstKey. It significantly reduces read amplification in some setups, especially for iterator seeks. It's not fully implemented yet: IO errors are not handled right.

### Public API Change
* Change the behavior of OptimizeForPointLookup(): move away from hash-based block-based-table index, and use whole key memtable filtering.
* Change the behavior of OptimizeForSmallDb(): use a 16MB block cache, put index and filter blocks into it, and cost the memtable size to it. DBOptions.OptimizeForSmallDb() and ColumnFamilyOptions.OptimizeForSmallDb() start to take an optional cache object.
* Added BottommostLevelCompaction::kForceOptimized to avoid double compacting newly compacted files in the bottommost level compaction of manual compaction. Note this option may prohibit the manual compaction to produce a single file in the bottommost level.

### Bug Fixes
* Adjust WriteBufferManager's dummy entry size to block cache from 1MB to 256KB.
* Fix a race condition between WritePrepared::Get and ::Put with duplicate keys.
* Fix crash when memtable prefix bloom is enabled and read/write a key out of domain of prefix extractor.
* Close a WAL file before another thread deletes it.
* Fix an assertion failure `IsFlushPending() == true` caused by one bg thread releasing the db mutex in ~ColumnFamilyData and another thread clearing `flush_requested_` flag.

## 6.1.1 (4/9/2019)
### New Features
* When reading from option file/string/map, customized comparators and/or merge operators can be filled according to object registry.

### Public API Change

### Bug Fixes
* Fix a bug in 2PC where a sequence of txn prepare, memtable flush, and crash could result in losing the prepared transaction.
* Fix a bug in Encryption Env which could cause encrypted files to be read beyond file boundaries.

## 6.1.0 (3/27/2019)
### New Features
* Introduce two more stats levels, kExceptHistogramOrTimers and kExceptTimers.
* Added a feature to perform data-block sampling for compressibility, and report stats to user.
* Add support for trace filtering.
* Add DBOptions.avoid_unnecessary_blocking_io. If true, we avoid file deletion when destroying ColumnFamilyHandle and Iterator. Instead, a job is scheduled to delete the files in background.

### Public API Change
* Remove bundled fbson library.
* statistics.stats_level_ becomes atomic. It is preferred to use statistics.set_stats_level() and statistics.get_stats_level() to access it.
* Introduce a new IOError subcode, PathNotFound, to indicate trying to open a nonexistent file or directory for read.
* Add initial support for multiple db instances sharing the same data in single-writer, multi-reader mode.
* Removed some "using std::xxx" from public headers.

### Bug Fixes
* Fix JEMALLOC_CXX_THROW macro missing from older Jemalloc versions, causing build failures on some platforms.
* Fix SstFileReader not able to open file ingested with write_glbal_seqno=true.

## 6.0.0 (2/19/2019)
### New Features
* Enabled checkpoint on readonly db (DBImplReadOnly).
* Make DB ignore dropped column families while committing results of atomic flush.
* RocksDB may choose to preopen some files even if options.max_open_files != -1. This may make DB open slightly longer.
* For users of dictionary compression with ZSTD v0.7.0+, we now reuse the same digested dictionary when compressing each of an SST file's data blocks for faster compression speeds.
* For all users of dictionary compression who set `cache_index_and_filter_blocks == true`, we now store dictionary data used for decompression in the block cache for better control over memory usage. For users of ZSTD v1.1.4+ who compile with -DZSTD_STATIC_LINKING_ONLY, this includes a digested dictionary, which is used to increase decompression speed.
* Add support for block checksums verification for external SST files before ingestion.
* Introduce stats history which periodically saves Statistics snapshots and added `GetStatsHistory` API to retrieve these snapshots.
* Add a place holder in manifest which indicate a record from future that can be safely ignored.
* Add support for trace sampling.
* Enable properties block checksum verification for block-based tables.
* For all users of dictionary compression, we now generate a separate dictionary for compressing each bottom-level SST file. Previously we reused a single dictionary for a whole compaction to bottom level. The new approach achieves better compression ratios; however, it uses more memory and CPU for buffering/sampling data blocks and training dictionaries.
* Add whole key bloom filter support in memtable.
* Files written by `SstFileWriter` will now use dictionary compression if it is configured in the file writer's `CompressionOptions`.

## 5.18.2 (01/31/2019)
### Public API Change
* Disallow CompactionFilter::IgnoreSnapshots() = false, because it is not very useful and the behavior is confusing. The filter will filter everything if there is no snapshot declared by the time the compaction starts. However, users can define a snapshot after the compaction starts and before it finishes and this new snapshot won't be repeatable, because after the compaction finishes, some keys may be dropped.
* CompactionPri = kMinOverlappingRatio also uses compensated file size, which boosts file with lots of tombstones to be compacted first.
* Transaction::GetForUpdate is extended with a do_validate parameter with default value of true. If false it skips validating the snapshot before doing the read. Similarly ::Merge, ::Put, ::Delete, and ::SingleDelete are extended with assume_tracked with default value of false. If true it indicates that call is assumed to be after a ::GetForUpdate.
* `TableProperties::num_entries` and `TableProperties::num_deletions` now also account for number of range tombstones.
* Remove geodb, spatial_db, document_db, json_document, date_tiered_db, and redis_lists.
* With "ldb ----try_load_options", when wal_dir specified by the option file doesn't exist, ignore it.
* Change time resolution in FileOperationInfo.
* Deleting Blob files also go through SStFileManager.
* Remove CuckooHash memtable.
* The counter stat `number.block.not_compressed` now also counts blocks not compressed due to poor compression ratio.
* Remove ttl option from `CompactionOptionsFIFO`. The option has been deprecated and ttl in `ColumnFamilyOptions` is used instead.
* Support SST file ingestion across multiple column families via DB::IngestExternalFiles. See the function's comment about atomicity.
* Remove Lua compaction filter.

### Bug Fixes
* Fix a deadlock caused by compaction and file ingestion waiting for each other in the event of write stalls.
* Fix a memory leak when files with range tombstones are read in mmap mode and block cache is enabled
* Fix handling of corrupt range tombstone blocks such that corruptions cannot cause deleted keys to reappear
* Lock free MultiGet
* Fix incorrect `NotFound` point lookup result when querying the endpoint of a file that has been extended by a range tombstone.
* Fix with pipelined write, write leaders's callback failure lead to the whole write group fail.

### Change Default Options
* Change options.compaction_pri's default to kMinOverlappingRatio

## 5.18.0 (11/30/2018)
### New Features
* Introduced `JemallocNodumpAllocator` memory allocator. When being use, block cache will be excluded from core dump.
* Introduced `PerfContextByLevel` as part of `PerfContext` which allows storing perf context at each level. Also replaced `__thread` with `thread_local` keyword for perf_context. Added per-level perf context for bloom filter and `Get` query.
* With level_compaction_dynamic_level_bytes = true, level multiplier may be adjusted automatically when Level 0 to 1 compaction is lagged behind.
* Introduced DB option `atomic_flush`. If true, RocksDB supports flushing multiple column families and atomically committing the result to MANIFEST. Useful when WAL is disabled.
* Added `num_deletions` and `num_merge_operands` members to `TableProperties`.
* Added "rocksdb.min-obsolete-sst-number-to-keep" DB property that reports the lower bound on SST file numbers that are being kept from deletion, even if the SSTs are obsolete.
* Add xxhash64 checksum support
* Introduced `MemoryAllocator`, which lets the user specify custom memory allocator for block based table.
* Improved `DeleteRange` to prevent read performance degradation. The feature is no longer marked as experimental.
* Enabled checkpoint on readonly db (DBImplReadOnly).

### Public API Change
* `DBOptions::use_direct_reads` now affects reads issued by `BackupEngine` on the database's SSTs.
* `NO_ITERATORS` is divided into two counters `NO_ITERATOR_CREATED` and `NO_ITERATOR_DELETE`. Both of them are only increasing now, just as other counters.

### Bug Fixes
* Fix corner case where a write group leader blocked due to write stall blocks other writers in queue with WriteOptions::no_slowdown set.
* Fix in-memory range tombstone truncation to avoid erroneously covering newer keys at a lower level, and include range tombstones in compacted files whose largest key is the range tombstone's start key.
* Properly set the stop key for a truncated manual CompactRange
* Fix slow flush/compaction when DB contains many snapshots. The problem became noticeable to us in DBs with 100,000+ snapshots, though it will affect others at different thresholds.
* Fix the bug that WriteBatchWithIndex's SeekForPrev() doesn't see the entries with the same key.
* Fix the bug where user comparator was sometimes fed with InternalKey instead of the user key. The bug manifests when during GenerateBottommostFiles.
* Fix a bug in WritePrepared txns where if the number of old snapshots goes beyond the snapshot cache size (128 default) the rest will not be checked when evicting a commit entry from the commit cache.
* Fixed Get correctness bug in the presence of range tombstones where merge operands covered by a range tombstone always result in NotFound.
* Start populating `NO_FILE_CLOSES` ticker statistic, which was always zero previously.
* The default value of NewBloomFilterPolicy()'s argument use_block_based_builder is changed to false. Note that this new default may cause large temp memory usage when building very large SST files.
* Fix a deadlock caused by compaction and file ingestion waiting for each other in the event of write stalls.
* Make DB ignore dropped column families while committing results of atomic flush.

## 5.17.0 (10/05/2018)
### Public API Change
* `OnTableFileCreated` will now be called for empty files generated during compaction. In that case, `TableFileCreationInfo::file_path` will be "(nil)" and `TableFileCreationInfo::file_size` will be zero.
* Add `FlushOptions::allow_write_stall`, which controls whether Flush calls start working immediately, even if it causes user writes to stall, or will wait until flush can be performed without causing write stall (similar to `CompactRangeOptions::allow_write_stall`). Note that the default value is false, meaning we add delay to Flush calls until stalling can be avoided when possible. This is behavior change compared to previous RocksDB versions, where Flush calls didn't check if they might cause stall or not.
* Application using PessimisticTransactionDB is expected to rollback/commit recovered transactions before starting new ones. This assumption is used to skip concurrency control during recovery.
* Expose column family id to `OnCompactionCompleted`.

### New Features
* TransactionOptions::skip_concurrency_control allows pessimistic transactions to skip the overhead of concurrency control. Could be used for optimizing certain transactions or during recovery.

### Bug Fixes
* Avoid creating empty SSTs and subsequently deleting them in certain cases during compaction.
* Sync CURRENT file contents during checkpoint.

## 5.16.3 (10/1/2018)
### Bug Fixes
* Fix crash caused when `CompactFiles` run with `CompactionOptions::compression == CompressionType::kDisableCompressionOption`. Now that setting causes the compression type to be chosen according to the column family-wide compression options.

## 5.16.2 (9/21/2018)
### Bug Fixes
* Fix bug in partition filters with format_version=4.

## 5.16.1 (9/17/2018)
### Bug Fixes
* Remove trace_analyzer_tool from rocksdb_lib target in TARGETS file.
* Fix RocksDB Java build and tests.
* Remove sync point in Block destructor.

## 5.16.0 (8/21/2018)
### Public API Change
* The merge operands are passed to `MergeOperator::ShouldMerge` in the reversed order relative to how they were merged (passed to FullMerge or FullMergeV2) for performance reasons
* GetAllKeyVersions() to take an extra argument of `max_num_ikeys`.
* Using ZSTD dictionary trainer (i.e., setting `CompressionOptions::zstd_max_train_bytes` to a nonzero value) now requires ZSTD version 1.1.3 or later.

### New Features
* Changes the format of index blocks by delta encoding the index values, which are the block handles. This saves the encoding of BlockHandle::offset of the non-head index entries in each restart interval. The feature is backward compatible but not forward compatible. It is disabled by default unless format_version 4 or above is used.
* Add a new tool: trace_analyzer. Trace_analyzer analyzes the trace file generated by using trace_replay API. It can convert the binary format trace file to a human readable txt file, output the statistics of the analyzed query types such as access statistics and size statistics, combining the dumped whole key space file to analyze, support query correlation analyzing, and etc. Current supported query types are: Get, Put, Delete, SingleDelete, DeleteRange, Merge, Iterator (Seek, SeekForPrev only).
* Add hash index support to data blocks, which helps reducing the cpu utilization of point-lookup operations. This feature is backward compatible with the data block created without the hash index. It is disabled by default unless BlockBasedTableOptions::data_block_index_type is set to data_block_index_type = kDataBlockBinaryAndHash.

### Bug Fixes
* Fix a bug in misreporting the estimated partition index size in properties block.

## 5.15.0 (7/17/2018)
### Public API Change
* Remove managed iterator. ReadOptions.managed is not effective anymore.
* For bottommost_compression, a compatible CompressionOptions is added via `bottommost_compression_opts`. To keep backward compatible, a new boolean `enabled` is added to CompressionOptions. For compression_opts, it will be always used no matter what value of `enabled` is. For bottommost_compression_opts, it will only be used when user set `enabled=true`, otherwise, compression_opts will be used for bottommost_compression as default.
* With LRUCache, when high_pri_pool_ratio > 0, midpoint insertion strategy will be enabled to put low-pri items to the tail of low-pri list (the midpoint) when they first inserted into the cache. This is to make cache entries never get hit age out faster, improving cache efficiency when large background scan presents.
* For users of `Statistics` objects created via `CreateDBStatistics()`, the format of the string returned by its `ToString()` method has changed.
* The "rocksdb.num.entries" table property no longer counts range deletion tombstones as entries.

### New Features
* Changes the format of index blocks by storing the key in their raw form rather than converting them to InternalKey. This saves 8 bytes per index key. The feature is backward compatible but not forward compatible. It is disabled by default unless format_version 3 or above is used.
* Avoid memcpy when reading mmap files with OpenReadOnly and max_open_files==-1.
* Support dynamically changing `ColumnFamilyOptions::ttl` via `SetOptions()`.
* Add a new table property, "rocksdb.num.range-deletions", which counts the number of range deletion tombstones in the table.
* Improve the performance of iterators doing long range scans by using readahead, when using direct IO.
* pin_top_level_index_and_filter (default true) in BlockBasedTableOptions can be used in combination with cache_index_and_filter_blocks to prefetch and pin the top-level index of partitioned index and filter blocks in cache. It has no impact when cache_index_and_filter_blocks is false.
* Write properties meta-block at the end of block-based table to save read-ahead IO.

### Bug Fixes
* Fix deadlock with enable_pipelined_write=true and max_successive_merges > 0
* Check conflict at output level in CompactFiles.
* Fix corruption in non-iterator reads when mmap is used for file reads
* Fix bug with prefix search in partition filters where a shared prefix would be ignored from the later partitions. The bug could report an eixstent key as missing. The bug could be triggered if prefix_extractor is set and partition filters is enabled.
* Change default value of `bytes_max_delete_chunk` to 0 in NewSstFileManager() as it doesn't work well with checkpoints.
* Fix a bug caused by not copying the block trailer with compressed SST file, direct IO, prefetcher and no compressed block cache.
* Fix write can stuck indefinitely if enable_pipelined_write=true. The issue exists since pipelined write was introduced in 5.5.0.

## 5.14.0 (5/16/2018)
### Public API Change
* Add a BlockBasedTableOption to align uncompressed data blocks on the smaller of block size or page size boundary, to reduce flash reads by avoiding reads spanning 4K pages.
* The background thread naming convention changed (on supporting platforms) to "rocksdb:<thread pool priority><thread number>", e.g., "rocksdb:low0".
* Add a new ticker stat rocksdb.number.multiget.keys.found to count number of keys successfully read in MultiGet calls
* Touch-up to write-related counters in PerfContext. New counters added: write_scheduling_flushes_compactions_time, write_thread_wait_nanos. Counters whose behavior was fixed or modified: write_memtable_time, write_pre_and_post_process_time, write_delay_time.
* Posix Env's NewRandomRWFile() will fail if the file doesn't exist.
* Now, `DBOptions::use_direct_io_for_flush_and_compaction` only applies to background writes, and `DBOptions::use_direct_reads` applies to both user reads and background reads. This conforms with Linux's `open(2)` manpage, which advises against simultaneously reading a file in buffered and direct modes, due to possibly undefined behavior and degraded performance.
* Iterator::Valid() always returns false if !status().ok(). So, now when doing a Seek() followed by some Next()s, there's no need to check status() after every operation.
* Iterator::Seek()/SeekForPrev()/SeekToFirst()/SeekToLast() always resets status().
* Introduced `CompressionOptions::kDefaultCompressionLevel`, which is a generic way to tell RocksDB to use the compression library's default level. It is now the default value for `CompressionOptions::level`. Previously the level defaulted to -1, which gave poor compression ratios in ZSTD.

### New Features
* Introduce TTL for level compaction so that all files older than ttl go through the compaction process to get rid of old data.
* TransactionDBOptions::write_policy can be configured to enable WritePrepared 2PC transactions. Read more about them in the wiki.
* Add DB properties "rocksdb.block-cache-capacity", "rocksdb.block-cache-usage", "rocksdb.block-cache-pinned-usage" to show block cache usage.
* Add `Env::LowerThreadPoolCPUPriority(Priority)` method, which lowers the CPU priority of background (esp. compaction) threads to minimize interference with foreground tasks.
* Fsync parent directory after deleting a file in delete scheduler.
* In level-based compaction, if bottom-pri thread pool was setup via `Env::SetBackgroundThreads()`, compactions to the bottom level will be delegated to that thread pool.
* `prefix_extractor` has been moved from ImmutableCFOptions to MutableCFOptions, meaning it can be dynamically changed without a DB restart.

### Bug Fixes
* Fsync after writing global seq number to the ingestion file in ExternalSstFileIngestionJob.
* Fix WAL corruption caused by race condition between user write thread and FlushWAL when two_write_queue is not set.
* Fix `BackupableDBOptions::max_valid_backups_to_open` to not delete backup files when refcount cannot be accurately determined.
* Fix memory leak when pin_l0_filter_and_index_blocks_in_cache is used with partitioned filters
* Disable rollback of merge operands in WritePrepared transactions to work around an issue in MyRocks. It can be enabled back by setting TransactionDBOptions::rollback_merge_operands to true.
* Fix wrong results by ReverseBytewiseComparator::FindShortSuccessor()

### Java API Changes
* Add `BlockBasedTableConfig.setBlockCache` to allow sharing a block cache across DB instances.
* Added SstFileManager to the Java API to allow managing SST files across DB instances.

## 5.13.0 (3/20/2018)
### Public API Change
* RocksDBOptionsParser::Parse()'s `ignore_unknown_options` argument will only be effective if the option file shows it is generated using a higher version of RocksDB than the current version.
* Remove CompactionEventListener.

### New Features
* SstFileManager now can cancel compactions if they will result in max space errors. SstFileManager users can also use SetCompactionBufferSize to specify how much space must be leftover during a compaction for auxiliary file functions such as logging and flushing.
* Avoid unnecessarily flushing in `CompactRange()` when the range specified by the user does not overlap unflushed memtables.
* If `ColumnFamilyOptions::max_subcompactions` is set greater than one, we now parallelize large manual level-based compactions.
* Add "rocksdb.live-sst-files-size" DB property to return total bytes of all SST files belong to the latest LSM tree.
* NewSstFileManager to add an argument bytes_max_delete_chunk with default 64MB. With this argument, a file larger than 64MB will be ftruncated multiple times based on this size.

### Bug Fixes
* Fix a leak in prepared_section_completed_ where the zeroed entries would not removed from the map.
* Fix WAL corruption caused by race condition between user write thread and backup/checkpoint thread.

## 5.12.0 (2/14/2018)
### Public API Change
* Iterator::SeekForPrev is now a pure virtual method. This is to prevent user who implement the Iterator interface fail to implement SeekForPrev by mistake.
* Add `include_end` option to make the range end exclusive when `include_end == false` in `DeleteFilesInRange()`.
* Add `CompactRangeOptions::allow_write_stall`, which makes `CompactRange` start working immediately, even if it causes user writes to stall. The default value is false, meaning we add delay to `CompactRange` calls until stalling can be avoided when possible. Note this delay is not present in previous RocksDB versions.
* Creating checkpoint with empty directory now returns `Status::InvalidArgument`; previously, it returned `Status::IOError`.
* Adds a BlockBasedTableOption to turn off index block compression.
* Close() method now returns a status when closing a db.

### New Features
* Improve the performance of iterators doing long range scans by using readahead.
* Add new function `DeleteFilesInRanges()` to delete files in multiple ranges at once for better performance.
* FreeBSD build support for RocksDB and RocksJava.
* Improved performance of long range scans with readahead.
* Updated to and now continuously tested in Visual Studio 2017.

### Bug Fixes
* Fix `DisableFileDeletions()` followed by `GetSortedWalFiles()` to not return obsolete WAL files that `PurgeObsoleteFiles()` is going to delete.
* Fix Handle error return from WriteBuffer() during WAL file close and DB close.
* Fix advance reservation of arena block addresses.
* Fix handling of empty string as checkpoint directory.

## 5.11.0 (01/08/2018)
### Public API Change
* Add `autoTune` and `getBytesPerSecond()` to RocksJava RateLimiter

### New Features
* Add a new histogram stat called rocksdb.db.flush.micros for memtable flush.
* Add "--use_txn" option to use transactional API in db_stress.
* Disable onboard cache for compaction output in Windows platform.
* Improve the performance of iterators doing long range scans by using readahead.

### Bug Fixes
* Fix a stack-use-after-scope bug in ForwardIterator.
* Fix builds on platforms including Linux, Windows, and PowerPC.
* Fix buffer overrun in backup engine for DBs with huge number of files.
* Fix a mislabel bug for bottom-pri compaction threads.
* Fix DB::Flush() keep waiting after flush finish under certain condition.

## 5.10.0 (12/11/2017)
### Public API Change
* When running `make` with environment variable `USE_SSE` set and `PORTABLE` unset, will use all machine features available locally. Previously this combination only compiled SSE-related features.

### New Features
* Provide lifetime hints when writing files on Linux. This reduces hardware write-amp on storage devices supporting multiple streams.
* Add a DB stat, `NUMBER_ITER_SKIP`, which returns how many internal keys were skipped during iterations (e.g., due to being tombstones or duplicate versions of a key).
* Add PerfContext counters, `key_lock_wait_count` and `key_lock_wait_time`, which measure the number of times transactions wait on key locks and total amount of time waiting.
* Support dynamically changing `ColumnFamilyOptions::compaction_options_universal`.
* Batch update stats at the end of each `Get`, rather than for each block cache access.

### Bug Fixes
* Fix IOError on WAL write doesn't propagate to write group follower
* Make iterator invalid on merge error.
* Fix performance issue in `IngestExternalFile()` affecting databases with large number of SST files.
* Fix possible corruption to LSM structure when `DeleteFilesInRange()` deletes a subset of files spanned by a `DeleteRange()` marker.

## 5.9.0 (11/1/2017)
### Public API Change
* `BackupableDBOptions::max_valid_backups_to_open == 0` now means no backups will be opened during BackupEngine initialization. Previously this condition disabled limiting backups opened.
* `DBOptions::preserve_deletes` is a new option that allows one to specify that DB should not drop tombstones for regular deletes if they have sequence number larger than what was set by the new API call `DB::SetPreserveDeletesSequenceNumber(SequenceNumber seqnum)`. Disabled by default.
* API call `DB::SetPreserveDeletesSequenceNumber(SequenceNumber seqnum)` was added, users who wish to preserve deletes are expected to periodically call this function to advance the cutoff seqnum (all deletes made before this seqnum can be dropped by DB). It's user responsibility to figure out how to advance the seqnum in the way so the tombstones are kept for the desired period of time, yet are eventually processed in time and don't eat up too much space.
* `ReadOptions::iter_start_seqnum` was added;
if set to something > 0 user will see 2 changes in iterators behavior 1) only keys written with sequence larger than this parameter would be returned and 2) the `Slice` returned by iter->key() now points to the memory that keep User-oriented representation of the internal key, rather than user key. New struct `FullKey` was added to represent internal keys, along with a new helper function `ParseFullKey(const Slice& internal_key, FullKey* result);`.
* Deprecate trash_dir param in NewSstFileManager, right now we will rename deleted files to <name>.trash instead of moving them to trash directory
* Allow setting a custom trash/DB size ratio limit in the SstFileManager, after which files that are to be scheduled for deletion are deleted immediately, regardless of any delete ratelimit.
* Return an error on write if write_options.sync = true and write_options.disableWAL = true to warn user of inconsistent options. Previously we will not write to WAL and not respecting the sync options in this case.

### New Features
* CRC32C is now using the 3-way pipelined SSE algorithm `crc32c_3way` on supported platforms to improve performance. The system will choose to use this algorithm on supported platforms automatically whenever possible. If PCLMULQDQ is not supported it will fall back to the old Fast_CRC32 algorithm.
* `DBOptions::writable_file_max_buffer_size` can now be changed dynamically.
* `DBOptions::bytes_per_sync`, `DBOptions::compaction_readahead_size`, and `DBOptions::wal_bytes_per_sync` can now be changed dynamically, `DBOptions::wal_bytes_per_sync` will flush all memtables and switch to a new WAL file.
* Support dynamic adjustment of rate limit according to demand for background I/O. It can be enabled by passing `true` to the `auto_tuned` parameter in `NewGenericRateLimiter()`. The value passed as `rate_bytes_per_sec` will still be respected as an upper-bound.
* Support dynamically changing `ColumnFamilyOptions::compaction_options_fifo`.
* Introduce `EventListener::OnStallConditionsChanged()` callback. Users can implement it to be notified when user writes are stalled, stopped, or resumed.
* Add a new db property "rocksdb.estimate-oldest-key-time" to return oldest data timestamp. The property is available only for FIFO compaction with compaction_options_fifo.allow_compaction = false.
* Upon snapshot release, recompact bottommost files containing deleted/overwritten keys that previously could not be dropped due to the snapshot. This alleviates space-amp caused by long-held snapshots.
* Support lower bound on iterators specified via `ReadOptions::iterate_lower_bound`.
* Support for differential snapshots (via iterator emitting the sequence of key-values representing the difference between DB state at two different sequence numbers). Supports preserving and emitting puts and regular deletes, doesn't support SingleDeletes, MergeOperator, Blobs and Range Deletes.

### Bug Fixes
* Fix a potential data inconsistency issue during point-in-time recovery. `DB:Open()` will abort if column family inconsistency is found during PIT recovery.
* Fix possible metadata corruption in databases using `DeleteRange()`.

## 5.8.0 (08/30/2017)
### Public API Change
* Users of `Statistics::getHistogramString()` will see fewer histogram buckets and different bucket endpoints.
* `Slice::compare` and BytewiseComparator `Compare` no longer accept `Slice`s containing nullptr.
* `Transaction::Get` and `Transaction::GetForUpdate` variants with `PinnableSlice` added.

### New Features
* Add Iterator::Refresh(), which allows users to update the iterator state so that they can avoid some initialization costs of recreating iterators.
* Replace dynamic_cast<> (except unit test) so people can choose to build with RTTI off. With make, release mode is by default built with -fno-rtti and debug mode is built without it. Users can override it by setting USE_RTTI=0 or 1.
* Universal compactions including the bottom level can be executed in a dedicated thread pool. This alleviates head-of-line blocking in the compaction queue, which cause write stalling, particularly in multi-instance use cases. Users can enable this feature via `Env::SetBackgroundThreads(N, Env::Priority::BOTTOM)`, where `N > 0`.
* Allow merge operator to be called even with a single merge operand during compactions, by appropriately overriding `MergeOperator::AllowSingleOperand`.
* Add `DB::VerifyChecksum()`, which verifies the checksums in all SST files in a running DB.
* Block-based table support for disabling checksums by setting `BlockBasedTableOptions::checksum = kNoChecksum`.

### Bug Fixes
* Fix wrong latencies in `rocksdb.db.get.micros`, `rocksdb.db.write.micros`, and `rocksdb.sst.read.micros`.
* Fix incorrect dropping of deletions during intra-L0 compaction.
* Fix transient reappearance of keys covered by range deletions when memtable prefix bloom filter is enabled.
* Fix potentially wrong file smallest key when range deletions separated by snapshot are written together.

## 5.7.0 (07/13/2017)
### Public API Change
* DB property "rocksdb.sstables" now prints keys in hex form.

### New Features
* Measure estimated number of reads per file. The information can be accessed through DB::GetColumnFamilyMetaData or "rocksdb.sstables" DB property.
* RateLimiter support for throttling background reads, or throttling the sum of background reads and writes. This can give more predictable I/O usage when compaction reads more data than it writes, e.g., due to lots of deletions.
* [Experimental] FIFO compaction with TTL support. It can be enabled by setting CompactionOptionsFIFO.ttl > 0.
* Introduce `EventListener::OnBackgroundError()` callback. Users can implement it to be notified of errors causing the DB to enter read-only mode, and optionally override them.
* Partitioned Index/Filters exiting the experimental mode. To enable partitioned indexes set index_type to kTwoLevelIndexSearch and to further enable partitioned filters set partition_filters to true. To configure the partition size set metadata_block_size.


### Bug Fixes
* Fix discarding empty compaction output files when `DeleteRange()` is used together with subcompactions.

## 5.6.0 (06/06/2017)
### Public API Change
* Scheduling flushes and compactions in the same thread pool is no longer supported by setting `max_background_flushes=0`. Instead, users can achieve this by configuring their high-pri thread pool to have zero threads.
* Replace `Options::max_background_flushes`, `Options::max_background_compactions`, and `Options::base_background_compactions` all with `Options::max_background_jobs`, which automatically decides how many threads to allocate towards flush/compaction.
* options.delayed_write_rate by default take the value of options.rate_limiter rate.
* Replace global variable `IOStatsContext iostats_context` with `IOStatsContext* get_iostats_context()`; replace global variable `PerfContext perf_context` with `PerfContext* get_perf_context()`.

### New Features
* Change ticker/histogram statistics implementations to use core-local storage. This improves aggregation speed compared to our previous thread-local approach, particularly for applications with many threads.
* Users can pass a cache object to write buffer manager, so that they can cap memory usage for memtable and block cache using one single limit.
* Flush will be triggered when 7/8 of the limit introduced by write_buffer_manager or db_write_buffer_size is triggered, so that the hard threshold is hard to hit.
* Introduce WriteOptions.low_pri. If it is true, low priority writes will be throttled if the compaction is behind.
* `DB::IngestExternalFile()` now supports ingesting files into a database containing range deletions.

### Bug Fixes
* Shouldn't ignore return value of fsync() in flush.

## 5.5.0 (05/17/2017)
### New Features
* FIFO compaction to support Intra L0 compaction too with CompactionOptionsFIFO.allow_compaction=true.
* DB::ResetStats() to reset internal stats.
* Statistics::Reset() to reset user stats.
* ldb add option --try_load_options, which will open DB with its own option file.
* Introduce WriteBatch::PopSavePoint to pop the most recent save point explicitly.
* Support dynamically change `max_open_files` option via SetDBOptions()
* Added DB::CreateColumnFamilie() and DB::DropColumnFamilies() to bulk create/drop column families.
* Add debugging function `GetAllKeyVersions` to see internal versions of a range of keys.
* Support file ingestion with universal compaction style
* Support file ingestion behind with option `allow_ingest_behind`
* New option enable_pipelined_write which may improve write throughput in case writing from multiple threads and WAL enabled.

### Bug Fixes
* Fix the bug that Direct I/O uses direct reads for non-SST file

## 5.4.0 (04/11/2017)
### Public API Change
* random_access_max_buffer_size no longer has any effect
* Removed Env::EnableReadAhead(), Env::ShouldForwardRawRequest()
* Support dynamically change `stats_dump_period_sec` option via SetDBOptions().
* Added ReadOptions::max_skippable_internal_keys to set a threshold to fail a request as incomplete when too many keys are being skipped when using iterators.
* DB::Get in place of std::string accepts PinnableSlice, which avoids the extra memcpy of value to std::string in most of cases.
    * PinnableSlice releases the pinned resources that contain the value when it is destructed or when ::Reset() is called on it.
    * The old API that accepts std::string, although discouraged, is still supported.
* Replace Options::use_direct_writes with Options::use_direct_io_for_flush_and_compaction. Read Direct IO wiki for details.
* Added CompactionEventListener and EventListener::OnFlushBegin interfaces.

### New Features
* Memtable flush can be avoided during checkpoint creation if total log file size is smaller than a threshold specified by the user.
* Introduce level-based L0->L0 compactions to reduce file count, so write delays are incurred less often.
* (Experimental) Partitioning filters which creates an index on the partitions. The feature can be enabled by setting partition_filters when using kFullFilter. Currently the feature also requires two-level indexing to be enabled. Number of partitions is the same as the number of partitions for indexes, which is controlled by metadata_block_size.

## 5.3.0 (03/08/2017)
### Public API Change
* Remove disableDataSync option.
* Remove timeout_hint_us option from WriteOptions. The option has been deprecated and has no effect since 3.13.0.
* Remove option min_partial_merge_operands. Partial merge operands will always be merged in flush or compaction if there are more than one.
* Remove option verify_checksums_in_compaction. Compaction will always verify checksum.

### Bug Fixes
* Fix the bug that iterator may skip keys

## 5.2.0 (02/08/2017)
### Public API Change
* NewLRUCache() will determine number of shard bits automatically based on capacity, if the user doesn't pass one. This also impacts the default block cache when the user doesn't explicit provide one.
* Change the default of delayed slowdown value to 16MB/s and further increase the L0 stop condition to 36 files.
* Options::use_direct_writes and Options::use_direct_reads are now ready to use.
* (Experimental) Two-level indexing that partition the index and creates a 2nd level index on the partitions. The feature can be enabled by setting kTwoLevelIndexSearch as IndexType and configuring index_per_partition.

### New Features
* Added new overloaded function GetApproximateSizes that allows to specify if memtable stats should be computed only without computing SST files' stats approximations.
* Added new function GetApproximateMemTableStats that approximates both number of records and size of memtables.
* Add Direct I/O mode for SST file I/O

### Bug Fixes
* RangeSync() should work if ROCKSDB_FALLOCATE_PRESENT is not set
* Fix wrong results in a data race case in Get()
* Some fixes related to 2PC.
* Fix bugs of data corruption in direct I/O

## 5.1.0 (01/13/2017)
* Support dynamically change `delete_obsolete_files_period_micros` option via SetDBOptions().
* Added EventListener::OnExternalFileIngested which will be called when IngestExternalFile() add a file successfully.
* BackupEngine::Open and BackupEngineReadOnly::Open now always return error statuses matching those of the backup Env.

### Bug Fixes
* Fix the bug that if 2PC is enabled, checkpoints may loss some recent transactions.
* When file copying is needed when creating checkpoints or bulk loading files, fsync the file after the file copying.

## 5.0.0 (11/17/2016)
### Public API Change
* Options::max_bytes_for_level_multiplier is now a double along with all getters and setters.
* Support dynamically change `delayed_write_rate` and `max_total_wal_size` options via SetDBOptions().
* Introduce DB::DeleteRange for optimized deletion of large ranges of contiguous keys.
* Support dynamically change `delayed_write_rate` option via SetDBOptions().
* Options::allow_concurrent_memtable_write and Options::enable_write_thread_adaptive_yield are now true by default.
* Remove Tickers::SEQUENCE_NUMBER to avoid confusion if statistics object is shared among RocksDB instance. Alternatively DB::GetLatestSequenceNumber() can be used to get the same value.
* Options.level0_stop_writes_trigger default value changes from 24 to 32.
* New compaction filter API: CompactionFilter::FilterV2(). Allows to drop ranges of keys.
* Removed flashcache support.
* DB::AddFile() is deprecated and is replaced with DB::IngestExternalFile(). DB::IngestExternalFile() remove all the restrictions that existed for DB::AddFile.

### New Features
* Add avoid_flush_during_shutdown option, which speeds up DB shutdown by not flushing unpersisted data (i.e. with disableWAL = true). Unpersisted data will be lost. The options is dynamically changeable via SetDBOptions().
* Add memtable_insert_with_hint_prefix_extractor option. The option is mean to reduce CPU usage for inserting keys into memtable, if keys can be group by prefix and insert for each prefix are sequential or almost sequential. See include/rocksdb/options.h for more details.
* Add LuaCompactionFilter in utilities.  This allows developers to write compaction filters in Lua.  To use this feature, LUA_PATH needs to be set to the root directory of Lua.
* No longer populate "LATEST_BACKUP" file in backup directory, which formerly contained the number of the latest backup. The latest backup can be determined by finding the highest numbered file in the "meta/" subdirectory.

## 4.13.0 (10/18/2016)
### Public API Change
* DB::GetOptions() reflect dynamic changed options (i.e. through DB::SetOptions()) and return copy of options instead of reference.
* Added Statistics::getAndResetTickerCount().

### New Features
* Add DB::SetDBOptions() to dynamic change base_background_compactions and max_background_compactions.
* Added Iterator::SeekForPrev(). This new API will seek to the last key that less than or equal to the target key.

## 4.12.0 (9/12/2016)
### Public API Change
* CancelAllBackgroundWork() flushes all memtables for databases containing writes that have bypassed the WAL (writes issued with WriteOptions::disableWAL=true) before shutting down background threads.
* Merge options source_compaction_factor, max_grandparent_overlap_bytes and expanded_compaction_factor into max_compaction_bytes.
* Remove ImmutableCFOptions.
* Add a compression type ZSTD, which can work with ZSTD 0.8.0 or up. Still keep ZSTDNotFinal for compatibility reasons.

### New Features
* Introduce NewClockCache, which is based on CLOCK algorithm with better concurrent performance in some cases. It can be used to replace the default LRU-based block cache and table cache. To use it, RocksDB need to be linked with TBB lib.
* Change ticker/histogram statistics implementations to accumulate data in thread-local storage, which improves CPU performance by reducing cache coherency costs. Callers of CreateDBStatistics do not need to change anything to use this feature.
* Block cache mid-point insertion, where index and filter block are inserted into LRU block cache with higher priority. The feature can be enabled by setting BlockBasedTableOptions::cache_index_and_filter_blocks_with_high_priority to true and high_pri_pool_ratio > 0 when creating NewLRUCache.

## 4.11.0 (8/1/2016)
### Public API Change
* options.memtable_prefix_bloom_huge_page_tlb_size => memtable_huge_page_size. When it is set, RocksDB will try to allocate memory from huge page for memtable too, rather than just memtable bloom filter.

### New Features
* A tool to migrate DB after options change. See include/rocksdb/utilities/option_change_migration.h.
* Add ReadOptions.background_purge_on_iterator_cleanup. If true, we avoid file deletion when destroying iterators.

## 4.10.0 (7/5/2016)
### Public API Change
* options.memtable_prefix_bloom_bits changes to options.memtable_prefix_bloom_bits_ratio and deprecate options.memtable_prefix_bloom_probes
* enum type CompressionType and PerfLevel changes from char to unsigned char. Value of all PerfLevel shift by one.
* Deprecate options.filter_deletes.

### New Features
* Add avoid_flush_during_recovery option.
* Add a read option background_purge_on_iterator_cleanup to avoid deleting files in foreground when destroying iterators. Instead, a job is scheduled in high priority queue and would be executed in a separate background thread.
* RepairDB support for column families. RepairDB now associates data with non-default column families using information embedded in the SST/WAL files (4.7 or later). For data written by 4.6 or earlier, RepairDB associates it with the default column family.
* Add options.write_buffer_manager which allows users to control total memtable sizes across multiple DB instances.

## 4.9.0 (6/9/2016)
### Public API changes
* Add bottommost_compression option, This option can be used to set a specific compression algorithm for the bottommost level (Last level containing files in the DB).
* Introduce CompactionJobInfo::compression, This field state the compression algorithm used to generate the output files of the compaction.
* Deprecate BlockBaseTableOptions.hash_index_allow_collision=false
* Deprecate options builder (GetOptions()).

### New Features
* Introduce NewSimCache() in rocksdb/utilities/sim_cache.h. This function creates a block cache that is able to give simulation results (mainly hit rate) of simulating block behavior with a configurable cache size.

## 4.8.0 (5/2/2016)
### Public API Change
* Allow preset compression dictionary for improved compression of block-based tables. This is supported for zlib, zstd, and lz4. The compression dictionary's size is configurable via CompressionOptions::max_dict_bytes.
* Delete deprecated classes for creating backups (BackupableDB) and restoring from backups (RestoreBackupableDB). Now, BackupEngine should be used for creating backups, and BackupEngineReadOnly should be used for restorations. For more details, see https://github.com/facebook/rocksdb/wiki/How-to-backup-RocksDB%3F
* Expose estimate of per-level compression ratio via DB property: "rocksdb.compression-ratio-at-levelN".
* Added EventListener::OnTableFileCreationStarted. EventListener::OnTableFileCreated will be called on failure case. User can check creation status via TableFileCreationInfo::status.

### New Features
* Add ReadOptions::readahead_size. If non-zero, NewIterator will create a new table reader which performs reads of the given size.

## 4.7.0 (4/8/2016)
### Public API Change
* rename options compaction_measure_io_stats to report_bg_io_stats and include flush too.
* Change some default options. Now default options will optimize for server-workloads. Also enable slowdown and full stop triggers for pending compaction bytes. These changes may cause sub-optimal performance or significant increase of resource usage. To avoid these risks, users can open existing RocksDB with options extracted from RocksDB option files. See https://github.com/facebook/rocksdb/wiki/RocksDB-Options-File for how to use RocksDB option files. Or you can call Options.OldDefaults() to recover old defaults. DEFAULT_OPTIONS_HISTORY.md will track change history of default options.

## 4.6.0 (3/10/2016)
### Public API Changes
* Change default of BlockBasedTableOptions.format_version to 2. It means default DB created by 4.6 or up cannot be opened by RocksDB version 3.9 or earlier.
* Added strict_capacity_limit option to NewLRUCache. If the flag is set to true, insert to cache will fail if no enough capacity can be free. Signature of Cache::Insert() is updated accordingly.
* Tickers [NUMBER_DB_NEXT, NUMBER_DB_PREV, NUMBER_DB_NEXT_FOUND, NUMBER_DB_PREV_FOUND, ITER_BYTES_READ] are not updated immediately. The are updated when the Iterator is deleted.
* Add monotonically increasing counter (DB property "rocksdb.current-super-version-number") that increments upon any change to the LSM tree.

### New Features
* Add CompactionPri::kMinOverlappingRatio, a compaction picking mode friendly to write amplification.
* Deprecate Iterator::IsKeyPinned() and replace it with Iterator::GetProperty() with prop_name="rocksdb.iterator.is.key.pinned"

## 4.5.0 (2/5/2016)
### Public API Changes
* Add a new perf context level between kEnableCount and kEnableTime. Level 2 now does not include timers for mutexes.
* Statistics of mutex operation durations will not be measured by default. If you want to have them enabled, you need to set Statistics::stats_level_ to kAll.
* DBOptions::delete_scheduler and NewDeleteScheduler() are removed, please use DBOptions::sst_file_manager and NewSstFileManager() instead

### New Features
* ldb tool now supports operations to non-default column families.
* Add kPersistedTier to ReadTier.  This option allows Get and MultiGet to read only the persited data and skip mem-tables if writes were done with disableWAL = true.
* Add DBOptions::sst_file_manager. Use NewSstFileManager() in include/rocksdb/sst_file_manager.h to create a SstFileManager that can be used to track the total size of SST files and control the SST files deletion rate.

## 4.4.0 (1/14/2016)
### Public API Changes
* Change names in CompactionPri and add a new one.
* Deprecate options.soft_rate_limit and add options.soft_pending_compaction_bytes_limit.
* If options.max_write_buffer_number > 3, writes will be slowed down when writing to the last write buffer to delay a full stop.
* Introduce CompactionJobInfo::compaction_reason, this field include the reason to trigger the compaction.
* After slow down is triggered, if estimated pending compaction bytes keep increasing, slowdown more.
* Increase default options.delayed_write_rate to 2MB/s.
* Added a new parameter --path to ldb tool. --path accepts the name of either MANIFEST, SST or a WAL file. Either --db or --path can be used when calling ldb.

## 4.3.0 (12/8/2015)
### New Features
* CompactionFilter has new member function called IgnoreSnapshots which allows CompactionFilter to be called even if there are snapshots later than the key.
* RocksDB will now persist options under the same directory as the RocksDB database on successful DB::Open, CreateColumnFamily, DropColumnFamily, and SetOptions.
* Introduce LoadLatestOptions() in rocksdb/utilities/options_util.h.  This function can construct the latest DBOptions / ColumnFamilyOptions used by the specified RocksDB intance.
* Introduce CheckOptionsCompatibility() in rocksdb/utilities/options_util.h.  This function checks whether the input set of options is able to open the specified DB successfully.

### Public API Changes
* When options.db_write_buffer_size triggers, only the column family with the largest column family size will be flushed, not all the column families.

## 4.2.0 (11/9/2015)
### New Features
* Introduce CreateLoggerFromOptions(), this function create a Logger for provided DBOptions.
* Add GetAggregatedIntProperty(), which returns the sum of the GetIntProperty of all the column families.
* Add MemoryUtil in rocksdb/utilities/memory.h.  It currently offers a way to get the memory usage by type from a list rocksdb instances.

### Public API Changes
* CompactionFilter::Context includes information of Column Family ID
* The need-compaction hint given by TablePropertiesCollector::NeedCompact() will be persistent and recoverable after DB recovery. This introduces a breaking format change. If you use this experimental feature, including NewCompactOnDeletionCollectorFactory() in the new version, you may not be able to directly downgrade the DB back to version 4.0 or lower.
* TablePropertiesCollectorFactory::CreateTablePropertiesCollector() now takes an option Context, containing the information of column family ID for the file being written.
* Remove DefaultCompactionFilterFactory.


## 4.1.0 (10/8/2015)
### New Features
* Added single delete operation as a more efficient way to delete keys that have not been overwritten.
* Added experimental AddFile() to DB interface that allow users to add files created by SstFileWriter into an empty Database, see include/rocksdb/sst_file_writer.h and DB::AddFile() for more info.
* Added support for opening SST files with .ldb suffix which enables opening LevelDB databases.
* CompactionFilter now supports filtering of merge operands and merge results.

### Public API Changes
* Added SingleDelete() to the DB interface.
* Added AddFile() to DB interface.
* Added SstFileWriter class.
* CompactionFilter has a new method FilterMergeOperand() that RocksDB applies to every merge operand during compaction to decide whether to filter the operand.
* We removed CompactionFilterV2 interfaces from include/rocksdb/compaction_filter.h. The functionality was deprecated already in version 3.13.

## 4.0.0 (9/9/2015)
### New Features
* Added support for transactions.  See include/rocksdb/utilities/transaction.h for more info.
* DB::GetProperty() now accepts "rocksdb.aggregated-table-properties" and "rocksdb.aggregated-table-properties-at-levelN", in which case it returns aggregated table properties of the target column family, or the aggregated table properties of the specified level N if the "at-level" version is used.
* Add compression option kZSTDNotFinalCompression for people to experiment ZSTD although its format is not finalized.
* We removed the need for LATEST_BACKUP file in BackupEngine. We still keep writing it when we create new backups (because of backward compatibility), but we don't read it anymore.

### Public API Changes
* Removed class Env::RandomRWFile and Env::NewRandomRWFile().
* Renamed DBOptions.num_subcompactions to DBOptions.max_subcompactions to make the name better match the actual functionality of the option.
* Added Equal() method to the Comparator interface that can optionally be overwritten in cases where equality comparisons can be done more efficiently than three-way comparisons.
* Previous 'experimental' OptimisticTransaction class has been replaced by Transaction class.

## 3.13.0 (8/6/2015)
### New Features
* RollbackToSavePoint() in WriteBatch/WriteBatchWithIndex
* Add NewCompactOnDeletionCollectorFactory() in utilities/table_properties_collectors, which allows rocksdb to mark a SST file as need-compaction when it observes at least D deletion entries in any N consecutive entries in that SST file.  Note that this feature depends on an experimental NeedCompact() API --- the result of this API will not persist after DB restart.
* Add DBOptions::delete_scheduler. Use NewDeleteScheduler() in include/rocksdb/delete_scheduler.h to create a DeleteScheduler that can be shared among multiple RocksDB instances to control the file deletion rate of SST files that exist in the first db_path.

### Public API Changes
* Deprecated WriteOptions::timeout_hint_us. We no longer support write timeout. If you really need this option, talk to us and we might consider returning it.
* Deprecated purge_redundant_kvs_while_flush option.
* Removed BackupEngine::NewBackupEngine() and NewReadOnlyBackupEngine() that were deprecated in RocksDB 3.8. Please use BackupEngine::Open() instead.
* Deprecated Compaction Filter V2. We are not aware of any existing use-cases. If you use this filter, your compile will break with RocksDB 3.13. Please let us know if you use it and we'll put it back in RocksDB 3.14.
* Env::FileExists now returns a Status instead of a boolean
* Add statistics::getHistogramString() to print detailed distribution of a histogram metric.
* Add DBOptions::skip_stats_update_on_db_open.  When it is on, DB::Open() will run faster as it skips the random reads required for loading necessary stats from SST files to optimize compaction.

## 3.12.0 (7/2/2015)
### New Features
* Added experimental support for optimistic transactions.  See include/rocksdb/utilities/optimistic_transaction.h for more info.
* Added a new way to report QPS from db_bench (check out --report_file and --report_interval_seconds)
* Added a cache for individual rows. See DBOptions::row_cache for more info.
* Several new features on EventListener (see include/rocksdb/listener.h):
 - OnCompationCompleted() now returns per-compaction job statistics, defined in include/rocksdb/compaction_job_stats.h.
 - Added OnTableFileCreated() and OnTableFileDeleted().
* Add compaction_options_universal.enable_trivial_move to true, to allow trivial move while performing universal compaction. Trivial move will happen only when all the input files are non overlapping.

### Public API changes
* EventListener::OnFlushCompleted() now passes FlushJobInfo instead of a list of parameters.
* DB::GetDbIdentity() is now a const function.  If this function is overridden in your application, be sure to also make GetDbIdentity() const to avoid compile error.
* Move listeners from ColumnFamilyOptions to DBOptions.
* Add max_write_buffer_number_to_maintain option
* DB::CompactRange()'s parameter reduce_level is changed to change_level, to allow users to move levels to lower levels if allowed. It can be used to migrate a DB from options.level_compaction_dynamic_level_bytes=false to options.level_compaction_dynamic_level_bytes.true.
* Change default value for options.compaction_filter_factory and options.compaction_filter_factory_v2 to nullptr instead of DefaultCompactionFilterFactory and DefaultCompactionFilterFactoryV2.
* If CancelAllBackgroundWork is called without doing a flush after doing loads with WAL disabled, the changes which haven't been flushed before the call to CancelAllBackgroundWork will be lost.
* WBWIIterator::Entry() now returns WriteEntry instead of `const WriteEntry&`
* options.hard_rate_limit is deprecated.
* When options.soft_rate_limit or options.level0_slowdown_writes_trigger is triggered, the way to slow down writes is changed to: write rate to DB is limited to to options.delayed_write_rate.
* DB::GetApproximateSizes() adds a parameter to allow the estimation to include data in mem table, with default to be not to include. It is now only supported in skip list mem table.
* DB::CompactRange() now accept CompactRangeOptions instead of multiple parameters. CompactRangeOptions is defined in include/rocksdb/options.h.
* CompactRange() will now skip bottommost level compaction for level based compaction if there is no compaction filter, bottommost_level_compaction is introduced in CompactRangeOptions to control when it's possible to skip bottommost level compaction. This mean that if you want the compaction to produce a single file you need to set bottommost_level_compaction to BottommostLevelCompaction::kForce.
* Add Cache.GetPinnedUsage() to get the size of memory occupied by entries that are in use by the system.
* DB:Open() will fail if the compression specified in Options is not linked with the binary. If you see this failure, recompile RocksDB with compression libraries present on your system. Also, previously our default compression was snappy. This behavior is now changed. Now, the default compression is snappy only if it's available on the system. If it isn't we change the default to kNoCompression.
* We changed how we account for memory used in block cache. Previously, we only counted the sum of block sizes currently present in block cache. Now, we count the actual memory usage of the blocks. For example, a block of size 4.5KB will use 8KB memory with jemalloc. This might decrease your memory usage and possibly decrease performance. Increase block cache size if you see this happening after an upgrade.
* Add BackupEngineImpl.options_.max_background_operations to specify the maximum number of operations that may be performed in parallel. Add support for parallelized backup and restore.
* Add DB::SyncWAL() that does a WAL sync without blocking writers.

## 3.11.0 (5/19/2015)
### New Features
* Added a new API Cache::SetCapacity(size_t capacity) to dynamically change the maximum configured capacity of the cache. If the new capacity is less than the existing cache usage, the implementation will try to lower the usage by evicting the necessary number of elements following a strict LRU policy.
* Added an experimental API for handling flashcache devices (blacklists background threads from caching their reads) -- NewFlashcacheAwareEnv
* If universal compaction is used and options.num_levels > 1, compact files are tried to be stored in none-L0 with smaller files based on options.target_file_size_base. The limitation of DB size when using universal compaction is greatly mitigated by using more levels. You can set num_levels = 1 to make universal compaction behave as before. If you set num_levels > 1 and want to roll back to a previous version, you need to compact all files to a big file in level 0 (by setting target_file_size_base to be large and CompactRange(<cf_handle>, nullptr, nullptr, true, 0) and reopen the DB with the same version to rewrite the manifest, and then you can open it using previous releases.
* More information about rocksdb background threads are available in Env::GetThreadList(), including the number of bytes read / written by a compaction job, mem-table size and current number of bytes written by a flush job and many more.  Check include/rocksdb/thread_status.h for more detail.

### Public API changes
* TablePropertiesCollector::AddUserKey() is added to replace TablePropertiesCollector::Add(). AddUserKey() exposes key type, sequence number and file size up to now to users.
* DBOptions::bytes_per_sync used to apply to both WAL and table files. As of 3.11 it applies only to table files. If you want to use this option to sync WAL in the background, please use wal_bytes_per_sync

## 3.10.0 (3/24/2015)
### New Features
* GetThreadStatus() is now able to report detailed thread status, including:
 - Thread Operation including flush and compaction.
 - The stage of the current thread operation.
 - The elapsed time in micros since the current thread operation started.
 More information can be found in include/rocksdb/thread_status.h.  In addition, when running db_bench with --thread_status_per_interval, db_bench will also report thread status periodically.
* Changed the LRU caching algorithm so that referenced blocks (by iterators) are never evicted. This change made parameter removeScanCountLimit obsolete. Because of that NewLRUCache doesn't take three arguments anymore. table_cache_remove_scan_limit option is also removed
* By default we now optimize the compilation for the compilation platform (using -march=native). If you want to build portable binary, use 'PORTABLE=1' before the make command.
* We now allow level-compaction to place files in different paths by
  specifying them in db_paths along with the target_size.
  Lower numbered levels will be placed earlier in the db_paths and higher
  numbered levels will be placed later in the db_paths vector.
* Potentially big performance improvements if you're using RocksDB with lots of column families (100-1000)
* Added BlockBasedTableOptions.format_version option, which allows user to specify which version of block based table he wants. As a general guideline, newer versions have more features, but might not be readable by older versions of RocksDB.
* Added new block based table format (version 2), which you can enable by setting BlockBasedTableOptions.format_version = 2. This format changes how we encode size information in compressed blocks and should help with memory allocations if you're using Zlib or BZip2 compressions.
* MemEnv (env that stores data in memory) is now available in default library build. You can create it by calling NewMemEnv().
* Add SliceTransform.SameResultWhenAppended() to help users determine it is safe to apply prefix bloom/hash.
* Block based table now makes use of prefix bloom filter if it is a full fulter.
* Block based table remembers whether a whole key or prefix based bloom filter is supported in SST files. Do a sanity check when reading the file with users' configuration.
* Fixed a bug in ReadOnlyBackupEngine that deleted corrupted backups in some cases, even though the engine was ReadOnly
* options.level_compaction_dynamic_level_bytes, a feature to allow RocksDB to pick dynamic base of bytes for levels. With this feature turned on, we will automatically adjust max bytes for each level. The goal of this feature is to have lower bound on size amplification. For more details, see comments in options.h.
* Added an abstract base class WriteBatchBase for write batches
* Fixed a bug where we start deleting files of a dropped column families even if there are still live references to it

### Public API changes
* Deprecated skip_log_error_on_recovery and table_cache_remove_scan_count_limit options.
* Logger method logv with log level parameter is now virtual

### RocksJava
* Added compression per level API.
* MemEnv is now available in RocksJava via RocksMemEnv class.
* lz4 compression is now included in rocksjava static library when running `make rocksdbjavastatic`.
* Overflowing a size_t when setting rocksdb options now throws an IllegalArgumentException, which removes the necessity for a developer to catch these Exceptions explicitly.

## 3.9.0 (12/8/2014)

### New Features
* Add rocksdb::GetThreadList(), which in the future will return the current status of all
  rocksdb-related threads.  We will have more code instruments in the following RocksDB
  releases.
* Change convert function in rocksdb/utilities/convenience.h to return Status instead of boolean.
  Also add support for nested options in convert function

### Public API changes
* New API to create a checkpoint added. Given a directory name, creates a new
  database which is an image of the existing database.
* New API LinkFile added to Env. If you implement your own Env class, an
  implementation of the API LinkFile will have to be provided.
* MemTableRep takes MemTableAllocator instead of Arena

### Improvements
* RocksDBLite library now becomes smaller and will be compiled with -fno-exceptions flag.

## 3.8.0 (11/14/2014)

### Public API changes
* BackupEngine::NewBackupEngine() was deprecated; please use BackupEngine::Open() from now on.
* BackupableDB/RestoreBackupableDB have new GarbageCollect() methods, which will clean up files from corrupt and obsolete backups.
* BackupableDB/RestoreBackupableDB have new GetCorruptedBackups() methods which list corrupt backups.

### Cleanup
* Bunch of code cleanup, some extra warnings turned on (-Wshadow, -Wshorten-64-to-32, -Wnon-virtual-dtor)

### New features
* CompactFiles and EventListener, although they are still in experimental state
* Full ColumnFamily support in RocksJava.

## 3.7.0 (11/6/2014)
### Public API changes
* Introduce SetOptions() API to allow adjusting a subset of options dynamically online
* Introduce 4 new convenient functions for converting Options from string: GetColumnFamilyOptionsFromMap(), GetColumnFamilyOptionsFromString(), GetDBOptionsFromMap(), GetDBOptionsFromString()
* Remove WriteBatchWithIndex.Delete() overloads using SliceParts
* When opening a DB, if options.max_background_compactions is larger than the existing low pri pool of options.env, it will enlarge it. Similarly, options.max_background_flushes is larger than the existing high pri pool of options.env, it will enlarge it.

## 3.6.0 (10/7/2014)
### Disk format changes
* If you're using RocksDB on ARM platforms and you're using default bloom filter, there is a disk format change you need to be aware of. There are three steps you need to do when you convert to new release: 1. turn off filter policy, 2. compact the whole database, 3. turn on filter policy

### Behavior changes
* We have refactored our system of stalling writes.  Any stall-related statistics' meanings are changed. Instead of per-write stall counts, we now count stalls per-epoch, where epochs are periods between flushes and compactions. You'll find more information in our Tuning Perf Guide once we release RocksDB 3.6.
* When disableDataSync=true, we no longer sync the MANIFEST file.
* Add identity_as_first_hash property to CuckooTable. SST file needs to be rebuilt to be opened by reader properly.

### Public API changes
* Change target_file_size_base type to uint64_t from int.
* Remove allow_thread_local. This feature was proved to be stable, so we are turning it always-on.

## 3.5.0 (9/3/2014)
### New Features
* Add include/utilities/write_batch_with_index.h, providing a utility class to query data out of WriteBatch when building it.
* Move BlockBasedTable related options to BlockBasedTableOptions from Options. Change corresponding JNI interface. Options affected include:
  no_block_cache, block_cache, block_cache_compressed, block_size, block_size_deviation, block_restart_interval, filter_policy, whole_key_filtering. filter_policy is changed to shared_ptr from a raw pointer.
* Remove deprecated options: disable_seek_compaction and db_stats_log_interval
* OptimizeForPointLookup() takes one parameter for block cache size. It now builds hash index, bloom filter, and block cache.

### Public API changes
* The Prefix Extractor used with V2 compaction filters is now passed user key to SliceTransform::Transform instead of unparsed RocksDB key.

## 3.4.0 (8/18/2014)
### New Features
* Support Multiple DB paths in universal style compactions
* Add feature of storing plain table index and bloom filter in SST file.
* CompactRange() will never output compacted files to level 0. This used to be the case when all the compaction input files were at level 0.
* Added iterate_upper_bound to define the extent upto which the forward iterator will return entries. This will prevent iterating over delete markers and overwritten entries for edge cases where you want to break out the iterator anyways. This may improve performance in case there are a large number of delete markers or overwritten entries.

### Public API changes
* DBOptions.db_paths now is a vector of a DBPath structure which indicates both of path and target size
* NewPlainTableFactory instead of bunch of parameters now accepts PlainTableOptions, which is defined in include/rocksdb/table.h
* Moved include/utilities/*.h to include/rocksdb/utilities/*.h
* Statistics APIs now take uint32_t as type instead of Tickers. Also make two access functions getTickerCount and histogramData const
* Add DB property rocksdb.estimate-num-keys, estimated number of live keys in DB.
* Add DB::GetIntProperty(), which returns DB properties that are integer as uint64_t.
* The Prefix Extractor used with V2 compaction filters is now passed user key to SliceTransform::Transform instead of unparsed RocksDB key.

## 3.3.0 (7/10/2014)
### New Features
* Added JSON API prototype.
* HashLinklist reduces performance outlier caused by skewed bucket by switching data in the bucket from linked list to skip list. Add parameter threshold_use_skiplist in NewHashLinkListRepFactory().
* RocksDB is now able to reclaim storage space more effectively during the compaction process.  This is done by compensating the size of each deletion entry by the 2X average value size, which makes compaction to be triggered by deletion entries more easily.
* Add TimeOut API to write.  Now WriteOptions have a variable called timeout_hint_us.  With timeout_hint_us set to non-zero, any write associated with this timeout_hint_us may be aborted when it runs longer than the specified timeout_hint_us, and it is guaranteed that any write completes earlier than the specified time-out will not be aborted due to the time-out condition.
* Add a rate_limiter option, which controls total throughput of flush and compaction. The throughput is specified in bytes/sec. Flush always has precedence over compaction when available bandwidth is constrained.

### Public API changes
* Removed NewTotalOrderPlainTableFactory because it is not used and implemented semantically incorrect.

## 3.2.0 (06/20/2014)

### Public API changes
* We removed seek compaction as a concept from RocksDB because:
1) It makes more sense for spinning disk workloads, while RocksDB is primarily designed for flash and memory,
2) It added some complexity to the important code-paths,
3) None of our internal customers were really using it.
Because of that, Options::disable_seek_compaction is now obsolete. It is still a parameter in Options, so it does not break the build, but it does not have any effect. We plan to completely remove it at some point, so we ask users to please remove this option from your code base.
* Add two parameters to NewHashLinkListRepFactory() for logging on too many entries in a hash bucket when flushing.
* Added new option BlockBasedTableOptions::hash_index_allow_collision. When enabled, prefix hash index for block-based table will not store prefix and allow hash collision, reducing memory consumption.

### New Features
* PlainTable now supports a new key encoding: for keys of the same prefix, the prefix is only written once. It can be enabled through encoding_type parameter of NewPlainTableFactory()
* Add AdaptiveTableFactory, which is used to convert from a DB of PlainTable to BlockBasedTabe, or vise versa. It can be created using NewAdaptiveTableFactory()

### Performance Improvements
* Tailing Iterator re-implemeted with ForwardIterator + Cascading Search Hint , see ~20% throughput improvement.

## 3.1.0 (05/21/2014)

### Public API changes
* Replaced ColumnFamilyOptions::table_properties_collectors with ColumnFamilyOptions::table_properties_collector_factories

### New Features
* Hash index for block-based table will be materialized and reconstructed more efficiently. Previously hash index is constructed by scanning the whole table during every table open.
* FIFO compaction style

## 3.0.0 (05/05/2014)

### Public API changes
* Added _LEVEL to all InfoLogLevel enums
* Deprecated ReadOptions.prefix and ReadOptions.prefix_seek. Seek() defaults to prefix-based seek when Options.prefix_extractor is supplied. More detail is documented in https://github.com/facebook/rocksdb/wiki/Prefix-Seek-API-Changes
* MemTableRepFactory::CreateMemTableRep() takes info logger as an extra parameter.

### New Features
* Column family support
* Added an option to use different checksum functions in BlockBasedTableOptions
* Added ApplyToAllCacheEntries() function to Cache

## 2.8.0 (04/04/2014)

* Removed arena.h from public header files.
* By default, checksums are verified on every read from database
* Change default value of several options, including: paranoid_checks=true, max_open_files=5000, level0_slowdown_writes_trigger=20, level0_stop_writes_trigger=24, disable_seek_compaction=true, max_background_flushes=1 and allow_mmap_writes=false
* Added is_manual_compaction to CompactionFilter::Context
* Added "virtual void WaitForJoin()" in class Env. Default operation is no-op.
* Removed BackupEngine::DeleteBackupsNewerThan() function
* Added new option -- verify_checksums_in_compaction
* Changed Options.prefix_extractor from raw pointer to shared_ptr (take ownership)
  Changed HashSkipListRepFactory and HashLinkListRepFactory constructor to not take SliceTransform object (use Options.prefix_extractor implicitly)
* Added Env::GetThreadPoolQueueLen(), which returns the waiting queue length of thread pools
* Added a command "checkconsistency" in ldb tool, which checks
  if file system state matches DB state (file existence and file sizes)
* Separate options related to block based table to a new struct BlockBasedTableOptions.
* WriteBatch has a new function Count() to return total size in the batch, and Data() now returns a reference instead of a copy
* Add more counters to perf context.
* Supports several more DB properties: compaction-pending, background-errors and cur-size-active-mem-table.

### New Features
* If we find one truncated record at the end of the MANIFEST or WAL files,
  we will ignore it. We assume that writers of these records were interrupted
  and that we can safely ignore it.
* A new SST format "PlainTable" is added, which is optimized for memory-only workloads. It can be created through NewPlainTableFactory() or NewTotalOrderPlainTableFactory().
* A new mem table implementation hash linked list optimizing for the case that there are only few keys for each prefix, which can be created through NewHashLinkListRepFactory().
* Merge operator supports a new function PartialMergeMulti() to allow users to do partial merges against multiple operands.
* Now compaction filter has a V2 interface. It buffers the kv-pairs sharing the same key prefix, process them in batches, and return the batched results back to DB. The new interface uses a new structure CompactionFilterContext for the same purpose as CompactionFilter::Context in V1.
* Geo-spatial support for locations and radial-search.

## 2.7.0 (01/28/2014)

### Public API changes

* Renamed `StackableDB::GetRawDB()` to `StackableDB::GetBaseDB()`.
* Renamed `WriteBatch::Data()` `const std::string& Data() const`.
* Renamed class `TableStats` to `TableProperties`.
* Deleted class `PrefixHashRepFactory`. Please use `NewHashSkipListRepFactory()` instead.
* Supported multi-threaded `EnableFileDeletions()` and `DisableFileDeletions()`.
* Added `DB::GetOptions()`.
* Added `DB::GetDbIdentity()`.

### New Features

* Added [BackupableDB](https://github.com/facebook/rocksdb/wiki/How-to-backup-RocksDB%3F)
* Implemented [TailingIterator](https://github.com/facebook/rocksdb/wiki/Tailing-Iterator), a special type of iterator that
  doesn't create a snapshot (can be used to read newly inserted data)
  and is optimized for doing sequential reads.
* Added property block for table, which allows (1) a table to store
  its metadata and (2) end user to collect and store properties they
  are interested in.
* Enabled caching index and filter block in block cache (turned off by default).
* Supported error report when doing manual compaction.
* Supported additional Linux platform flavors and Mac OS.
* Put with `SliceParts` - Variant of `Put()` that gathers output like `writev(2)`
* Bug fixes and code refactor for compatibility with upcoming Column
  Family feature.

### Performance Improvements

* Huge benchmark performance improvements by multiple efforts. For example, increase in readonly QPS from about 530k in 2.6 release to 1.1 million in 2.7 [1]
* Speeding up a way RocksDB deleted obsolete files - no longer listing the whole directory under a lock -- decrease in p99
* Use raw pointer instead of shared pointer for statistics: [5b825d](https://github.com/facebook/rocksdb/commit/5b825d6964e26ec3b4bb6faa708ebb1787f1d7bd) -- huge increase in performance -- shared pointers are slow
* Optimized locking for `Get()` -- [1fdb3f](https://github.com/facebook/rocksdb/commit/1fdb3f7dc60e96394e3e5b69a46ede5d67fb976c) -- 1.5x QPS increase for some workloads
* Cache speedup - [e8d40c3](https://github.com/facebook/rocksdb/commit/e8d40c31b3cca0c3e1ae9abe9b9003b1288026a9)
* Implemented autovector, which allocates first N elements on stack. Most of vectors in RocksDB are small. Also, we never want to allocate heap objects while holding a mutex. -- [c01676e4](https://github.com/facebook/rocksdb/commit/c01676e46d3be08c3c140361ef1f5884f47d3b3c)
* Lots of efforts to move malloc, memcpy and IO outside of locks<|MERGE_RESOLUTION|>--- conflicted
+++ resolved
@@ -1,29 +1,4 @@
 # Rocksdb Change Log
-<<<<<<< HEAD
-## 6.11.5 (7/23/2020)
-### Bug Fixes
-* Memtable lookup should report unrecognized value_type as corruption (#7121).
-
-## 6.11.4 (7/15/2020)
-### Bug Fixes
-* Make compaction report InternalKey corruption while iterating over the input.
-
-## 6.11.3 (7/9/2020)
-### Bug Fixes
-* Fix a bug when index_type == kTwoLevelIndexSearch in PartitionedIndexBuilder to update FlushPolicy to point to internal key partitioner when it changes from user-key mode to internal-key mode in index partition.
-* Disable file deletion after MANIFEST write/sync failure until db re-open or Resume() so that subsequent re-open will not see MANIFEST referencing deleted SSTs.
-
-## 6.11.1 (6/23/2020)
-### Bug Fixes
-* Best-efforts recovery ignores CURRENT file completely. If CURRENT file is missing during recovery, best-efforts recovery still proceeds with MANIFEST file(s).
-* In best-efforts recovery, an error that is not Corruption or IOError::kNotFound or IOError::kPathNotFound will be overwritten silently. Fix this by checking all non-ok cases and return early.
-* Compressed block cache was automatically disabled with read-only DBs by mistake. Now it is fixed: compressed block cache will be in effective with read-only DB too.
-* Fail recovery and report once hitting a physical log record checksum mismatch, while reading MANIFEST. RocksDB should not continue processing the MANIFEST any further.
-* Fix a bug of wrong iterator result if another thread finishes an update and a DB flush between two statement.
-
-### Public API Change
-* `DB::OpenForReadOnly()` now returns `Status::NotFound` when the specified DB directory does not exist. Previously the error returned depended on the underlying `Env`.
-=======
 ## 6.14.6 (12/01/2020)
 ### Bug Fixes
 * Truncated WALs ending in incomplete records can no longer produce gaps in the recovered data when `WALRecoveryMode::kPointInTimeRecovery` is used. Gaps are still possible when WALs are truncated exactly on record boundaries.
@@ -153,7 +128,6 @@
 * Eliminate key copies for internal comparisons while accessing ingested block-based tables.
 * Reduce key comparisons during random access in all block-based tables.
 * BackupEngine avoids unnecessary repeated checksum computation for backing up a table file to the `shared_checksum` directory when using `share_files_with_checksum_naming = kUseDbSessionId` (new default), except on SST files generated before this version of RocksDB, which fall back on using `kLegacyCrc32cAndFileSize`.
->>>>>>> ed431616
 
 ## 6.11 (6/12/2020)
 ### Bug Fixes
@@ -179,10 +153,7 @@
 * Disable delete triggered compaction (NewCompactOnDeletionCollectorFactory) in universal compaction mode and num_levels = 1 in order to avoid a corruption bug.
 * `pin_l0_filter_and_index_blocks_in_cache` no longer applies to L0 files larger than `1.5 * write_buffer_size` to give more predictable memory usage. Such L0 files may exist due to intra-L0 compaction, external file ingestion, or user dynamically changing `write_buffer_size` (note, however, that files that are already pinned will continue being pinned, even after such a dynamic change).
 * In point-in-time wal recovery mode, fail database recovery in case of IOError while reading the WAL to avoid data loss.
-<<<<<<< HEAD
-=======
 * A new method `Env::LowerThreadPoolCPUPriority(Priority, CpuPriority)` is added to `Env` to be able to lower to a specific priority such as `CpuPriority::kIdle`.
->>>>>>> ed431616
 
 ### New Features
 * sst_dump to add a new --readahead_size argument. Users can specify read size when scanning the data. Sst_dump also tries to prefetch tail part of the SST files so usually some number of I/Os are saved there too.
