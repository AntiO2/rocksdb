# Rocksdb Change Log
## Unreleased
<<<<<<< HEAD
### Public API Change
* Added a rocksdb::FileSystem class in include/rocksdb/file_system.h to encapsulate file creation/read/write operations, and an option DBOptions::file_system to allow a user to pass in an instance of rocksdb::FileSystem. If its a non-null value, this will take precendence over DBOptions::env for file operations. A new API rocksdb::FileSystem::Default() returns a platform default object. The DBOptions::env option and Env::Default() API will continue to be used for threading and other OS related functions, and where DBOptions::file_system is not specified, for file operations. For storage developers who are accustomed to rocksdb::Env, the interface in rocksdb::FileSystem is new and will probably undergo some changes as more storage systems are ported to it from rocksdb::Env. As of now, no env other than Posix has been ported to the new interface.
* A new rocksdb::NewSstFileManager() API that allows the caller to pass in separate Env and FileSystem objects.
* Changed Java API for RocksDB.keyMayExist functions to use Holder<byte[]> instead of StringBuilder, so that retrieved values need not decode to Strings.

### Bug Fixes
* Fix a bug that can cause unnecessary bg thread to be scheduled(#6104).
* Fix a bug in which a snapshot read could be affected by a DeleteRange after the snapshot (#6062).
* Fix crash caused by concurrent CF iterations and drops(#6147).
* Fixed two performance issues related to memtable history trimming. First, a new SuperVersion is now created only if some memtables were actually trimmed. Second, trimming is only scheduled if there is at least one flushed memtable that is kept in memory for the purposes of transaction conflict checking.
* Fix a bug in WriteBatchWithIndex::MultiGetFromBatchAndDB, which is called by Transaction::MultiGet, that causes due to stale pointer access when the number of keys is > 32
* BlobDB no longer updates the SST to blob file mapping upon failed compactions.
* Fixed a bug where BlobDB was comparing the `ColumnFamilyHandle` pointers themselves instead of only the column family IDs when checking whether an API call uses the default column family or not.

### New Features
* It is now possible to enable periodic compactions for the base DB when using BlobDB.
* BlobDB now garbage collects non-TTL blobs when `enable_garbage_collection` is set to `true` in `BlobDBOptions`. Garbage collection is performed during compaction: any valid blobs located in the oldest N files (where N is the number of non-TTL blob files multiplied by the value of `BlobDBOptions::garbage_collection_cutoff`) encountered during compaction get relocated to new blob files, and old blob files are dropped once they are no longer needed. Note: we recommend enabling periodic compactions for the base DB when using this feature to deal with the case when some old blob files are kept alive by SSTs that otherwise do not get picked for compaction.
* `db_bench` now supports the `garbage_collection_cutoff` option for BlobDB.

## 6.6.0 (11/25/2019)
### Bug Fixes
* Fix data corruption caused by output of intra-L0 compaction on ingested file not being placed in correct order in L0.
* Fix a data race between Version::GetColumnFamilyMetaData() and Compaction::MarkFilesBeingCompacted() for access to being_compacted (#6056). The current fix acquires the db mutex during Version::GetColumnFamilyMetaData(), which may cause regression.
* Fix a bug in DBIter that is_blob_ state isn't updated when iterating backward using seek.
* Fix a bug when format_version=3, partitioned filters, and prefix search are used in conjunction. The bug could result into Seek::(prefix) returning NotFound for an existing prefix.
* Revert the feature "Merging iterator to avoid child iterator reseek for some cases (#5286)" since it might cause strong results when reseek happens with a different iterator upper bound.
* Fix a bug causing a crash during ingest external file when background compaction cause severe error (file not found).
* Fix a bug when partitioned filters and prefix search are used in conjunction, ::SeekForPrev could return invalid for an existing prefix. ::SeekForPrev might be called by the user, or internally on ::Prev, or within ::Seek if the return value involves Delete or a Merge operand.
* Fix OnFlushCompleted fired before flush result persisted in MANIFEST when there's concurrent flush job. The bug exists since OnFlushCompleted was introduced in rocksdb 3.8.
* Fixed an sst_dump crash on some plain table SST files.
* Fixed a memory leak in some error cases of opening plain table SST files.
* Fix a bug when a crash happens while calling WriteLevel0TableForRecovery for multiple column families, leading to a column family's log number greater than the first corrutped log number when the DB is being opened in PointInTime recovery mode during next recovery attempt (#5856).

### New Features
* Universal compaction to support options.periodic_compaction_seconds. A full compaction will be triggered if any file is over the threshold.
* `GetLiveFilesMetaData` and `GetColumnFamilyMetaData` now expose the file number of SST files as well as the oldest blob file referenced by each SST.
* A batched MultiGet API (DB::MultiGet()) that supports retrieving keys from multiple column families.
* Full and partitioned filters in the block-based table use an improved Bloom filter implementation, enabled with format_version 5 (or above) because previous releases cannot read this filter. This replacement is faster and more accurate, especially for high bits per key or millions of keys in a single (full) filter. For example, the new Bloom filter has the same false positive rate at 9.55 bits per key as the old one at 10 bits per key, and a lower false positive rate at 16 bits per key than the old one at 100 bits per key.
* Added AVX2 instructions to USE_SSE builds to accelerate the new Bloom filter and XXH3-based hash function on compatible x86_64 platforms (Haswell and later, ~2014).
* Support options.ttl or options.periodic_compaction_seconds with options.max_open_files = -1. File's oldest ancester time and file creation time will be written to manifest. If it is availalbe, this information will be used instead of creation_time and file_creation_time in table properties.
* Setting options.ttl for universal compaction now has the same meaning as setting periodic_compaction_seconds.
* SstFileMetaData also returns file creation time and oldest ancester time.
* The `sst_dump` command line tool `recompress` command now displays how many blocks were compressed and how many were not, in particular how many were not compressed because the compression ratio was not met (12.5% threshold for GoodCompressionRatio), as seen in the `number.block.not_compressed` counter stat since version 6.0.0.
* The block cache usage is now takes into account the overhead of metadata per each entry. This results into more accurate management of memory. A side-effect of this feature is that less items are fit into the block cache of the same size, which would result to higher cache miss rates. This can be remedied by increasing the block cache size or passing kDontChargeCacheMetadata to its constuctor to restore the old behavior.
* When using BlobDB, a mapping is maintained and persisted in the MANIFEST between each SST file and the oldest non-TTL blob file it references.
* `db_bench` now supports and by default issues non-TTL Puts to BlobDB. TTL Puts can be enabled by specifying a non-zero value for the `blob_db_max_ttl_range` command line parameter explicitly.
* `sst_dump` now supports printing BlobDB blob indexes in a human-readable format. This can be enabled by specifying the `decode_blob_index` flag on the command line.
* A number of new information elements are now exposed through the EventListener interface. For flushes, the file numbers of the new SST file and the oldest blob file referenced by the SST are propagated. For compactions, the level, file number, and the oldest blob file referenced are passed to the client for each compaction input and output file.

### Public API Change
* RocksDB release 4.1 or older will not be able to open DB generated by the new release. 4.2 was released on Feb 23, 2016.
* TTL Compactions in Level compaction style now initiate successive cascading compactions on a key range so that it reaches the bottom level quickly on TTL expiry. `creation_time` table property for compaction output files is now set to the minimum of the creation times of all compaction inputs.
* With FIFO compaction style, options.periodic_compaction_seconds will have the same meaning as options.ttl. Whichever stricter will be used. With the default options.periodic_compaction_seconds value with options.ttl's default of 0, RocksDB will give a default of 30 days.
* Added an API GetCreationTimeOfOldestFile(uint64_t* creation_time) to get the file_creation_time of the oldest SST file in the DB.
* FilterPolicy now exposes additional API to make it possible to choose filter configurations based on context, such as table level and compaction style. See `LevelAndStyleCustomFilterPolicy` in db_bloom_filter_test.cc. While most existing custom implementations of FilterPolicy should continue to work as before, those wrapping the return of NewBloomFilterPolicy will require overriding new function `GetBuilderWithContext()`, because calling `GetFilterBitsBuilder()` on the FilterPolicy returned by NewBloomFilterPolicy is no longer supported.
* An unlikely usage of FilterPolicy is no longer supported. Calling GetFilterBitsBuilder() on the FilterPolicy returned by NewBloomFilterPolicy will now cause an assertion violation in debug builds, because RocksDB has internally migrated to a more elaborate interface that is expected to evolve further. Custom implementations of FilterPolicy should work as before, except those wrapping the return of NewBloomFilterPolicy, which will require a new override of a protected function in FilterPolicy.
* NewBloomFilterPolicy now takes bits_per_key as a double instead of an int. This permits finer control over the memory vs. accuracy trade-off in the new Bloom filter implementation and should not change source code compatibility.
* The option BackupableDBOptions::max_valid_backups_to_open is now only used when opening BackupEngineReadOnly. When opening a read/write BackupEngine, anything but the default value logs a warning and is treated as the default. This change ensures that backup deletion has proper accounting of shared files to ensure they are deleted when no longer referenced by a backup.
* Deprecate `snap_refresh_nanos` option.
* Added DisableManualCompaction/EnableManualCompaction to stop and resume manual compaction.
* Add TryCatchUpWithPrimary() to StackableDB in non-LITE mode.
* Add a new Env::LoadEnv() overloaded function to return a shared_ptr to Env.
* Flush sets file name to "(nil)" for OnTableFileCreationCompleted() if the flush does not produce any L0. This can happen if the file is empty thus delete by RocksDB.

### Default Option Changes
* Changed the default value of periodic_compaction_seconds to `UINT64_MAX - 1` which allows RocksDB to auto-tune periodic compaction scheduling. When using the default value, periodic compactions are now auto-enabled if a compaction filter is used. A value of `0` will turn off the feature completely.
* Changed the default value of ttl to `UINT64_MAX - 1` which allows RocksDB to auto-tune ttl value. When using the default value, TTL will be auto-enabled to 30 days, when the feature is supported. To revert the old behavior, you can explicitly set it to 0.

### Performance Improvements
* For 64-bit hashing, RocksDB is standardizing on a slightly modified preview version of XXH3. This function is now used for many non-persisted hashes, along with fastrange64() in place of the modulus operator, and some benchmarks show a slight improvement.
* Level iterator to invlidate the iterator more often in prefix seek and the level is filtered out by prefix bloom.

## 6.5.2 (11/15/2019)
### Bug Fixes
* Fix a assertion failure in MultiGet() when BlockBasedTableOptions::no_block_cache is true and there is no compressed block cache
=======

## 6.5.2 (11/15/2019)
### Bug Fixes
* Fix a assertion failure in MultiGe4t() when BlockBasedTableOptions::no_block_cache is true and there is no compressed block cache
>>>>>>> 148c729d
* Fix a buffer overrun problem in BlockBasedTable::MultiGet() when compression is enabled and no compressed block cache is configured.
* If a call to BackupEngine::PurgeOldBackups or BackupEngine::DeleteBackup suffered a crash, power failure, or I/O error, files could be left over from old backups that could only be purged with a call to GarbageCollect. Any call to PurgeOldBackups, DeleteBackup, or GarbageCollect should now suffice to purge such files.

## 6.5.1 (10/16/2019)
### Bug Fixes
* Revert the feature "Merging iterator to avoid child iterator reseek for some cases (#5286)" since it might cause strange results when reseek happens with a different iterator upper bound.
* Fix a bug in BlockBasedTableIterator that might return incorrect results when reseek happens with a different iterator upper bound.
* Fix a bug when partitioned filters and prefix search are used in conjunction, ::SeekForPrev could return invalid for an existing prefix. ::SeekForPrev might be called by the user, or internally on ::Prev, or within ::Seek if the return value involves Delete or a Merge operand.

## 6.5.0 (9/13/2019)
### Bug Fixes
* Fixed a number of data races in BlobDB.
* Fix a bug where the compaction snapshot refresh feature is not disabled as advertised when `snap_refresh_nanos` is set to 0..
* Fix bloom filter lookups by the MultiGet batching API when BlockBasedTableOptions::whole_key_filtering is false, by checking that a key is in the perfix_extractor domain and extracting the prefix before looking up.
* Fix a bug in file ingestion caused by incorrect file number allocation when the number of column families involved in the ingestion exceeds 2.

### New Features
* Introduced DBOptions::max_write_batch_group_size_bytes to configure maximum limit on number of bytes that are written in a single batch of WAL or memtable write. It is followed when the leader write size is larger than 1/8 of this limit.
* VerifyChecksum() by default will issue readahead. Allow ReadOptions to be passed in to those functions to override the readhead size. For checksum verifying before external SST file ingestion, a new option IngestExternalFileOptions.verify_checksums_readahead_size, is added for this readahead setting.
* When user uses options.force_consistency_check in RocksDb, instead of crashing the process, we now pass the error back to the users without killing the process.
* Add an option `memtable_insert_hint_per_batch` to WriteOptions. If it is true, each WriteBatch will maintain its own insert hints for each memtable in concurrent write. See include/rocksdb/options.h for more details.

### Public API Change
* Added max_write_buffer_size_to_maintain option to better control memory usage of immutable memtables.
* Added a lightweight API GetCurrentWalFile() to get last live WAL filename and size. Meant to be used as a helper for backup/restore tooling in a larger ecosystem such as MySQL with a MyRocks storage engine.
* The MemTable Bloom filter, when enabled, now always uses cache locality. Options::bloom_locality now only affects the PlainTable SST format.

### Performance Improvements
* Improve the speed of the MemTable Bloom filter, reducing the write overhead of enabling it by 1/3 to 1/2, with similar benefit to read performance.

## 6.4.0 (7/30/2019)
### Default Option Change
* LRUCacheOptions.high_pri_pool_ratio is set to 0.5 (previously 0.0) by default, which means that by default midpoint insertion is enabled. The same change is made for the default value of high_pri_pool_ratio argument in NewLRUCache(). When block cache is not explicitly created, the small block cache created by BlockBasedTable will still has this option to be 0.0.
* Change BlockBasedTableOptions.cache_index_and_filter_blocks_with_high_priority's default value from false to true.

### Public API Change
* Filter and compression dictionary blocks are now handled similarly to data blocks with regards to the block cache: instead of storing objects in the cache, only the blocks themselves are cached. In addition, filter and compression dictionary blocks (as well as filter partitions) no longer get evicted from the cache when a table is closed.
* Due to the above refactoring, block cache eviction statistics for filter and compression dictionary blocks are temporarily broken. We plan to reintroduce them in a later phase.
* The semantics of the per-block-type block read counts in the performance context now match those of the generic block_read_count.
* Errors related to the retrieval of the compression dictionary are now propagated to the user.
* db_bench adds a "benchmark" stats_history, which prints out the whole stats history.
* Overload GetAllKeyVersions() to support non-default column family.
* Added new APIs ExportColumnFamily() and CreateColumnFamilyWithImport() to support export and import of a Column Family. https://github.com/facebook/rocksdb/issues/3469
* ldb sometimes uses a string-append merge operator if no merge operator is passed in. This is to allow users to print keys from a DB with a merge operator.
* Replaces old Registra with ObjectRegistry to allow user to create custom object from string, also add LoadEnv() to Env.
* Added new overload of GetApproximateSizes which gets SizeApproximationOptions object and returns a Status. The older overloads are redirecting their calls to this new method and no longer assert if the include_flags doesn't have either of INCLUDE_MEMTABLES or INCLUDE_FILES bits set. It's recommended to use the new method only, as it is more type safe and returns a meaningful status in case of errors.
* LDBCommandRunner::RunCommand() to return the status code as an integer, rather than call exit() using the code.

### New Features
* Add argument `--secondary_path` to ldb to open the database as the secondary instance. This would keep the original DB intact.
* Compression dictionary blocks are now prefetched and pinned in the cache (based on the customer's settings) the same way as index and filter blocks.
* Added DBOptions::log_readahead_size which specifies the number of bytes to prefetch when reading the log. This is mostly useful for reading a remotely located log, as it can save the number of round-trips. If 0 (default), then the prefetching is disabled.
* Added new option in SizeApproximationOptions used with DB::GetApproximateSizes. When approximating the files total size that is used to store a keys range, allow approximation with an error margin of up to total_files_size * files_size_error_margin. This allows to take some shortcuts in files size approximation, resulting in better performance, while guaranteeing the resulting error is within a reasonable margin.
* Support loading custom objects in unit tests. In the affected unit tests, RocksDB will create custom Env objects based on environment variable TEST_ENV_URI. Users need to make sure custom object types are properly registered. For example, a static library should expose a `RegisterCustomObjects` function. By linking the unit test binary with the static library, the unit test can execute this function.

### Performance Improvements
* Reduce iterator key comparison for upper/lower bound check.
* Improve performance of row_cache: make reads with newer snapshots than data in an SST file share the same cache key, except in some transaction cases.
* The compression dictionary is no longer copied to a new object upon retrieval.

### Bug Fixes
* Fix ingested file and directory not being fsync.
* Return TryAgain status in place of Corruption when new tail is not visible to TransactionLogIterator.
* Fixed a regression where the fill_cache read option also affected index blocks.
* Fixed an issue where using cache_index_and_filter_blocks==false affected partitions of partitioned indexes/filters as well.

## 6.3.2 (8/15/2019)
### Public API Change
* The semantics of the per-block-type block read counts in the performance context now match those of the generic block_read_count.

### Bug Fixes
* Fixed a regression where the fill_cache read option also affected index blocks.
* Fixed an issue where using cache_index_and_filter_blocks==false affected partitions of partitioned indexes as well.

## 6.3.1 (7/24/2019)
### Bug Fixes
* Fix auto rolling bug introduced in 6.3.0, which causes segfault if log file creation fails.

## 6.3.0 (6/18/2019)
### Public API Change
* Now DB::Close() will return Aborted() error when there is unreleased snapshot. Users can retry after all snapshots are released.
* Index blocks are now handled similarly to data blocks with regards to the block cache: instead of storing objects in the cache, only the blocks themselves are cached. In addition, index blocks no longer get evicted from the cache when a table is closed, can now use the compressed block cache (if any), and can be shared among multiple table readers.
* Partitions of partitioned indexes no longer affect the read amplification statistics.
* Due to the above refactoring, block cache eviction statistics for indexes are temporarily broken. We plan to reintroduce them in a later phase.
* options.keep_log_file_num will be enforced strictly all the time. File names of all log files will be tracked, which may take significantly amount of memory if options.keep_log_file_num is large and either of options.max_log_file_size or options.log_file_time_to_roll is set.
* Add initial support for Get/Put with user timestamps. Users can specify timestamps via ReadOptions and WriteOptions when calling DB::Get and DB::Put.
* Accessing a partition of a partitioned filter or index through a pinned reference is no longer considered a cache hit.
* Add C bindings for secondary instance, i.e. DBImplSecondary.
* Rate limited deletion of WALs is only enabled if DBOptions::wal_dir is not set, or explicitly set to db_name passed to DB::Open and DBOptions::db_paths is empty, or same as db_paths[0].path

### New Features
* Add an option `snap_refresh_nanos` (default to 0) to periodically refresh the snapshot list in compaction jobs. Assign to 0 to disable the feature.
* Add an option `unordered_write` which trades snapshot guarantees with higher write throughput. When used with WRITE_PREPARED transactions with two_write_queues=true, it offers higher throughput with however no compromise on guarantees.
* Allow DBImplSecondary to remove memtables with obsolete data after replaying MANIFEST and WAL.
* Add an option `failed_move_fall_back_to_copy` (default is true) for external SST ingestion. When `move_files` is true and hard link fails, ingestion falls back to copy if `failed_move_fall_back_to_copy` is true. Otherwise, ingestion reports an error.
* Add command `list_file_range_deletes` in ldb, which prints out tombstones in SST files.

### Performance Improvements
* Reduce binary search when iterator reseek into the same data block.
* DBIter::Next() can skip user key checking if previous entry's seqnum is 0.
* Merging iterator to avoid child iterator reseek for some cases
* Log Writer will flush after finishing the whole record, rather than a fragment.
* Lower MultiGet batching API latency by reading data blocks from disk in parallel

### General Improvements
* Added new status code kColumnFamilyDropped to distinguish between Column Family Dropped and DB Shutdown in progress.
* Improve ColumnFamilyOptions validation when creating a new column family.

### Bug Fixes
* Fix a bug in WAL replay of secondary instance by skipping write batches with older sequence numbers than the current last sequence number.
* Fix flush's/compaction's merge processing logic which allowed `Put`s covered by range tombstones to reappear. Note `Put`s may exist even if the user only ever called `Merge()` due to an internal conversion during compaction to the bottommost level.
* Fix/improve memtable earliest sequence assignment and WAL replay so that WAL entries of unflushed column families will not be skipped after replaying the MANIFEST and increasing db sequence due to another flushed/compacted column family.
* Fix a bug caused by secondary not skipping the beginning of new MANIFEST.
* On DB open, delete WAL trash files left behind in wal_dir

## 6.2.0 (4/30/2019)
### New Features
* Add an option `strict_bytes_per_sync` that causes a file-writing thread to block rather than exceed the limit on bytes pending writeback specified by `bytes_per_sync` or `wal_bytes_per_sync`.
* Improve range scan performance by avoiding per-key upper bound check in BlockBasedTableIterator.
* Introduce Periodic Compaction for Level style compaction. Files are re-compacted periodically and put in the same level.
* Block-based table index now contains exact highest key in the file, rather than an upper bound. This may improve Get() and iterator Seek() performance in some situations, especially when direct IO is enabled and block cache is disabled. A setting BlockBasedTableOptions::index_shortening is introduced to control this behavior. Set it to kShortenSeparatorsAndSuccessor to get the old behavior.
* When reading from option file/string/map, customized envs can be filled according to object registry.
* Improve range scan performance when using explicit user readahead by not creating new table readers for every iterator.
* Add index type BlockBasedTableOptions::IndexType::kBinarySearchWithFirstKey. It significantly reduces read amplification in some setups, especially for iterator seeks. It's not fully implemented yet: IO errors are not handled right.

### Public API Change
* Change the behavior of OptimizeForPointLookup(): move away from hash-based block-based-table index, and use whole key memtable filtering.
* Change the behavior of OptimizeForSmallDb(): use a 16MB block cache, put index and filter blocks into it, and cost the memtable size to it. DBOptions.OptimizeForSmallDb() and ColumnFamilyOptions.OptimizeForSmallDb() start to take an optional cache object.
* Added BottommostLevelCompaction::kForceOptimized to avoid double compacting newly compacted files in the bottommost level compaction of manual compaction. Note this option may prohibit the manual compaction to produce a single file in the bottommost level.

### Bug Fixes
* Adjust WriteBufferManager's dummy entry size to block cache from 1MB to 256KB.
* Fix a race condition between WritePrepared::Get and ::Put with duplicate keys.
* Fix crash when memtable prefix bloom is enabled and read/write a key out of domain of prefix extractor.
* Close a WAL file before another thread deletes it.
* Fix an assertion failure `IsFlushPending() == true` caused by one bg thread releasing the db mutex in ~ColumnFamilyData and another thread clearing `flush_requested_` flag.

## 6.1.1 (4/9/2019)
### New Features
* When reading from option file/string/map, customized comparators and/or merge operators can be filled according to object registry.

### Public API Change

### Bug Fixes
* Fix a bug in 2PC where a sequence of txn prepare, memtable flush, and crash could result in losing the prepared transaction.
* Fix a bug in Encryption Env which could cause encrypted files to be read beyond file boundaries.

## 6.1.0 (3/27/2019)
### New Features
* Introduce two more stats levels, kExceptHistogramOrTimers and kExceptTimers.
* Added a feature to perform data-block sampling for compressibility, and report stats to user.
* Add support for trace filtering.
* Add DBOptions.avoid_unnecessary_blocking_io. If true, we avoid file deletion when destroying ColumnFamilyHandle and Iterator. Instead, a job is scheduled to delete the files in background.

### Public API Change
* Remove bundled fbson library.
* statistics.stats_level_ becomes atomic. It is preferred to use statistics.set_stats_level() and statistics.get_stats_level() to access it.
* Introduce a new IOError subcode, PathNotFound, to indicate trying to open a nonexistent file or directory for read.
* Add initial support for multiple db instances sharing the same data in single-writer, multi-reader mode.
* Removed some "using std::xxx" from public headers.

### Bug Fixes
* Fix JEMALLOC_CXX_THROW macro missing from older Jemalloc versions, causing build failures on some platforms.
* Fix SstFileReader not able to open file ingested with write_glbal_seqno=true.

## 6.0.0 (2/19/2019)
### New Features
* Enabled checkpoint on readonly db (DBImplReadOnly).
* Make DB ignore dropped column families while committing results of atomic flush.
* RocksDB may choose to preopen some files even if options.max_open_files != -1. This may make DB open slightly longer.
* For users of dictionary compression with ZSTD v0.7.0+, we now reuse the same digested dictionary when compressing each of an SST file's data blocks for faster compression speeds.
* For all users of dictionary compression who set `cache_index_and_filter_blocks == true`, we now store dictionary data used for decompression in the block cache for better control over memory usage. For users of ZSTD v1.1.4+ who compile with -DZSTD_STATIC_LINKING_ONLY, this includes a digested dictionary, which is used to increase decompression speed.
* Add support for block checksums verification for external SST files before ingestion.
* Introduce stats history which periodically saves Statistics snapshots and added `GetStatsHistory` API to retrieve these snapshots.
* Add a place holder in manifest which indicate a record from future that can be safely ignored.
* Add support for trace sampling.
* Enable properties block checksum verification for block-based tables.
* For all users of dictionary compression, we now generate a separate dictionary for compressing each bottom-level SST file. Previously we reused a single dictionary for a whole compaction to bottom level. The new approach achieves better compression ratios; however, it uses more memory and CPU for buffering/sampling data blocks and training dictionaries.
* Add whole key bloom filter support in memtable.
* Files written by `SstFileWriter` will now use dictionary compression if it is configured in the file writer's `CompressionOptions`.

## 5.18.2 (01/31/2019)
### Public API Change
* Disallow CompactionFilter::IgnoreSnapshots() = false, because it is not very useful and the behavior is confusing. The filter will filter everything if there is no snapshot declared by the time the compaction starts. However, users can define a snapshot after the compaction starts and before it finishes and this new snapshot won't be repeatable, because after the compaction finishes, some keys may be dropped.
* CompactionPri = kMinOverlappingRatio also uses compensated file size, which boosts file with lots of tombstones to be compacted first.
* Transaction::GetForUpdate is extended with a do_validate parameter with default value of true. If false it skips validating the snapshot before doing the read. Similarly ::Merge, ::Put, ::Delete, and ::SingleDelete are extended with assume_tracked with default value of false. If true it indicates that call is assumed to be after a ::GetForUpdate.
* `TableProperties::num_entries` and `TableProperties::num_deletions` now also account for number of range tombstones.
* Remove geodb, spatial_db, document_db, json_document, date_tiered_db, and redis_lists.
* With "ldb ----try_load_options", when wal_dir specified by the option file doesn't exist, ignore it.
* Change time resolution in FileOperationInfo.
* Deleting Blob files also go through SStFileManager.
* Remove CuckooHash memtable.
* The counter stat `number.block.not_compressed` now also counts blocks not compressed due to poor compression ratio.
* Remove ttl option from `CompactionOptionsFIFO`. The option has been deprecated and ttl in `ColumnFamilyOptions` is used instead.
* Support SST file ingestion across multiple column families via DB::IngestExternalFiles. See the function's comment about atomicity.
* Remove Lua compaction filter.

### Bug Fixes
* Fix a deadlock caused by compaction and file ingestion waiting for each other in the event of write stalls.
* Fix a memory leak when files with range tombstones are read in mmap mode and block cache is enabled
* Fix handling of corrupt range tombstone blocks such that corruptions cannot cause deleted keys to reappear
* Lock free MultiGet
* Fix incorrect `NotFound` point lookup result when querying the endpoint of a file that has been extended by a range tombstone.
* Fix with pipelined write, write leaders's callback failure lead to the whole write group fail.

### Change Default Options
* Change options.compaction_pri's default to kMinOverlappingRatio

## 5.18.0 (11/30/2018)
### New Features
* Introduced `JemallocNodumpAllocator` memory allocator. When being use, block cache will be excluded from core dump.
* Introduced `PerfContextByLevel` as part of `PerfContext` which allows storing perf context at each level. Also replaced `__thread` with `thread_local` keyword for perf_context. Added per-level perf context for bloom filter and `Get` query.
* With level_compaction_dynamic_level_bytes = true, level multiplier may be adjusted automatically when Level 0 to 1 compaction is lagged behind.
* Introduced DB option `atomic_flush`. If true, RocksDB supports flushing multiple column families and atomically committing the result to MANIFEST. Useful when WAL is disabled.
* Added `num_deletions` and `num_merge_operands` members to `TableProperties`.
* Added "rocksdb.min-obsolete-sst-number-to-keep" DB property that reports the lower bound on SST file numbers that are being kept from deletion, even if the SSTs are obsolete.
* Add xxhash64 checksum support
* Introduced `MemoryAllocator`, which lets the user specify custom memory allocator for block based table.
* Improved `DeleteRange` to prevent read performance degradation. The feature is no longer marked as experimental.
* Enabled checkpoint on readonly db (DBImplReadOnly).

### Public API Change
* `DBOptions::use_direct_reads` now affects reads issued by `BackupEngine` on the database's SSTs.
* `NO_ITERATORS` is divided into two counters `NO_ITERATOR_CREATED` and `NO_ITERATOR_DELETE`. Both of them are only increasing now, just as other counters.

### Bug Fixes
* Fix corner case where a write group leader blocked due to write stall blocks other writers in queue with WriteOptions::no_slowdown set.
* Fix in-memory range tombstone truncation to avoid erroneously covering newer keys at a lower level, and include range tombstones in compacted files whose largest key is the range tombstone's start key.
* Properly set the stop key for a truncated manual CompactRange
* Fix slow flush/compaction when DB contains many snapshots. The problem became noticeable to us in DBs with 100,000+ snapshots, though it will affect others at different thresholds.
* Fix the bug that WriteBatchWithIndex's SeekForPrev() doesn't see the entries with the same key.
* Fix the bug where user comparator was sometimes fed with InternalKey instead of the user key. The bug manifests when during GenerateBottommostFiles.
* Fix a bug in WritePrepared txns where if the number of old snapshots goes beyond the snapshot cache size (128 default) the rest will not be checked when evicting a commit entry from the commit cache.
* Fixed Get correctness bug in the presence of range tombstones where merge operands covered by a range tombstone always result in NotFound.
* Start populating `NO_FILE_CLOSES` ticker statistic, which was always zero previously.
* The default value of NewBloomFilterPolicy()'s argument use_block_based_builder is changed to false. Note that this new default may cause large temp memory usage when building very large SST files.
* Fix a deadlock caused by compaction and file ingestion waiting for each other in the event of write stalls.
* Make DB ignore dropped column families while committing results of atomic flush.

## 5.17.0 (10/05/2018)
### Public API Change
* `OnTableFileCreated` will now be called for empty files generated during compaction. In that case, `TableFileCreationInfo::file_path` will be "(nil)" and `TableFileCreationInfo::file_size` will be zero.
* Add `FlushOptions::allow_write_stall`, which controls whether Flush calls start working immediately, even if it causes user writes to stall, or will wait until flush can be performed without causing write stall (similar to `CompactRangeOptions::allow_write_stall`). Note that the default value is false, meaning we add delay to Flush calls until stalling can be avoided when possible. This is behavior change compared to previous RocksDB versions, where Flush calls didn't check if they might cause stall or not.
* Application using PessimisticTransactionDB is expected to rollback/commit recovered transactions before starting new ones. This assumption is used to skip concurrency control during recovery.
* Expose column family id to `OnCompactionCompleted`.

### New Features
* TransactionOptions::skip_concurrency_control allows pessimistic transactions to skip the overhead of concurrency control. Could be used for optimizing certain transactions or during recovery.

### Bug Fixes
* Avoid creating empty SSTs and subsequently deleting them in certain cases during compaction.
* Sync CURRENT file contents during checkpoint.

## 5.16.3 (10/1/2018)
### Bug Fixes
* Fix crash caused when `CompactFiles` run with `CompactionOptions::compression == CompressionType::kDisableCompressionOption`. Now that setting causes the compression type to be chosen according to the column family-wide compression options.

## 5.16.2 (9/21/2018)
### Bug Fixes
* Fix bug in partition filters with format_version=4.

## 5.16.1 (9/17/2018)
### Bug Fixes
* Remove trace_analyzer_tool from rocksdb_lib target in TARGETS file.
* Fix RocksDB Java build and tests.
* Remove sync point in Block destructor.

## 5.16.0 (8/21/2018)
### Public API Change
* The merge operands are passed to `MergeOperator::ShouldMerge` in the reversed order relative to how they were merged (passed to FullMerge or FullMergeV2) for performance reasons
* GetAllKeyVersions() to take an extra argument of `max_num_ikeys`.
* Using ZSTD dictionary trainer (i.e., setting `CompressionOptions::zstd_max_train_bytes` to a nonzero value) now requires ZSTD version 1.1.3 or later.

### New Features
* Changes the format of index blocks by delta encoding the index values, which are the block handles. This saves the encoding of BlockHandle::offset of the non-head index entries in each restart interval. The feature is backward compatible but not forward compatible. It is disabled by default unless format_version 4 or above is used.
* Add a new tool: trace_analyzer. Trace_analyzer analyzes the trace file generated by using trace_replay API. It can convert the binary format trace file to a human readable txt file, output the statistics of the analyzed query types such as access statistics and size statistics, combining the dumped whole key space file to analyze, support query correlation analyzing, and etc. Current supported query types are: Get, Put, Delete, SingleDelete, DeleteRange, Merge, Iterator (Seek, SeekForPrev only).
* Add hash index support to data blocks, which helps reducing the cpu utilization of point-lookup operations. This feature is backward compatible with the data block created without the hash index. It is disabled by default unless BlockBasedTableOptions::data_block_index_type is set to data_block_index_type = kDataBlockBinaryAndHash.

### Bug Fixes
* Fix a bug in misreporting the estimated partition index size in properties block.

## 5.15.0 (7/17/2018)
### Public API Change
* Remove managed iterator. ReadOptions.managed is not effective anymore.
* For bottommost_compression, a compatible CompressionOptions is added via `bottommost_compression_opts`. To keep backward compatible, a new boolean `enabled` is added to CompressionOptions. For compression_opts, it will be always used no matter what value of `enabled` is. For bottommost_compression_opts, it will only be used when user set `enabled=true`, otherwise, compression_opts will be used for bottommost_compression as default.
* With LRUCache, when high_pri_pool_ratio > 0, midpoint insertion strategy will be enabled to put low-pri items to the tail of low-pri list (the midpoint) when they first inserted into the cache. This is to make cache entries never get hit age out faster, improving cache efficiency when large background scan presents.
* For users of `Statistics` objects created via `CreateDBStatistics()`, the format of the string returned by its `ToString()` method has changed.
* The "rocksdb.num.entries" table property no longer counts range deletion tombstones as entries.

### New Features
* Changes the format of index blocks by storing the key in their raw form rather than converting them to InternalKey. This saves 8 bytes per index key. The feature is backward compatible but not forward compatible. It is disabled by default unless format_version 3 or above is used.
* Avoid memcpy when reading mmap files with OpenReadOnly and max_open_files==-1.
* Support dynamically changing `ColumnFamilyOptions::ttl` via `SetOptions()`.
* Add a new table property, "rocksdb.num.range-deletions", which counts the number of range deletion tombstones in the table.
* Improve the performance of iterators doing long range scans by using readahead, when using direct IO.
* pin_top_level_index_and_filter (default true) in BlockBasedTableOptions can be used in combination with cache_index_and_filter_blocks to prefetch and pin the top-level index of partitioned index and filter blocks in cache. It has no impact when cache_index_and_filter_blocks is false.
* Write properties meta-block at the end of block-based table to save read-ahead IO.

### Bug Fixes
* Fix deadlock with enable_pipelined_write=true and max_successive_merges > 0
* Check conflict at output level in CompactFiles.
* Fix corruption in non-iterator reads when mmap is used for file reads
* Fix bug with prefix search in partition filters where a shared prefix would be ignored from the later partitions. The bug could report an eixstent key as missing. The bug could be triggered if prefix_extractor is set and partition filters is enabled.
* Change default value of `bytes_max_delete_chunk` to 0 in NewSstFileManager() as it doesn't work well with checkpoints.
* Fix a bug caused by not copying the block trailer with compressed SST file, direct IO, prefetcher and no compressed block cache.
* Fix write can stuck indefinitely if enable_pipelined_write=true. The issue exists since pipelined write was introduced in 5.5.0.

## 5.14.0 (5/16/2018)
### Public API Change
* Add a BlockBasedTableOption to align uncompressed data blocks on the smaller of block size or page size boundary, to reduce flash reads by avoiding reads spanning 4K pages.
* The background thread naming convention changed (on supporting platforms) to "rocksdb:<thread pool priority><thread number>", e.g., "rocksdb:low0".
* Add a new ticker stat rocksdb.number.multiget.keys.found to count number of keys successfully read in MultiGet calls
* Touch-up to write-related counters in PerfContext. New counters added: write_scheduling_flushes_compactions_time, write_thread_wait_nanos. Counters whose behavior was fixed or modified: write_memtable_time, write_pre_and_post_process_time, write_delay_time.
* Posix Env's NewRandomRWFile() will fail if the file doesn't exist.
* Now, `DBOptions::use_direct_io_for_flush_and_compaction` only applies to background writes, and `DBOptions::use_direct_reads` applies to both user reads and background reads. This conforms with Linux's `open(2)` manpage, which advises against simultaneously reading a file in buffered and direct modes, due to possibly undefined behavior and degraded performance.
* Iterator::Valid() always returns false if !status().ok(). So, now when doing a Seek() followed by some Next()s, there's no need to check status() after every operation.
* Iterator::Seek()/SeekForPrev()/SeekToFirst()/SeekToLast() always resets status().
* Introduced `CompressionOptions::kDefaultCompressionLevel`, which is a generic way to tell RocksDB to use the compression library's default level. It is now the default value for `CompressionOptions::level`. Previously the level defaulted to -1, which gave poor compression ratios in ZSTD.

### New Features
* Introduce TTL for level compaction so that all files older than ttl go through the compaction process to get rid of old data.
* TransactionDBOptions::write_policy can be configured to enable WritePrepared 2PC transactions. Read more about them in the wiki.
* Add DB properties "rocksdb.block-cache-capacity", "rocksdb.block-cache-usage", "rocksdb.block-cache-pinned-usage" to show block cache usage.
* Add `Env::LowerThreadPoolCPUPriority(Priority)` method, which lowers the CPU priority of background (esp. compaction) threads to minimize interference with foreground tasks.
* Fsync parent directory after deleting a file in delete scheduler.
* In level-based compaction, if bottom-pri thread pool was setup via `Env::SetBackgroundThreads()`, compactions to the bottom level will be delegated to that thread pool.
* `prefix_extractor` has been moved from ImmutableCFOptions to MutableCFOptions, meaning it can be dynamically changed without a DB restart.

### Bug Fixes
* Fsync after writing global seq number to the ingestion file in ExternalSstFileIngestionJob.
* Fix WAL corruption caused by race condition between user write thread and FlushWAL when two_write_queue is not set.
* Fix `BackupableDBOptions::max_valid_backups_to_open` to not delete backup files when refcount cannot be accurately determined.
* Fix memory leak when pin_l0_filter_and_index_blocks_in_cache is used with partitioned filters
* Disable rollback of merge operands in WritePrepared transactions to work around an issue in MyRocks. It can be enabled back by setting TransactionDBOptions::rollback_merge_operands to true.
* Fix wrong results by ReverseBytewiseComparator::FindShortSuccessor()

### Java API Changes
* Add `BlockBasedTableConfig.setBlockCache` to allow sharing a block cache across DB instances.
* Added SstFileManager to the Java API to allow managing SST files across DB instances.

## 5.13.0 (3/20/2018)
### Public API Change
* RocksDBOptionsParser::Parse()'s `ignore_unknown_options` argument will only be effective if the option file shows it is generated using a higher version of RocksDB than the current version.
* Remove CompactionEventListener.

### New Features
* SstFileManager now can cancel compactions if they will result in max space errors. SstFileManager users can also use SetCompactionBufferSize to specify how much space must be leftover during a compaction for auxiliary file functions such as logging and flushing.
* Avoid unnecessarily flushing in `CompactRange()` when the range specified by the user does not overlap unflushed memtables.
* If `ColumnFamilyOptions::max_subcompactions` is set greater than one, we now parallelize large manual level-based compactions.
* Add "rocksdb.live-sst-files-size" DB property to return total bytes of all SST files belong to the latest LSM tree.
* NewSstFileManager to add an argument bytes_max_delete_chunk with default 64MB. With this argument, a file larger than 64MB will be ftruncated multiple times based on this size.

### Bug Fixes
* Fix a leak in prepared_section_completed_ where the zeroed entries would not removed from the map.
* Fix WAL corruption caused by race condition between user write thread and backup/checkpoint thread.

## 5.12.0 (2/14/2018)
### Public API Change
* Iterator::SeekForPrev is now a pure virtual method. This is to prevent user who implement the Iterator interface fail to implement SeekForPrev by mistake.
* Add `include_end` option to make the range end exclusive when `include_end == false` in `DeleteFilesInRange()`.
* Add `CompactRangeOptions::allow_write_stall`, which makes `CompactRange` start working immediately, even if it causes user writes to stall. The default value is false, meaning we add delay to `CompactRange` calls until stalling can be avoided when possible. Note this delay is not present in previous RocksDB versions.
* Creating checkpoint with empty directory now returns `Status::InvalidArgument`; previously, it returned `Status::IOError`.
* Adds a BlockBasedTableOption to turn off index block compression.
* Close() method now returns a status when closing a db.

### New Features
* Improve the performance of iterators doing long range scans by using readahead.
* Add new function `DeleteFilesInRanges()` to delete files in multiple ranges at once for better performance.
* FreeBSD build support for RocksDB and RocksJava.
* Improved performance of long range scans with readahead.
* Updated to and now continuously tested in Visual Studio 2017.

### Bug Fixes
* Fix `DisableFileDeletions()` followed by `GetSortedWalFiles()` to not return obsolete WAL files that `PurgeObsoleteFiles()` is going to delete.
* Fix Handle error return from WriteBuffer() during WAL file close and DB close.
* Fix advance reservation of arena block addresses.
* Fix handling of empty string as checkpoint directory.

## 5.11.0 (01/08/2018)
### Public API Change
* Add `autoTune` and `getBytesPerSecond()` to RocksJava RateLimiter

### New Features
* Add a new histogram stat called rocksdb.db.flush.micros for memtable flush.
* Add "--use_txn" option to use transactional API in db_stress.
* Disable onboard cache for compaction output in Windows platform.
* Improve the performance of iterators doing long range scans by using readahead.

### Bug Fixes
* Fix a stack-use-after-scope bug in ForwardIterator.
* Fix builds on platforms including Linux, Windows, and PowerPC.
* Fix buffer overrun in backup engine for DBs with huge number of files.
* Fix a mislabel bug for bottom-pri compaction threads.
* Fix DB::Flush() keep waiting after flush finish under certain condition.

## 5.10.0 (12/11/2017)
### Public API Change
* When running `make` with environment variable `USE_SSE` set and `PORTABLE` unset, will use all machine features available locally. Previously this combination only compiled SSE-related features.

### New Features
* Provide lifetime hints when writing files on Linux. This reduces hardware write-amp on storage devices supporting multiple streams.
* Add a DB stat, `NUMBER_ITER_SKIP`, which returns how many internal keys were skipped during iterations (e.g., due to being tombstones or duplicate versions of a key).
* Add PerfContext counters, `key_lock_wait_count` and `key_lock_wait_time`, which measure the number of times transactions wait on key locks and total amount of time waiting.
* Support dynamically changing `ColumnFamilyOptions::compaction_options_universal`.
* Batch update stats at the end of each `Get`, rather than for each block cache access.

### Bug Fixes
* Fix IOError on WAL write doesn't propagate to write group follower
* Make iterator invalid on merge error.
* Fix performance issue in `IngestExternalFile()` affecting databases with large number of SST files.
* Fix possible corruption to LSM structure when `DeleteFilesInRange()` deletes a subset of files spanned by a `DeleteRange()` marker.

## 5.9.0 (11/1/2017)
### Public API Change
* `BackupableDBOptions::max_valid_backups_to_open == 0` now means no backups will be opened during BackupEngine initialization. Previously this condition disabled limiting backups opened.
* `DBOptions::preserve_deletes` is a new option that allows one to specify that DB should not drop tombstones for regular deletes if they have sequence number larger than what was set by the new API call `DB::SetPreserveDeletesSequenceNumber(SequenceNumber seqnum)`. Disabled by default.
* API call `DB::SetPreserveDeletesSequenceNumber(SequenceNumber seqnum)` was added, users who wish to preserve deletes are expected to periodically call this function to advance the cutoff seqnum (all deletes made before this seqnum can be dropped by DB). It's user responsibility to figure out how to advance the seqnum in the way so the tombstones are kept for the desired period of time, yet are eventually processed in time and don't eat up too much space.
* `ReadOptions::iter_start_seqnum` was added;
if set to something > 0 user will see 2 changes in iterators behavior 1) only keys written with sequence larger than this parameter would be returned and 2) the `Slice` returned by iter->key() now points to the memory that keep User-oriented representation of the internal key, rather than user key. New struct `FullKey` was added to represent internal keys, along with a new helper function `ParseFullKey(const Slice& internal_key, FullKey* result);`.
* Deprecate trash_dir param in NewSstFileManager, right now we will rename deleted files to <name>.trash instead of moving them to trash directory
* Allow setting a custom trash/DB size ratio limit in the SstFileManager, after which files that are to be scheduled for deletion are deleted immediately, regardless of any delete ratelimit.
* Return an error on write if write_options.sync = true and write_options.disableWAL = true to warn user of inconsistent options. Previously we will not write to WAL and not respecting the sync options in this case.

### New Features
* CRC32C is now using the 3-way pipelined SSE algorithm `crc32c_3way` on supported platforms to improve performance. The system will choose to use this algorithm on supported platforms automatically whenever possible. If PCLMULQDQ is not supported it will fall back to the old Fast_CRC32 algorithm.
* `DBOptions::writable_file_max_buffer_size` can now be changed dynamically.
* `DBOptions::bytes_per_sync`, `DBOptions::compaction_readahead_size`, and `DBOptions::wal_bytes_per_sync` can now be changed dynamically, `DBOptions::wal_bytes_per_sync` will flush all memtables and switch to a new WAL file.
* Support dynamic adjustment of rate limit according to demand for background I/O. It can be enabled by passing `true` to the `auto_tuned` parameter in `NewGenericRateLimiter()`. The value passed as `rate_bytes_per_sec` will still be respected as an upper-bound.
* Support dynamically changing `ColumnFamilyOptions::compaction_options_fifo`.
* Introduce `EventListener::OnStallConditionsChanged()` callback. Users can implement it to be notified when user writes are stalled, stopped, or resumed.
* Add a new db property "rocksdb.estimate-oldest-key-time" to return oldest data timestamp. The property is available only for FIFO compaction with compaction_options_fifo.allow_compaction = false.
* Upon snapshot release, recompact bottommost files containing deleted/overwritten keys that previously could not be dropped due to the snapshot. This alleviates space-amp caused by long-held snapshots.
* Support lower bound on iterators specified via `ReadOptions::iterate_lower_bound`.
* Support for differential snapshots (via iterator emitting the sequence of key-values representing the difference between DB state at two different sequence numbers). Supports preserving and emitting puts and regular deletes, doesn't support SingleDeletes, MergeOperator, Blobs and Range Deletes.

### Bug Fixes
* Fix a potential data inconsistency issue during point-in-time recovery. `DB:Open()` will abort if column family inconsistency is found during PIT recovery.
* Fix possible metadata corruption in databases using `DeleteRange()`.

## 5.8.0 (08/30/2017)
### Public API Change
* Users of `Statistics::getHistogramString()` will see fewer histogram buckets and different bucket endpoints.
* `Slice::compare` and BytewiseComparator `Compare` no longer accept `Slice`s containing nullptr.
* `Transaction::Get` and `Transaction::GetForUpdate` variants with `PinnableSlice` added.

### New Features
* Add Iterator::Refresh(), which allows users to update the iterator state so that they can avoid some initialization costs of recreating iterators.
* Replace dynamic_cast<> (except unit test) so people can choose to build with RTTI off. With make, release mode is by default built with -fno-rtti and debug mode is built without it. Users can override it by setting USE_RTTI=0 or 1.
* Universal compactions including the bottom level can be executed in a dedicated thread pool. This alleviates head-of-line blocking in the compaction queue, which cause write stalling, particularly in multi-instance use cases. Users can enable this feature via `Env::SetBackgroundThreads(N, Env::Priority::BOTTOM)`, where `N > 0`.
* Allow merge operator to be called even with a single merge operand during compactions, by appropriately overriding `MergeOperator::AllowSingleOperand`.
* Add `DB::VerifyChecksum()`, which verifies the checksums in all SST files in a running DB.
* Block-based table support for disabling checksums by setting `BlockBasedTableOptions::checksum = kNoChecksum`.

### Bug Fixes
* Fix wrong latencies in `rocksdb.db.get.micros`, `rocksdb.db.write.micros`, and `rocksdb.sst.read.micros`.
* Fix incorrect dropping of deletions during intra-L0 compaction.
* Fix transient reappearance of keys covered by range deletions when memtable prefix bloom filter is enabled.
* Fix potentially wrong file smallest key when range deletions separated by snapshot are written together.

## 5.7.0 (07/13/2017)
### Public API Change
* DB property "rocksdb.sstables" now prints keys in hex form.

### New Features
* Measure estimated number of reads per file. The information can be accessed through DB::GetColumnFamilyMetaData or "rocksdb.sstables" DB property.
* RateLimiter support for throttling background reads, or throttling the sum of background reads and writes. This can give more predictable I/O usage when compaction reads more data than it writes, e.g., due to lots of deletions.
* [Experimental] FIFO compaction with TTL support. It can be enabled by setting CompactionOptionsFIFO.ttl > 0.
* Introduce `EventListener::OnBackgroundError()` callback. Users can implement it to be notified of errors causing the DB to enter read-only mode, and optionally override them.
* Partitioned Index/Filters exiting the experimental mode. To enable partitioned indexes set index_type to kTwoLevelIndexSearch and to further enable partitioned filters set partition_filters to true. To configure the partition size set metadata_block_size.


### Bug Fixes
* Fix discarding empty compaction output files when `DeleteRange()` is used together with subcompactions.

## 5.6.0 (06/06/2017)
### Public API Change
* Scheduling flushes and compactions in the same thread pool is no longer supported by setting `max_background_flushes=0`. Instead, users can achieve this by configuring their high-pri thread pool to have zero threads.
* Replace `Options::max_background_flushes`, `Options::max_background_compactions`, and `Options::base_background_compactions` all with `Options::max_background_jobs`, which automatically decides how many threads to allocate towards flush/compaction.
* options.delayed_write_rate by default take the value of options.rate_limiter rate.
* Replace global variable `IOStatsContext iostats_context` with `IOStatsContext* get_iostats_context()`; replace global variable `PerfContext perf_context` with `PerfContext* get_perf_context()`.

### New Features
* Change ticker/histogram statistics implementations to use core-local storage. This improves aggregation speed compared to our previous thread-local approach, particularly for applications with many threads.
* Users can pass a cache object to write buffer manager, so that they can cap memory usage for memtable and block cache using one single limit.
* Flush will be triggered when 7/8 of the limit introduced by write_buffer_manager or db_write_buffer_size is triggered, so that the hard threshold is hard to hit.
* Introduce WriteOptions.low_pri. If it is true, low priority writes will be throttled if the compaction is behind.
* `DB::IngestExternalFile()` now supports ingesting files into a database containing range deletions.

### Bug Fixes
* Shouldn't ignore return value of fsync() in flush.

## 5.5.0 (05/17/2017)
### New Features
* FIFO compaction to support Intra L0 compaction too with CompactionOptionsFIFO.allow_compaction=true.
* DB::ResetStats() to reset internal stats.
* Statistics::Reset() to reset user stats.
* ldb add option --try_load_options, which will open DB with its own option file.
* Introduce WriteBatch::PopSavePoint to pop the most recent save point explicitly.
* Support dynamically change `max_open_files` option via SetDBOptions()
* Added DB::CreateColumnFamilie() and DB::DropColumnFamilies() to bulk create/drop column families.
* Add debugging function `GetAllKeyVersions` to see internal versions of a range of keys.
* Support file ingestion with universal compaction style
* Support file ingestion behind with option `allow_ingest_behind`
* New option enable_pipelined_write which may improve write throughput in case writing from multiple threads and WAL enabled.

### Bug Fixes
* Fix the bug that Direct I/O uses direct reads for non-SST file

## 5.4.0 (04/11/2017)
### Public API Change
* random_access_max_buffer_size no longer has any effect
* Removed Env::EnableReadAhead(), Env::ShouldForwardRawRequest()
* Support dynamically change `stats_dump_period_sec` option via SetDBOptions().
* Added ReadOptions::max_skippable_internal_keys to set a threshold to fail a request as incomplete when too many keys are being skipped when using iterators.
* DB::Get in place of std::string accepts PinnableSlice, which avoids the extra memcpy of value to std::string in most of cases.
    * PinnableSlice releases the pinned resources that contain the value when it is destructed or when ::Reset() is called on it.
    * The old API that accepts std::string, although discouraged, is still supported.
* Replace Options::use_direct_writes with Options::use_direct_io_for_flush_and_compaction. Read Direct IO wiki for details.
* Added CompactionEventListener and EventListener::OnFlushBegin interfaces.

### New Features
* Memtable flush can be avoided during checkpoint creation if total log file size is smaller than a threshold specified by the user.
* Introduce level-based L0->L0 compactions to reduce file count, so write delays are incurred less often.
* (Experimental) Partitioning filters which creates an index on the partitions. The feature can be enabled by setting partition_filters when using kFullFilter. Currently the feature also requires two-level indexing to be enabled. Number of partitions is the same as the number of partitions for indexes, which is controlled by metadata_block_size.

## 5.3.0 (03/08/2017)
### Public API Change
* Remove disableDataSync option.
* Remove timeout_hint_us option from WriteOptions. The option has been deprecated and has no effect since 3.13.0.
* Remove option min_partial_merge_operands. Partial merge operands will always be merged in flush or compaction if there are more than one.
* Remove option verify_checksums_in_compaction. Compaction will always verify checksum.

### Bug Fixes
* Fix the bug that iterator may skip keys

## 5.2.0 (02/08/2017)
### Public API Change
* NewLRUCache() will determine number of shard bits automatically based on capacity, if the user doesn't pass one. This also impacts the default block cache when the user doesn't explicit provide one.
* Change the default of delayed slowdown value to 16MB/s and further increase the L0 stop condition to 36 files.
* Options::use_direct_writes and Options::use_direct_reads are now ready to use.
* (Experimental) Two-level indexing that partition the index and creates a 2nd level index on the partitions. The feature can be enabled by setting kTwoLevelIndexSearch as IndexType and configuring index_per_partition.

### New Features
* Added new overloaded function GetApproximateSizes that allows to specify if memtable stats should be computed only without computing SST files' stats approximations.
* Added new function GetApproximateMemTableStats that approximates both number of records and size of memtables.
* Add Direct I/O mode for SST file I/O

### Bug Fixes
* RangeSync() should work if ROCKSDB_FALLOCATE_PRESENT is not set
* Fix wrong results in a data race case in Get()
* Some fixes related to 2PC.
* Fix bugs of data corruption in direct I/O

## 5.1.0 (01/13/2017)
* Support dynamically change `delete_obsolete_files_period_micros` option via SetDBOptions().
* Added EventListener::OnExternalFileIngested which will be called when IngestExternalFile() add a file successfully.
* BackupEngine::Open and BackupEngineReadOnly::Open now always return error statuses matching those of the backup Env.

### Bug Fixes
* Fix the bug that if 2PC is enabled, checkpoints may loss some recent transactions.
* When file copying is needed when creating checkpoints or bulk loading files, fsync the file after the file copying.

## 5.0.0 (11/17/2016)
### Public API Change
* Options::max_bytes_for_level_multiplier is now a double along with all getters and setters.
* Support dynamically change `delayed_write_rate` and `max_total_wal_size` options via SetDBOptions().
* Introduce DB::DeleteRange for optimized deletion of large ranges of contiguous keys.
* Support dynamically change `delayed_write_rate` option via SetDBOptions().
* Options::allow_concurrent_memtable_write and Options::enable_write_thread_adaptive_yield are now true by default.
* Remove Tickers::SEQUENCE_NUMBER to avoid confusion if statistics object is shared among RocksDB instance. Alternatively DB::GetLatestSequenceNumber() can be used to get the same value.
* Options.level0_stop_writes_trigger default value changes from 24 to 32.
* New compaction filter API: CompactionFilter::FilterV2(). Allows to drop ranges of keys.
* Removed flashcache support.
* DB::AddFile() is deprecated and is replaced with DB::IngestExternalFile(). DB::IngestExternalFile() remove all the restrictions that existed for DB::AddFile.

### New Features
* Add avoid_flush_during_shutdown option, which speeds up DB shutdown by not flushing unpersisted data (i.e. with disableWAL = true). Unpersisted data will be lost. The options is dynamically changeable via SetDBOptions().
* Add memtable_insert_with_hint_prefix_extractor option. The option is mean to reduce CPU usage for inserting keys into memtable, if keys can be group by prefix and insert for each prefix are sequential or almost sequential. See include/rocksdb/options.h for more details.
* Add LuaCompactionFilter in utilities.  This allows developers to write compaction filters in Lua.  To use this feature, LUA_PATH needs to be set to the root directory of Lua.
* No longer populate "LATEST_BACKUP" file in backup directory, which formerly contained the number of the latest backup. The latest backup can be determined by finding the highest numbered file in the "meta/" subdirectory.

## 4.13.0 (10/18/2016)
### Public API Change
* DB::GetOptions() reflect dynamic changed options (i.e. through DB::SetOptions()) and return copy of options instead of reference.
* Added Statistics::getAndResetTickerCount().

### New Features
* Add DB::SetDBOptions() to dynamic change base_background_compactions and max_background_compactions.
* Added Iterator::SeekForPrev(). This new API will seek to the last key that less than or equal to the target key.

## 4.12.0 (9/12/2016)
### Public API Change
* CancelAllBackgroundWork() flushes all memtables for databases containing writes that have bypassed the WAL (writes issued with WriteOptions::disableWAL=true) before shutting down background threads.
* Merge options source_compaction_factor, max_grandparent_overlap_bytes and expanded_compaction_factor into max_compaction_bytes.
* Remove ImmutableCFOptions.
* Add a compression type ZSTD, which can work with ZSTD 0.8.0 or up. Still keep ZSTDNotFinal for compatibility reasons.

### New Features
* Introduce NewClockCache, which is based on CLOCK algorithm with better concurrent performance in some cases. It can be used to replace the default LRU-based block cache and table cache. To use it, RocksDB need to be linked with TBB lib.
* Change ticker/histogram statistics implementations to accumulate data in thread-local storage, which improves CPU performance by reducing cache coherency costs. Callers of CreateDBStatistics do not need to change anything to use this feature.
* Block cache mid-point insertion, where index and filter block are inserted into LRU block cache with higher priority. The feature can be enabled by setting BlockBasedTableOptions::cache_index_and_filter_blocks_with_high_priority to true and high_pri_pool_ratio > 0 when creating NewLRUCache.

## 4.11.0 (8/1/2016)
### Public API Change
* options.memtable_prefix_bloom_huge_page_tlb_size => memtable_huge_page_size. When it is set, RocksDB will try to allocate memory from huge page for memtable too, rather than just memtable bloom filter.

### New Features
* A tool to migrate DB after options change. See include/rocksdb/utilities/option_change_migration.h.
* Add ReadOptions.background_purge_on_iterator_cleanup. If true, we avoid file deletion when destroying iterators.

## 4.10.0 (7/5/2016)
### Public API Change
* options.memtable_prefix_bloom_bits changes to options.memtable_prefix_bloom_bits_ratio and deprecate options.memtable_prefix_bloom_probes
* enum type CompressionType and PerfLevel changes from char to unsigned char. Value of all PerfLevel shift by one.
* Deprecate options.filter_deletes.

### New Features
* Add avoid_flush_during_recovery option.
* Add a read option background_purge_on_iterator_cleanup to avoid deleting files in foreground when destroying iterators. Instead, a job is scheduled in high priority queue and would be executed in a separate background thread.
* RepairDB support for column families. RepairDB now associates data with non-default column families using information embedded in the SST/WAL files (4.7 or later). For data written by 4.6 or earlier, RepairDB associates it with the default column family.
* Add options.write_buffer_manager which allows users to control total memtable sizes across multiple DB instances.

## 4.9.0 (6/9/2016)
### Public API changes
* Add bottommost_compression option, This option can be used to set a specific compression algorithm for the bottommost level (Last level containing files in the DB).
* Introduce CompactionJobInfo::compression, This field state the compression algorithm used to generate the output files of the compaction.
* Deprecate BlockBaseTableOptions.hash_index_allow_collision=false
* Deprecate options builder (GetOptions()).

### New Features
* Introduce NewSimCache() in rocksdb/utilities/sim_cache.h. This function creates a block cache that is able to give simulation results (mainly hit rate) of simulating block behavior with a configurable cache size.

## 4.8.0 (5/2/2016)
### Public API Change
* Allow preset compression dictionary for improved compression of block-based tables. This is supported for zlib, zstd, and lz4. The compression dictionary's size is configurable via CompressionOptions::max_dict_bytes.
* Delete deprecated classes for creating backups (BackupableDB) and restoring from backups (RestoreBackupableDB). Now, BackupEngine should be used for creating backups, and BackupEngineReadOnly should be used for restorations. For more details, see https://github.com/facebook/rocksdb/wiki/How-to-backup-RocksDB%3F
* Expose estimate of per-level compression ratio via DB property: "rocksdb.compression-ratio-at-levelN".
* Added EventListener::OnTableFileCreationStarted. EventListener::OnTableFileCreated will be called on failure case. User can check creation status via TableFileCreationInfo::status.

### New Features
* Add ReadOptions::readahead_size. If non-zero, NewIterator will create a new table reader which performs reads of the given size.

## 4.7.0 (4/8/2016)
### Public API Change
* rename options compaction_measure_io_stats to report_bg_io_stats and include flush too.
* Change some default options. Now default options will optimize for server-workloads. Also enable slowdown and full stop triggers for pending compaction bytes. These changes may cause sub-optimal performance or significant increase of resource usage. To avoid these risks, users can open existing RocksDB with options extracted from RocksDB option files. See https://github.com/facebook/rocksdb/wiki/RocksDB-Options-File for how to use RocksDB option files. Or you can call Options.OldDefaults() to recover old defaults. DEFAULT_OPTIONS_HISTORY.md will track change history of default options.

## 4.6.0 (3/10/2016)
### Public API Changes
* Change default of BlockBasedTableOptions.format_version to 2. It means default DB created by 4.6 or up cannot be opened by RocksDB version 3.9 or earlier.
* Added strict_capacity_limit option to NewLRUCache. If the flag is set to true, insert to cache will fail if no enough capacity can be free. Signature of Cache::Insert() is updated accordingly.
* Tickers [NUMBER_DB_NEXT, NUMBER_DB_PREV, NUMBER_DB_NEXT_FOUND, NUMBER_DB_PREV_FOUND, ITER_BYTES_READ] are not updated immediately. The are updated when the Iterator is deleted.
* Add monotonically increasing counter (DB property "rocksdb.current-super-version-number") that increments upon any change to the LSM tree.

### New Features
* Add CompactionPri::kMinOverlappingRatio, a compaction picking mode friendly to write amplification.
* Deprecate Iterator::IsKeyPinned() and replace it with Iterator::GetProperty() with prop_name="rocksdb.iterator.is.key.pinned"

## 4.5.0 (2/5/2016)
### Public API Changes
* Add a new perf context level between kEnableCount and kEnableTime. Level 2 now does not include timers for mutexes.
* Statistics of mutex operation durations will not be measured by default. If you want to have them enabled, you need to set Statistics::stats_level_ to kAll.
* DBOptions::delete_scheduler and NewDeleteScheduler() are removed, please use DBOptions::sst_file_manager and NewSstFileManager() instead

### New Features
* ldb tool now supports operations to non-default column families.
* Add kPersistedTier to ReadTier.  This option allows Get and MultiGet to read only the persited data and skip mem-tables if writes were done with disableWAL = true.
* Add DBOptions::sst_file_manager. Use NewSstFileManager() in include/rocksdb/sst_file_manager.h to create a SstFileManager that can be used to track the total size of SST files and control the SST files deletion rate.

## 4.4.0 (1/14/2016)
### Public API Changes
* Change names in CompactionPri and add a new one.
* Deprecate options.soft_rate_limit and add options.soft_pending_compaction_bytes_limit.
* If options.max_write_buffer_number > 3, writes will be slowed down when writing to the last write buffer to delay a full stop.
* Introduce CompactionJobInfo::compaction_reason, this field include the reason to trigger the compaction.
* After slow down is triggered, if estimated pending compaction bytes keep increasing, slowdown more.
* Increase default options.delayed_write_rate to 2MB/s.
* Added a new parameter --path to ldb tool. --path accepts the name of either MANIFEST, SST or a WAL file. Either --db or --path can be used when calling ldb.

## 4.3.0 (12/8/2015)
### New Features
* CompactionFilter has new member function called IgnoreSnapshots which allows CompactionFilter to be called even if there are snapshots later than the key.
* RocksDB will now persist options under the same directory as the RocksDB database on successful DB::Open, CreateColumnFamily, DropColumnFamily, and SetOptions.
* Introduce LoadLatestOptions() in rocksdb/utilities/options_util.h.  This function can construct the latest DBOptions / ColumnFamilyOptions used by the specified RocksDB intance.
* Introduce CheckOptionsCompatibility() in rocksdb/utilities/options_util.h.  This function checks whether the input set of options is able to open the specified DB successfully.

### Public API Changes
* When options.db_write_buffer_size triggers, only the column family with the largest column family size will be flushed, not all the column families.

## 4.2.0 (11/9/2015)
### New Features
* Introduce CreateLoggerFromOptions(), this function create a Logger for provided DBOptions.
* Add GetAggregatedIntProperty(), which returns the sum of the GetIntProperty of all the column families.
* Add MemoryUtil in rocksdb/utilities/memory.h.  It currently offers a way to get the memory usage by type from a list rocksdb instances.

### Public API Changes
* CompactionFilter::Context includes information of Column Family ID
* The need-compaction hint given by TablePropertiesCollector::NeedCompact() will be persistent and recoverable after DB recovery. This introduces a breaking format change. If you use this experimental feature, including NewCompactOnDeletionCollectorFactory() in the new version, you may not be able to directly downgrade the DB back to version 4.0 or lower.
* TablePropertiesCollectorFactory::CreateTablePropertiesCollector() now takes an option Context, containing the information of column family ID for the file being written.
* Remove DefaultCompactionFilterFactory.


## 4.1.0 (10/8/2015)
### New Features
* Added single delete operation as a more efficient way to delete keys that have not been overwritten.
* Added experimental AddFile() to DB interface that allow users to add files created by SstFileWriter into an empty Database, see include/rocksdb/sst_file_writer.h and DB::AddFile() for more info.
* Added support for opening SST files with .ldb suffix which enables opening LevelDB databases.
* CompactionFilter now supports filtering of merge operands and merge results.

### Public API Changes
* Added SingleDelete() to the DB interface.
* Added AddFile() to DB interface.
* Added SstFileWriter class.
* CompactionFilter has a new method FilterMergeOperand() that RocksDB applies to every merge operand during compaction to decide whether to filter the operand.
* We removed CompactionFilterV2 interfaces from include/rocksdb/compaction_filter.h. The functionality was deprecated already in version 3.13.

## 4.0.0 (9/9/2015)
### New Features
* Added support for transactions.  See include/rocksdb/utilities/transaction.h for more info.
* DB::GetProperty() now accepts "rocksdb.aggregated-table-properties" and "rocksdb.aggregated-table-properties-at-levelN", in which case it returns aggregated table properties of the target column family, or the aggregated table properties of the specified level N if the "at-level" version is used.
* Add compression option kZSTDNotFinalCompression for people to experiment ZSTD although its format is not finalized.
* We removed the need for LATEST_BACKUP file in BackupEngine. We still keep writing it when we create new backups (because of backward compatibility), but we don't read it anymore.

### Public API Changes
* Removed class Env::RandomRWFile and Env::NewRandomRWFile().
* Renamed DBOptions.num_subcompactions to DBOptions.max_subcompactions to make the name better match the actual functionality of the option.
* Added Equal() method to the Comparator interface that can optionally be overwritten in cases where equality comparisons can be done more efficiently than three-way comparisons.
* Previous 'experimental' OptimisticTransaction class has been replaced by Transaction class.

## 3.13.0 (8/6/2015)
### New Features
* RollbackToSavePoint() in WriteBatch/WriteBatchWithIndex
* Add NewCompactOnDeletionCollectorFactory() in utilities/table_properties_collectors, which allows rocksdb to mark a SST file as need-compaction when it observes at least D deletion entries in any N consecutive entries in that SST file.  Note that this feature depends on an experimental NeedCompact() API --- the result of this API will not persist after DB restart.
* Add DBOptions::delete_scheduler. Use NewDeleteScheduler() in include/rocksdb/delete_scheduler.h to create a DeleteScheduler that can be shared among multiple RocksDB instances to control the file deletion rate of SST files that exist in the first db_path.

### Public API Changes
* Deprecated WriteOptions::timeout_hint_us. We no longer support write timeout. If you really need this option, talk to us and we might consider returning it.
* Deprecated purge_redundant_kvs_while_flush option.
* Removed BackupEngine::NewBackupEngine() and NewReadOnlyBackupEngine() that were deprecated in RocksDB 3.8. Please use BackupEngine::Open() instead.
* Deprecated Compaction Filter V2. We are not aware of any existing use-cases. If you use this filter, your compile will break with RocksDB 3.13. Please let us know if you use it and we'll put it back in RocksDB 3.14.
* Env::FileExists now returns a Status instead of a boolean
* Add statistics::getHistogramString() to print detailed distribution of a histogram metric.
* Add DBOptions::skip_stats_update_on_db_open.  When it is on, DB::Open() will run faster as it skips the random reads required for loading necessary stats from SST files to optimize compaction.

## 3.12.0 (7/2/2015)
### New Features
* Added experimental support for optimistic transactions.  See include/rocksdb/utilities/optimistic_transaction.h for more info.
* Added a new way to report QPS from db_bench (check out --report_file and --report_interval_seconds)
* Added a cache for individual rows. See DBOptions::row_cache for more info.
* Several new features on EventListener (see include/rocksdb/listener.h):
 - OnCompationCompleted() now returns per-compaction job statistics, defined in include/rocksdb/compaction_job_stats.h.
 - Added OnTableFileCreated() and OnTableFileDeleted().
* Add compaction_options_universal.enable_trivial_move to true, to allow trivial move while performing universal compaction. Trivial move will happen only when all the input files are non overlapping.

### Public API changes
* EventListener::OnFlushCompleted() now passes FlushJobInfo instead of a list of parameters.
* DB::GetDbIdentity() is now a const function.  If this function is overridden in your application, be sure to also make GetDbIdentity() const to avoid compile error.
* Move listeners from ColumnFamilyOptions to DBOptions.
* Add max_write_buffer_number_to_maintain option
* DB::CompactRange()'s parameter reduce_level is changed to change_level, to allow users to move levels to lower levels if allowed. It can be used to migrate a DB from options.level_compaction_dynamic_level_bytes=false to options.level_compaction_dynamic_level_bytes.true.
* Change default value for options.compaction_filter_factory and options.compaction_filter_factory_v2 to nullptr instead of DefaultCompactionFilterFactory and DefaultCompactionFilterFactoryV2.
* If CancelAllBackgroundWork is called without doing a flush after doing loads with WAL disabled, the changes which haven't been flushed before the call to CancelAllBackgroundWork will be lost.
* WBWIIterator::Entry() now returns WriteEntry instead of `const WriteEntry&`
* options.hard_rate_limit is deprecated.
* When options.soft_rate_limit or options.level0_slowdown_writes_trigger is triggered, the way to slow down writes is changed to: write rate to DB is limited to to options.delayed_write_rate.
* DB::GetApproximateSizes() adds a parameter to allow the estimation to include data in mem table, with default to be not to include. It is now only supported in skip list mem table.
* DB::CompactRange() now accept CompactRangeOptions instead of multiple parameters. CompactRangeOptions is defined in include/rocksdb/options.h.
* CompactRange() will now skip bottommost level compaction for level based compaction if there is no compaction filter, bottommost_level_compaction is introduced in CompactRangeOptions to control when it's possible to skip bottommost level compaction. This mean that if you want the compaction to produce a single file you need to set bottommost_level_compaction to BottommostLevelCompaction::kForce.
* Add Cache.GetPinnedUsage() to get the size of memory occupied by entries that are in use by the system.
* DB:Open() will fail if the compression specified in Options is not linked with the binary. If you see this failure, recompile RocksDB with compression libraries present on your system. Also, previously our default compression was snappy. This behavior is now changed. Now, the default compression is snappy only if it's available on the system. If it isn't we change the default to kNoCompression.
* We changed how we account for memory used in block cache. Previously, we only counted the sum of block sizes currently present in block cache. Now, we count the actual memory usage of the blocks. For example, a block of size 4.5KB will use 8KB memory with jemalloc. This might decrease your memory usage and possibly decrease performance. Increase block cache size if you see this happening after an upgrade.
* Add BackupEngineImpl.options_.max_background_operations to specify the maximum number of operations that may be performed in parallel. Add support for parallelized backup and restore.
* Add DB::SyncWAL() that does a WAL sync without blocking writers.

## 3.11.0 (5/19/2015)
### New Features
* Added a new API Cache::SetCapacity(size_t capacity) to dynamically change the maximum configured capacity of the cache. If the new capacity is less than the existing cache usage, the implementation will try to lower the usage by evicting the necessary number of elements following a strict LRU policy.
* Added an experimental API for handling flashcache devices (blacklists background threads from caching their reads) -- NewFlashcacheAwareEnv
* If universal compaction is used and options.num_levels > 1, compact files are tried to be stored in none-L0 with smaller files based on options.target_file_size_base. The limitation of DB size when using universal compaction is greatly mitigated by using more levels. You can set num_levels = 1 to make universal compaction behave as before. If you set num_levels > 1 and want to roll back to a previous version, you need to compact all files to a big file in level 0 (by setting target_file_size_base to be large and CompactRange(<cf_handle>, nullptr, nullptr, true, 0) and reopen the DB with the same version to rewrite the manifest, and then you can open it using previous releases.
* More information about rocksdb background threads are available in Env::GetThreadList(), including the number of bytes read / written by a compaction job, mem-table size and current number of bytes written by a flush job and many more.  Check include/rocksdb/thread_status.h for more detail.

### Public API changes
* TablePropertiesCollector::AddUserKey() is added to replace TablePropertiesCollector::Add(). AddUserKey() exposes key type, sequence number and file size up to now to users.
* DBOptions::bytes_per_sync used to apply to both WAL and table files. As of 3.11 it applies only to table files. If you want to use this option to sync WAL in the background, please use wal_bytes_per_sync

## 3.10.0 (3/24/2015)
### New Features
* GetThreadStatus() is now able to report detailed thread status, including:
 - Thread Operation including flush and compaction.
 - The stage of the current thread operation.
 - The elapsed time in micros since the current thread operation started.
 More information can be found in include/rocksdb/thread_status.h.  In addition, when running db_bench with --thread_status_per_interval, db_bench will also report thread status periodically.
* Changed the LRU caching algorithm so that referenced blocks (by iterators) are never evicted. This change made parameter removeScanCountLimit obsolete. Because of that NewLRUCache doesn't take three arguments anymore. table_cache_remove_scan_limit option is also removed
* By default we now optimize the compilation for the compilation platform (using -march=native). If you want to build portable binary, use 'PORTABLE=1' before the make command.
* We now allow level-compaction to place files in different paths by
  specifying them in db_paths along with the target_size.
  Lower numbered levels will be placed earlier in the db_paths and higher
  numbered levels will be placed later in the db_paths vector.
* Potentially big performance improvements if you're using RocksDB with lots of column families (100-1000)
* Added BlockBasedTableOptions.format_version option, which allows user to specify which version of block based table he wants. As a general guideline, newer versions have more features, but might not be readable by older versions of RocksDB.
* Added new block based table format (version 2), which you can enable by setting BlockBasedTableOptions.format_version = 2. This format changes how we encode size information in compressed blocks and should help with memory allocations if you're using Zlib or BZip2 compressions.
* MemEnv (env that stores data in memory) is now available in default library build. You can create it by calling NewMemEnv().
* Add SliceTransform.SameResultWhenAppended() to help users determine it is safe to apply prefix bloom/hash.
* Block based table now makes use of prefix bloom filter if it is a full fulter.
* Block based table remembers whether a whole key or prefix based bloom filter is supported in SST files. Do a sanity check when reading the file with users' configuration.
* Fixed a bug in ReadOnlyBackupEngine that deleted corrupted backups in some cases, even though the engine was ReadOnly
* options.level_compaction_dynamic_level_bytes, a feature to allow RocksDB to pick dynamic base of bytes for levels. With this feature turned on, we will automatically adjust max bytes for each level. The goal of this feature is to have lower bound on size amplification. For more details, see comments in options.h.
* Added an abstract base class WriteBatchBase for write batches
* Fixed a bug where we start deleting files of a dropped column families even if there are still live references to it

### Public API changes
* Deprecated skip_log_error_on_recovery and table_cache_remove_scan_count_limit options.
* Logger method logv with log level parameter is now virtual

### RocksJava
* Added compression per level API.
* MemEnv is now available in RocksJava via RocksMemEnv class.
* lz4 compression is now included in rocksjava static library when running `make rocksdbjavastatic`.
* Overflowing a size_t when setting rocksdb options now throws an IllegalArgumentException, which removes the necessity for a developer to catch these Exceptions explicitly.

## 3.9.0 (12/8/2014)

### New Features
* Add rocksdb::GetThreadList(), which in the future will return the current status of all
  rocksdb-related threads.  We will have more code instruments in the following RocksDB
  releases.
* Change convert function in rocksdb/utilities/convenience.h to return Status instead of boolean.
  Also add support for nested options in convert function

### Public API changes
* New API to create a checkpoint added. Given a directory name, creates a new
  database which is an image of the existing database.
* New API LinkFile added to Env. If you implement your own Env class, an
  implementation of the API LinkFile will have to be provided.
* MemTableRep takes MemTableAllocator instead of Arena

### Improvements
* RocksDBLite library now becomes smaller and will be compiled with -fno-exceptions flag.

## 3.8.0 (11/14/2014)

### Public API changes
* BackupEngine::NewBackupEngine() was deprecated; please use BackupEngine::Open() from now on.
* BackupableDB/RestoreBackupableDB have new GarbageCollect() methods, which will clean up files from corrupt and obsolete backups.
* BackupableDB/RestoreBackupableDB have new GetCorruptedBackups() methods which list corrupt backups.

### Cleanup
* Bunch of code cleanup, some extra warnings turned on (-Wshadow, -Wshorten-64-to-32, -Wnon-virtual-dtor)

### New features
* CompactFiles and EventListener, although they are still in experimental state
* Full ColumnFamily support in RocksJava.

## 3.7.0 (11/6/2014)
### Public API changes
* Introduce SetOptions() API to allow adjusting a subset of options dynamically online
* Introduce 4 new convenient functions for converting Options from string: GetColumnFamilyOptionsFromMap(), GetColumnFamilyOptionsFromString(), GetDBOptionsFromMap(), GetDBOptionsFromString()
* Remove WriteBatchWithIndex.Delete() overloads using SliceParts
* When opening a DB, if options.max_background_compactions is larger than the existing low pri pool of options.env, it will enlarge it. Similarly, options.max_background_flushes is larger than the existing high pri pool of options.env, it will enlarge it.

## 3.6.0 (10/7/2014)
### Disk format changes
* If you're using RocksDB on ARM platforms and you're using default bloom filter, there is a disk format change you need to be aware of. There are three steps you need to do when you convert to new release: 1. turn off filter policy, 2. compact the whole database, 3. turn on filter policy

### Behavior changes
* We have refactored our system of stalling writes.  Any stall-related statistics' meanings are changed. Instead of per-write stall counts, we now count stalls per-epoch, where epochs are periods between flushes and compactions. You'll find more information in our Tuning Perf Guide once we release RocksDB 3.6.
* When disableDataSync=true, we no longer sync the MANIFEST file.
* Add identity_as_first_hash property to CuckooTable. SST file needs to be rebuilt to be opened by reader properly.

### Public API changes
* Change target_file_size_base type to uint64_t from int.
* Remove allow_thread_local. This feature was proved to be stable, so we are turning it always-on.

## 3.5.0 (9/3/2014)
### New Features
* Add include/utilities/write_batch_with_index.h, providing a utility class to query data out of WriteBatch when building it.
* Move BlockBasedTable related options to BlockBasedTableOptions from Options. Change corresponding JNI interface. Options affected include:
  no_block_cache, block_cache, block_cache_compressed, block_size, block_size_deviation, block_restart_interval, filter_policy, whole_key_filtering. filter_policy is changed to shared_ptr from a raw pointer.
* Remove deprecated options: disable_seek_compaction and db_stats_log_interval
* OptimizeForPointLookup() takes one parameter for block cache size. It now builds hash index, bloom filter, and block cache.

### Public API changes
* The Prefix Extractor used with V2 compaction filters is now passed user key to SliceTransform::Transform instead of unparsed RocksDB key.

## 3.4.0 (8/18/2014)
### New Features
* Support Multiple DB paths in universal style compactions
* Add feature of storing plain table index and bloom filter in SST file.
* CompactRange() will never output compacted files to level 0. This used to be the case when all the compaction input files were at level 0.
* Added iterate_upper_bound to define the extent upto which the forward iterator will return entries. This will prevent iterating over delete markers and overwritten entries for edge cases where you want to break out the iterator anyways. This may improve performance in case there are a large number of delete markers or overwritten entries.

### Public API changes
* DBOptions.db_paths now is a vector of a DBPath structure which indicates both of path and target size
* NewPlainTableFactory instead of bunch of parameters now accepts PlainTableOptions, which is defined in include/rocksdb/table.h
* Moved include/utilities/*.h to include/rocksdb/utilities/*.h
* Statistics APIs now take uint32_t as type instead of Tickers. Also make two access functions getTickerCount and histogramData const
* Add DB property rocksdb.estimate-num-keys, estimated number of live keys in DB.
* Add DB::GetIntProperty(), which returns DB properties that are integer as uint64_t.
* The Prefix Extractor used with V2 compaction filters is now passed user key to SliceTransform::Transform instead of unparsed RocksDB key.

## 3.3.0 (7/10/2014)
### New Features
* Added JSON API prototype.
* HashLinklist reduces performance outlier caused by skewed bucket by switching data in the bucket from linked list to skip list. Add parameter threshold_use_skiplist in NewHashLinkListRepFactory().
* RocksDB is now able to reclaim storage space more effectively during the compaction process.  This is done by compensating the size of each deletion entry by the 2X average value size, which makes compaction to be triggered by deletion entries more easily.
* Add TimeOut API to write.  Now WriteOptions have a variable called timeout_hint_us.  With timeout_hint_us set to non-zero, any write associated with this timeout_hint_us may be aborted when it runs longer than the specified timeout_hint_us, and it is guaranteed that any write completes earlier than the specified time-out will not be aborted due to the time-out condition.
* Add a rate_limiter option, which controls total throughput of flush and compaction. The throughput is specified in bytes/sec. Flush always has precedence over compaction when available bandwidth is constrained.

### Public API changes
* Removed NewTotalOrderPlainTableFactory because it is not used and implemented semantically incorrect.

## 3.2.0 (06/20/2014)

### Public API changes
* We removed seek compaction as a concept from RocksDB because:
1) It makes more sense for spinning disk workloads, while RocksDB is primarily designed for flash and memory,
2) It added some complexity to the important code-paths,
3) None of our internal customers were really using it.
Because of that, Options::disable_seek_compaction is now obsolete. It is still a parameter in Options, so it does not break the build, but it does not have any effect. We plan to completely remove it at some point, so we ask users to please remove this option from your code base.
* Add two parameters to NewHashLinkListRepFactory() for logging on too many entries in a hash bucket when flushing.
* Added new option BlockBasedTableOptions::hash_index_allow_collision. When enabled, prefix hash index for block-based table will not store prefix and allow hash collision, reducing memory consumption.

### New Features
* PlainTable now supports a new key encoding: for keys of the same prefix, the prefix is only written once. It can be enabled through encoding_type parameter of NewPlainTableFactory()
* Add AdaptiveTableFactory, which is used to convert from a DB of PlainTable to BlockBasedTabe, or vise versa. It can be created using NewAdaptiveTableFactory()

### Performance Improvements
* Tailing Iterator re-implemeted with ForwardIterator + Cascading Search Hint , see ~20% throughput improvement.

## 3.1.0 (05/21/2014)

### Public API changes
* Replaced ColumnFamilyOptions::table_properties_collectors with ColumnFamilyOptions::table_properties_collector_factories

### New Features
* Hash index for block-based table will be materialized and reconstructed more efficiently. Previously hash index is constructed by scanning the whole table during every table open.
* FIFO compaction style

## 3.0.0 (05/05/2014)

### Public API changes
* Added _LEVEL to all InfoLogLevel enums
* Deprecated ReadOptions.prefix and ReadOptions.prefix_seek. Seek() defaults to prefix-based seek when Options.prefix_extractor is supplied. More detail is documented in https://github.com/facebook/rocksdb/wiki/Prefix-Seek-API-Changes
* MemTableRepFactory::CreateMemTableRep() takes info logger as an extra parameter.

### New Features
* Column family support
* Added an option to use different checksum functions in BlockBasedTableOptions
* Added ApplyToAllCacheEntries() function to Cache

## 2.8.0 (04/04/2014)

* Removed arena.h from public header files.
* By default, checksums are verified on every read from database
* Change default value of several options, including: paranoid_checks=true, max_open_files=5000, level0_slowdown_writes_trigger=20, level0_stop_writes_trigger=24, disable_seek_compaction=true, max_background_flushes=1 and allow_mmap_writes=false
* Added is_manual_compaction to CompactionFilter::Context
* Added "virtual void WaitForJoin()" in class Env. Default operation is no-op.
* Removed BackupEngine::DeleteBackupsNewerThan() function
* Added new option -- verify_checksums_in_compaction
* Changed Options.prefix_extractor from raw pointer to shared_ptr (take ownership)
  Changed HashSkipListRepFactory and HashLinkListRepFactory constructor to not take SliceTransform object (use Options.prefix_extractor implicitly)
* Added Env::GetThreadPoolQueueLen(), which returns the waiting queue length of thread pools
* Added a command "checkconsistency" in ldb tool, which checks
  if file system state matches DB state (file existence and file sizes)
* Separate options related to block based table to a new struct BlockBasedTableOptions.
* WriteBatch has a new function Count() to return total size in the batch, and Data() now returns a reference instead of a copy
* Add more counters to perf context.
* Supports several more DB properties: compaction-pending, background-errors and cur-size-active-mem-table.

### New Features
* If we find one truncated record at the end of the MANIFEST or WAL files,
  we will ignore it. We assume that writers of these records were interrupted
  and that we can safely ignore it.
* A new SST format "PlainTable" is added, which is optimized for memory-only workloads. It can be created through NewPlainTableFactory() or NewTotalOrderPlainTableFactory().
* A new mem table implementation hash linked list optimizing for the case that there are only few keys for each prefix, which can be created through NewHashLinkListRepFactory().
* Merge operator supports a new function PartialMergeMulti() to allow users to do partial merges against multiple operands.
* Now compaction filter has a V2 interface. It buffers the kv-pairs sharing the same key prefix, process them in batches, and return the batched results back to DB. The new interface uses a new structure CompactionFilterContext for the same purpose as CompactionFilter::Context in V1.
* Geo-spatial support for locations and radial-search.

## 2.7.0 (01/28/2014)

### Public API changes

* Renamed `StackableDB::GetRawDB()` to `StackableDB::GetBaseDB()`.
* Renamed `WriteBatch::Data()` `const std::string& Data() const`.
* Renamed class `TableStats` to `TableProperties`.
* Deleted class `PrefixHashRepFactory`. Please use `NewHashSkipListRepFactory()` instead.
* Supported multi-threaded `EnableFileDeletions()` and `DisableFileDeletions()`.
* Added `DB::GetOptions()`.
* Added `DB::GetDbIdentity()`.

### New Features

* Added [BackupableDB](https://github.com/facebook/rocksdb/wiki/How-to-backup-RocksDB%3F)
* Implemented [TailingIterator](https://github.com/facebook/rocksdb/wiki/Tailing-Iterator), a special type of iterator that
  doesn't create a snapshot (can be used to read newly inserted data)
  and is optimized for doing sequential reads.
* Added property block for table, which allows (1) a table to store
  its metadata and (2) end user to collect and store properties they
  are interested in.
* Enabled caching index and filter block in block cache (turned off by default).
* Supported error report when doing manual compaction.
* Supported additional Linux platform flavors and Mac OS.
* Put with `SliceParts` - Variant of `Put()` that gathers output like `writev(2)`
* Bug fixes and code refactor for compatibility with upcoming Column
  Family feature.

### Performance Improvements

* Huge benchmark performance improvements by multiple efforts. For example, increase in readonly QPS from about 530k in 2.6 release to 1.1 million in 2.7 [1]
* Speeding up a way RocksDB deleted obsolete files - no longer listing the whole directory under a lock -- decrease in p99
* Use raw pointer instead of shared pointer for statistics: [5b825d](https://github.com/facebook/rocksdb/commit/5b825d6964e26ec3b4bb6faa708ebb1787f1d7bd) -- huge increase in performance -- shared pointers are slow
* Optimized locking for `Get()` -- [1fdb3f](https://github.com/facebook/rocksdb/commit/1fdb3f7dc60e96394e3e5b69a46ede5d67fb976c) -- 1.5x QPS increase for some workloads
* Cache speedup - [e8d40c3](https://github.com/facebook/rocksdb/commit/e8d40c31b3cca0c3e1ae9abe9b9003b1288026a9)
* Implemented autovector, which allocates first N elements on stack. Most of vectors in RocksDB are small. Also, we never want to allocate heap objects while holding a mutex. -- [c01676e4](https://github.com/facebook/rocksdb/commit/c01676e46d3be08c3c140361ef1f5884f47d3b3c)
* Lots of efforts to move malloc, memcpy and IO outside of locks<|MERGE_RESOLUTION|>--- conflicted
+++ resolved
@@ -1,6 +1,5 @@
 # Rocksdb Change Log
 ## Unreleased
-<<<<<<< HEAD
 ### Public API Change
 * Added a rocksdb::FileSystem class in include/rocksdb/file_system.h to encapsulate file creation/read/write operations, and an option DBOptions::file_system to allow a user to pass in an instance of rocksdb::FileSystem. If its a non-null value, this will take precendence over DBOptions::env for file operations. A new API rocksdb::FileSystem::Default() returns a platform default object. The DBOptions::env option and Env::Default() API will continue to be used for threading and other OS related functions, and where DBOptions::file_system is not specified, for file operations. For storage developers who are accustomed to rocksdb::Env, the interface in rocksdb::FileSystem is new and will probably undergo some changes as more storage systems are ported to it from rocksdb::Env. As of now, no env other than Posix has been ported to the new interface.
 * A new rocksdb::NewSstFileManager() API that allows the caller to pass in separate Env and FileSystem objects.
@@ -76,12 +75,6 @@
 ## 6.5.2 (11/15/2019)
 ### Bug Fixes
 * Fix a assertion failure in MultiGet() when BlockBasedTableOptions::no_block_cache is true and there is no compressed block cache
-=======
-
-## 6.5.2 (11/15/2019)
-### Bug Fixes
-* Fix a assertion failure in MultiGe4t() when BlockBasedTableOptions::no_block_cache is true and there is no compressed block cache
->>>>>>> 148c729d
 * Fix a buffer overrun problem in BlockBasedTable::MultiGet() when compression is enabled and no compressed block cache is configured.
 * If a call to BackupEngine::PurgeOldBackups or BackupEngine::DeleteBackup suffered a crash, power failure, or I/O error, files could be left over from old backups that could only be purged with a call to GarbageCollect. Any call to PurgeOldBackups, DeleteBackup, or GarbageCollect should now suffice to purge such files.
 
