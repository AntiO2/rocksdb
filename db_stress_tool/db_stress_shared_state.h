--- conflicted
+++ resolved
@@ -342,17 +342,12 @@
 
   uint64_t GetStartTimestamp() const { return start_timestamp_; }
 
-<<<<<<< HEAD
- private:
-  static void IgnoreReadErrorCallback(void*) { ignore_read_error = true; }
-=======
   void SafeTerminate() {
     // Grab mutex so that we don't call terminate while another thread is
     // attempting to print a stack trace due to the first one
     MutexLock l(&mu_);
     std::terminate();
   }
->>>>>>> 49ce8a10
 
  private:
   static void IgnoreReadErrorCallback(void*) { ignore_read_error = true; }
