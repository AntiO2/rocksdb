//  Copyright (c) 2011-present, Facebook, Inc.  All rights reserved.
//  This source code is licensed under both the GPLv2 (found in the
//  COPYING file in the root directory) and Apache 2.0 License
//  (found in the LICENSE.Apache file in the root directory).
//
// Copyright (c) 2011 The LevelDB Authors. All rights reserved.
// Use of this source code is governed by a BSD-style license that can be
// found in the LICENSE file. See the AUTHORS file for names of contributors.
//
// Logger implementation that uses custom Env object for logging.

#pragma once

#include <time.h>

#include <atomic>
#include <memory>

#include "file/writable_file_writer.h"
#include "monitoring/iostats_context_imp.h"
#include "port/sys_time.h"
#include "rocksdb/env.h"
#include "rocksdb/file_system.h"
#include "rocksdb/perf_level.h"
#include "rocksdb/slice.h"
#include "test_util/sync_point.h"
#include "util/mutexlock.h"

namespace ROCKSDB_NAMESPACE {

class EnvLogger : public Logger {
 public:
  EnvLogger(std::unique_ptr<FSWritableFile>&& writable_file,
            const std::string& fname, const EnvOptions& options, Env* env,
            InfoLogLevel log_level = InfoLogLevel::ERROR_LEVEL)
      : Logger(log_level),
        env_(env),
        clock_(env_->GetSystemClock().get()),
        file_(std::move(writable_file), fname, options, clock_),
        last_flush_micros_(0),
        flush_pending_(false) {}

  ~EnvLogger() {
    if (!closed_) {
      closed_ = true;
      CloseHelper().PermitUncheckedError();
    }
  }

 private:
  // A guard to prepare file operations, such as mutex and skip
  // I/O context.
  class FileOpGuard {
   public:
    explicit FileOpGuard(EnvLogger& logger)
        : logger_(logger), prev_perf_level_(GetPerfLevel()) {
      // Preserve iostats not to pollute writes from user writes. We might
      // need a better solution than this.
      SetPerfLevel(PerfLevel::kDisable);
      IOSTATS_SET_DISABLE(true);
      logger.mutex_.Lock();
    }
    ~FileOpGuard() {
      logger_.mutex_.Unlock();
      IOSTATS_SET_DISABLE(false);
      SetPerfLevel(prev_perf_level_);
    }

   private:
    EnvLogger& logger_;
    PerfLevel prev_perf_level_;
  };

  void FlushLocked() {
    mutex_.AssertHeld();
    if (flush_pending_) {
      flush_pending_ = false;
      file_.Flush().PermitUncheckedError();
    }
    last_flush_micros_ = clock_->NowMicros();
  }

  void Flush() override {
    TEST_SYNC_POINT("EnvLogger::Flush:Begin1");
    TEST_SYNC_POINT("EnvLogger::Flush:Begin2");

    FileOpGuard guard(*this);
    FlushLocked();
  }

  Status CloseImpl() override { return CloseHelper(); }

  Status CloseHelper() {
    FileOpGuard guard(*this);
    const auto close_status = file_.Close();

    if (close_status.ok()) {
      return close_status;
    }
    return Status::IOError("Close of log file failed with error:" +
                           (close_status.getState()
                                ? std::string(close_status.getState())
                                : std::string()));
  }

  using Logger::Logv;
  void Logv(const char* format, va_list ap) override {
    IOSTATS_TIMER_GUARD(logger_nanos);

    const uint64_t thread_id = env_->GetThreadID();

    // We try twice: the first time with a fixed-size stack allocated buffer,
    // and the second time with a much larger dynamically allocated buffer.
    char buffer[500];
    for (int iter = 0; iter < 2; iter++) {
      char* base;
      int bufsize;
      if (iter == 0) {
        bufsize = sizeof(buffer);
        base = buffer;
      } else {
        bufsize = 65536;
        base = new char[bufsize];
      }
      char* p = base;
      char* limit = base + bufsize;

      port::TimeVal now_tv;
      port::GetTimeOfDay(&now_tv, nullptr);
      const time_t seconds = now_tv.tv_sec;
      struct tm t;
      port::LocalTimeR(&seconds, &t);
<<<<<<< HEAD
      p += snprintf(p, limit - p, "%04d/%02d/%02d-%02d:%02d:%02d.%06d %llx ",
=======
      p += snprintf(p, limit - p, "%04d/%02d/%02d-%02d:%02d:%02d.%06d %llu ",
>>>>>>> bf2c3351
                    t.tm_year + 1900, t.tm_mon + 1, t.tm_mday, t.tm_hour,
                    t.tm_min, t.tm_sec, static_cast<int>(now_tv.tv_usec),
                    static_cast<long long unsigned int>(thread_id));

      // Print the message
      if (p < limit) {
        va_list backup_ap;
        va_copy(backup_ap, ap);
        p += vsnprintf(p, limit - p, format, backup_ap);
        va_end(backup_ap);
      }

      // Truncate to available space if necessary
      if (p >= limit) {
        if (iter == 0) {
          continue;  // Try again with larger buffer
        } else {
          p = limit - 1;
        }
      }

      // Add newline if necessary
      if (p == base || p[-1] != '\n') {
        *p++ = '\n';
      }

      assert(p <= limit);
      {
        FileOpGuard guard(*this);
        // We will ignore any error returned by Append().
        file_.Append(Slice(base, p - base)).PermitUncheckedError();
        flush_pending_ = true;
        const uint64_t now_micros = clock_->NowMicros();
        if (now_micros - last_flush_micros_ >= flush_every_seconds_ * 1000000) {
          FlushLocked();
        }
      }
      if (base != buffer) {
        delete[] base;
      }
      break;
    }
  }

  size_t GetLogFileSize() const override {
    MutexLock l(&mutex_);
    return file_.GetFileSize();
  }

 private:
  Env* env_;
  SystemClock* clock_;
  WritableFileWriter file_;
  mutable port::Mutex mutex_;  // Mutex to protect the shared variables below.
  const static uint64_t flush_every_seconds_ = 5;
  std::atomic_uint_fast64_t last_flush_micros_;
  std::atomic<bool> flush_pending_;
};

}  // namespace ROCKSDB_NAMESPACE<|MERGE_RESOLUTION|>--- conflicted
+++ resolved
@@ -130,11 +130,7 @@
       const time_t seconds = now_tv.tv_sec;
       struct tm t;
       port::LocalTimeR(&seconds, &t);
-<<<<<<< HEAD
-      p += snprintf(p, limit - p, "%04d/%02d/%02d-%02d:%02d:%02d.%06d %llx ",
-=======
       p += snprintf(p, limit - p, "%04d/%02d/%02d-%02d:%02d:%02d.%06d %llu ",
->>>>>>> bf2c3351
                     t.tm_year + 1900, t.tm_mon + 1, t.tm_mday, t.tm_hour,
                     t.tm_min, t.tm_sec, static_cast<int>(now_tv.tv_usec),
                     static_cast<long long unsigned int>(thread_id));
