//  Copyright (c) 2011-present, Facebook, Inc.  All rights reserved.
//  This source code is licensed under both the GPLv2 (found in the
//  COPYING file in the root directory) and Apache 2.0 License
//  (found in the LICENSE.Apache file in the root directory).
//
// Copyright (c) 2011 The LevelDB Authors. All rights reserved.
// Use of this source code is governed by a BSD-style license that can be
// found in the LICENSE file. See the AUTHORS file for names of contributors.

#include "file/file_prefetch_buffer.h"

#include <algorithm>
#include <cassert>

#include "file/random_access_file_reader.h"
#include "monitoring/histogram.h"
#include "monitoring/iostats_context_imp.h"
#include "port/port.h"
#include "test_util/sync_point.h"
#include "util/random.h"
#include "util/rate_limiter.h"

namespace ROCKSDB_NAMESPACE {

void FilePrefetchBuffer::CalculateOffsetAndLen(size_t alignment,
                                               uint64_t offset,
                                               size_t roundup_len,
                                               uint32_t index, bool refit_tail,
                                               uint64_t& chunk_len) {
  uint64_t chunk_offset_in_buffer = 0;
  bool copy_data_to_new_buffer = false;
  // Check if requested bytes are in the existing buffer_.
  // If only a few bytes exist -- reuse them & read only what is really needed.
  //     This is typically the case of incremental reading of data.
  // If no bytes exist in buffer -- full pread.
  if (DoesBufferContainData(index) && IsOffsetInBuffer(offset, index)) {
    // Only a few requested bytes are in the buffer. memmove those chunk of
    // bytes to the beginning, and memcpy them back into the new buffer if a
    // new buffer is created.
    chunk_offset_in_buffer = Rounddown(
        static_cast<size_t>(offset - bufs_[index].offset_), alignment);
    chunk_len = static_cast<uint64_t>(bufs_[index].buffer_.CurrentSize()) -
                chunk_offset_in_buffer;
    assert(chunk_offset_in_buffer % alignment == 0);
    assert(chunk_len % alignment == 0);
    assert(chunk_offset_in_buffer + chunk_len <=
           bufs_[index].offset_ + bufs_[index].buffer_.CurrentSize());
    if (chunk_len > 0) {
      copy_data_to_new_buffer = true;
    } else {
      // this reset is not necessary, but just to be safe.
      chunk_offset_in_buffer = 0;
    }
  }

  // Create a new buffer only if current capacity is not sufficient, and memcopy
  // bytes from old buffer if needed (i.e., if chunk_len is greater than 0).
  if (bufs_[index].buffer_.Capacity() < roundup_len) {
    bufs_[index].buffer_.Alignment(alignment);
    bufs_[index].buffer_.AllocateNewBuffer(
        static_cast<size_t>(roundup_len), copy_data_to_new_buffer,
        chunk_offset_in_buffer, static_cast<size_t>(chunk_len));
  } else if (chunk_len > 0 && refit_tail) {
    // New buffer not needed. But memmove bytes from tail to the beginning since
    // chunk_len is greater than 0.
    bufs_[index].buffer_.RefitTail(static_cast<size_t>(chunk_offset_in_buffer),
                                   static_cast<size_t>(chunk_len));
  } else if (chunk_len > 0) {
    // For async prefetching, it doesn't call RefitTail with chunk_len > 0.
    // Allocate new buffer if needed because aligned buffer calculate remaining
    // buffer as capacity_ - cursize_ which might not be the case in this as we
    // are not refitting.
    // TODO akanksha: Update the condition when asynchronous prefetching is
    // stable.
    bufs_[index].buffer_.Alignment(alignment);
    bufs_[index].buffer_.AllocateNewBuffer(
        static_cast<size_t>(roundup_len), copy_data_to_new_buffer,
        chunk_offset_in_buffer, static_cast<size_t>(chunk_len));
  }
}

Status FilePrefetchBuffer::Read(const IOOptions& opts,
                                RandomAccessFileReader* reader,
                                Env::IOPriority rate_limiter_priority,
                                uint64_t read_len, uint64_t chunk_len,
                                uint64_t rounddown_start, uint32_t index) {
  Slice result;
  Status s = reader->Read(opts, rounddown_start + chunk_len, read_len, &result,
                          bufs_[index].buffer_.BufferStart() + chunk_len,
                          /*aligned_buf=*/nullptr, rate_limiter_priority);
#ifndef NDEBUG
  if (result.size() < read_len) {
    // Fake an IO error to force db_stress fault injection to ignore
    // truncated read errors
    IGNORE_STATUS_IF_ERROR(Status::IOError());
  }
#endif
  if (!s.ok()) {
    return s;
  }

  // Update the buffer offset and size.
  bufs_[index].offset_ = rounddown_start;
  bufs_[index].buffer_.Size(static_cast<size_t>(chunk_len) + result.size());
  return s;
}

Status FilePrefetchBuffer::ReadAsync(const IOOptions& opts,
                                     RandomAccessFileReader* reader,
                                     uint64_t read_len,
                                     uint64_t rounddown_start, uint32_t index) {
  TEST_SYNC_POINT("FilePrefetchBuffer::ReadAsync");
  // callback for async read request.
  auto fp = std::bind(&FilePrefetchBuffer::PrefetchAsyncCallback, this,
                      std::placeholders::_1, std::placeholders::_2);
  FSReadRequest req;
  Slice result;
  req.len = read_len;
  req.offset = rounddown_start;
  req.result = result;
  req.scratch = bufs_[index].buffer_.BufferStart();
  bufs_[index].async_req_len_ = req.len;

  Status s =
      reader->ReadAsync(req, opts, fp, &(bufs_[index].pos_),
                        &(bufs_[index].io_handle_), &(bufs_[index].del_fn_),
                        /*aligned_buf=*/nullptr);
  req.status.PermitUncheckedError();
  if (s.ok()) {
    bufs_[index].async_read_in_progress_ = true;
  }
  return s;
}

Status FilePrefetchBuffer::Prefetch(const IOOptions& opts,
                                    RandomAccessFileReader* reader,
                                    uint64_t offset, size_t n,
                                    Env::IOPriority rate_limiter_priority) {
  if (!enable_ || reader == nullptr) {
    return Status::OK();
  }
  TEST_SYNC_POINT("FilePrefetchBuffer::Prefetch:Start");

  if (offset + n <= bufs_[curr_].offset_ + bufs_[curr_].buffer_.CurrentSize()) {
    // All requested bytes are already in the curr_ buffer. So no need to Read
    // again.
    return Status::OK();
  }

  size_t alignment = reader->file()->GetRequiredBufferAlignment();
  size_t offset_ = static_cast<size_t>(offset);
  uint64_t rounddown_offset = Rounddown(offset_, alignment);
  uint64_t roundup_end = Roundup(offset_ + n, alignment);
  uint64_t roundup_len = roundup_end - rounddown_offset;
  assert(roundup_len >= alignment);
  assert(roundup_len % alignment == 0);

  uint64_t chunk_len = 0;
  CalculateOffsetAndLen(alignment, offset, roundup_len, curr_,
                        true /*refit_tail*/, chunk_len);
  size_t read_len = static_cast<size_t>(roundup_len - chunk_len);

  Status s = Read(opts, reader, rate_limiter_priority, read_len, chunk_len,
                  rounddown_offset, curr_);
  return s;
}

// Copy data from src to third buffer.
void FilePrefetchBuffer::CopyDataToBuffer(uint32_t src, uint64_t& offset,
                                          size_t& length) {
  if (length == 0) {
    return;
  }
  uint64_t copy_offset = (offset - bufs_[src].offset_);
  size_t copy_len = 0;
  if (IsDataBlockInBuffer(offset, length, src)) {
    // All the bytes are in src.
    copy_len = length;
  } else {
    copy_len = bufs_[src].buffer_.CurrentSize() - copy_offset;
  }

  memcpy(bufs_[2].buffer_.BufferStart() + bufs_[2].buffer_.CurrentSize(),
         bufs_[src].buffer_.BufferStart() + copy_offset, copy_len);

  bufs_[2].buffer_.Size(bufs_[2].buffer_.CurrentSize() + copy_len);

  // Update offset and length.
  offset += copy_len;
  length -= copy_len;

  // length > 0 indicates it has consumed all data from the src buffer and it
  // still needs to read more other buffer.
  if (length > 0) {
    bufs_[src].buffer_.Clear();
  }
}

// Clear the buffers if it contains outdated data. Outdated data can be
// because previous sequential reads were read from the cache instead of these
// buffer. In that case outdated IOs should be aborted.
void FilePrefetchBuffer::AbortIOIfNeeded(uint64_t offset) {
  uint32_t second = curr_ ^ 1;
  std::vector<void*> handles;
  autovector<uint32_t> buf_pos;
  if (IsBufferOutdatedWithAsyncProgress(offset, curr_)) {
    handles.emplace_back(bufs_[curr_].io_handle_);
    buf_pos.emplace_back(curr_);
  }
  if (IsBufferOutdatedWithAsyncProgress(offset, second)) {
    handles.emplace_back(bufs_[second].io_handle_);
    buf_pos.emplace_back(second);
  }
  if (!handles.empty()) {
    StopWatch sw(clock_, stats_, ASYNC_PREFETCH_ABORT_MICROS);
    Status s = fs_->AbortIO(handles);
    assert(s.ok());
  }

  for (auto& pos : buf_pos) {
    // Release io_handle.
    DestroyAndClearIOHandle(pos);
  }

  if (bufs_[second].io_handle_ == nullptr) {
    bufs_[second].async_read_in_progress_ = false;
  }

  if (bufs_[curr_].io_handle_ == nullptr) {
    bufs_[curr_].async_read_in_progress_ = false;
  }
}

void FilePrefetchBuffer::AbortAllIOs() {
  uint32_t second = curr_ ^ 1;
  std::vector<void*> handles;
  for (uint32_t i = 0; i < 2; i++) {
    if (bufs_[i].async_read_in_progress_ && bufs_[i].io_handle_ != nullptr) {
      handles.emplace_back(bufs_[i].io_handle_);
    }
  }
  if (!handles.empty()) {
    StopWatch sw(clock_, stats_, ASYNC_PREFETCH_ABORT_MICROS);
    Status s = fs_->AbortIO(handles);
    assert(s.ok());
  }

  // Release io_handles.
  if (bufs_[curr_].io_handle_ != nullptr && bufs_[curr_].del_fn_ != nullptr) {
    DestroyAndClearIOHandle(curr_);
  } else {
    bufs_[curr_].async_read_in_progress_ = false;
  }

  if (bufs_[second].io_handle_ != nullptr && bufs_[second].del_fn_ != nullptr) {
    DestroyAndClearIOHandle(second);
  } else {
    bufs_[second].async_read_in_progress_ = false;
  }
}

// Clear the buffers if it contains outdated data. Outdated data can be
// because previous sequential reads were read from the cache instead of these
// buffer.
void FilePrefetchBuffer::UpdateBuffersIfNeeded(uint64_t offset) {
  uint32_t second = curr_ ^ 1;
  if (IsBufferOutdated(offset, curr_)) {
    bufs_[curr_].buffer_.Clear();
  }
  if (IsBufferOutdated(offset, second)) {
    bufs_[second].buffer_.Clear();
  }

  {
    // In case buffers do not align, reset second buffer. This can happen in
    // case readahead_size is set.
    if (!bufs_[second].async_read_in_progress_ &&
        !bufs_[curr_].async_read_in_progress_) {
      if (DoesBufferContainData(curr_)) {
        if (bufs_[curr_].offset_ + bufs_[curr_].buffer_.CurrentSize() !=
            bufs_[second].offset_) {
          bufs_[second].buffer_.Clear();
        }
      } else {
        if (!IsOffsetInBuffer(offset, second)) {
          bufs_[second].buffer_.Clear();
        }
      }
    }
  }

  // If data starts from second buffer, make it curr_. Second buffer can be
  // either partial filled, full or async read is in progress.
  if (bufs_[second].async_read_in_progress_) {
    if (IsOffsetInBufferWithAsyncProgress(offset, second)) {
      curr_ = curr_ ^ 1;
    }
  } else {
    if (DoesBufferContainData(second) && IsOffsetInBuffer(offset, second)) {
      assert(bufs_[curr_].async_read_in_progress_ ||
             bufs_[curr_].buffer_.CurrentSize() == 0);
      curr_ = curr_ ^ 1;
    }
  }
}

void FilePrefetchBuffer::PollAndUpdateBuffersIfNeeded(uint64_t offset) {
  if (bufs_[curr_].async_read_in_progress_ && fs_ != nullptr) {
    if (bufs_[curr_].io_handle_ != nullptr) {
      // Wait for prefetch data to complete.
      // No mutex is needed as async_read_in_progress behaves as mutex and is
      // updated by main thread only.
      std::vector<void*> handles;
      handles.emplace_back(bufs_[curr_].io_handle_);
      StopWatch sw(clock_, stats_, POLL_WAIT_MICROS);
      fs_->Poll(handles, 1).PermitUncheckedError();
    }

    // Reset and Release io_handle after the Poll API as request has been
    // completed.
    DestroyAndClearIOHandle(curr_);
  }
  UpdateBuffersIfNeeded(offset);
}

Status FilePrefetchBuffer::HandleOverlappingData(
    const IOOptions& opts, RandomAccessFileReader* reader, uint64_t offset,
    size_t length, size_t readahead_size,
    Env::IOPriority /*rate_limiter_priority*/, bool& copy_to_third_buffer,
    uint64_t& tmp_offset, size_t& tmp_length) {
  Status s;
  size_t alignment = reader->file()->GetRequiredBufferAlignment();
<<<<<<< HEAD
  uint32_t second = curr_ ^ 1;
=======
  uint32_t second;

  // Check if the first buffer has the required offset and the async read is
  // still in progress. This should only happen if a prefetch was initiated
  // by Seek, but the next access is at another offset.
  if (bufs_[curr_].async_read_in_progress_ &&
      IsOffsetInBufferWithAsyncProgress(offset, curr_)) {
    PollAndUpdateBuffersIfNeeded(offset);
  }
  second = curr_ ^ 1;
>>>>>>> 3258b5c3

  // If data is overlapping over two buffers, copy the data from curr_ and
  // call ReadAsync on curr_.
  if (!bufs_[curr_].async_read_in_progress_ && DoesBufferContainData(curr_) &&
      IsOffsetInBuffer(offset, curr_) &&
      (/*Data extends over curr_ buffer and second buffer either has data or in
         process of population=*/
       (offset + length > bufs_[second].offset_) &&
       (bufs_[second].async_read_in_progress_ ||
        DoesBufferContainData(second)))) {
    // Allocate new buffer to third buffer;
    bufs_[2].buffer_.Clear();
    bufs_[2].buffer_.Alignment(alignment);
    bufs_[2].buffer_.AllocateNewBuffer(length);
    bufs_[2].offset_ = offset;
    copy_to_third_buffer = true;

    CopyDataToBuffer(curr_, tmp_offset, tmp_length);

    // Call async prefetching on curr_ since data has been consumed in curr_
    // only if data lies within second buffer.
    size_t second_size = bufs_[second].async_read_in_progress_
                             ? bufs_[second].async_req_len_
                             : bufs_[second].buffer_.CurrentSize();
    if (tmp_offset + tmp_length <= bufs_[second].offset_ + second_size) {
      uint64_t rounddown_start = bufs_[second].offset_ + second_size;
      uint64_t roundup_end =
          Roundup(rounddown_start + readahead_size, alignment);
      uint64_t roundup_len = roundup_end - rounddown_start;
      uint64_t chunk_len = 0;
      CalculateOffsetAndLen(alignment, rounddown_start, roundup_len, curr_,
                            false, chunk_len);
      assert(chunk_len == 0);
      assert(roundup_len >= chunk_len);

      bufs_[curr_].offset_ = rounddown_start;
      uint64_t read_len = static_cast<size_t>(roundup_len - chunk_len);
      s = ReadAsync(opts, reader, read_len, rounddown_start, curr_);
      if (!s.ok()) {
        DestroyAndClearIOHandle(curr_);
        bufs_[curr_].buffer_.Clear();
        return s;
      }
    }
    curr_ = curr_ ^ 1;
  }
  return s;
}
// If async_io is enabled in case of sequential reads, PrefetchAsyncInternal is
// called. When buffers are switched, we clear the curr_ buffer as we assume the
// data has been consumed because of sequential reads.
// Data in buffers will always be sequential with curr_ following second and
// not vice versa.
//
// Scenarios for prefetching asynchronously:
// Case1: If both buffers are empty, prefetch n + readahead_size_/2 bytes
//        synchronously in curr_ and prefetch readahead_size_/2 async in second
//        buffer.
// Case2: If second buffer has partial or full data, make it current and
//        prefetch readahead_size_/2 async in second buffer. In case of
//        partial data, prefetch remaining bytes from size n synchronously to
//        fulfill the requested bytes request.
// Case3: If curr_ has partial data, prefetch remaining bytes from size n
//        synchronously in curr_ to fulfill the requested bytes request and
//        prefetch readahead_size_/2 bytes async in second buffer.
// Case4: (Special case) If data is in both buffers, copy requested data from
//        curr_, send async request on curr_, wait for poll to fill second
//        buffer (if any), and copy remaining data from second buffer to third
//        buffer.
Status FilePrefetchBuffer::PrefetchAsyncInternal(
    const IOOptions& opts, RandomAccessFileReader* reader, uint64_t offset,
    size_t length, size_t readahead_size, Env::IOPriority rate_limiter_priority,
    bool& copy_to_third_buffer) {
  if (!enable_) {
    return Status::OK();
  }

  TEST_SYNC_POINT("FilePrefetchBuffer::PrefetchAsyncInternal:Start");

  size_t alignment = reader->file()->GetRequiredBufferAlignment();
  Status s;
  uint64_t tmp_offset = offset;
  size_t tmp_length = length;

  // 1. Abort IO and swap buffers if needed to point curr_ to first buffer with
  // data.
  if (!explicit_prefetch_submitted_) {
    AbortIOIfNeeded(offset);
  }
  UpdateBuffersIfNeeded(offset);

  // 2. Handle overlapping data over two buffers. If data is overlapping then
  //    during this call:
  //   - data from curr_ is copied into third buffer,
  //   - curr_ is send for async prefetching of further data if second buffer
  //     contains remaining requested data or in progress for async prefetch,
  //   - switch buffers and curr_ now points to second buffer to copy remaining
  //     data.
  s = HandleOverlappingData(opts, reader, offset, length, readahead_size,
                            rate_limiter_priority, copy_to_third_buffer,
                            tmp_offset, tmp_length);
  if (!s.ok()) {
    return s;
  }

  // 3. Call Poll only if data is needed for the second buffer.
  //    - Return if whole data is in curr_ and second buffer is in progress or
  //      already full.
  //    - If second buffer is empty, it will go for ReadAsync for second buffer.
  if (!bufs_[curr_].async_read_in_progress_ && DoesBufferContainData(curr_) &&
      IsDataBlockInBuffer(offset, length, curr_)) {
    // Whole data is in curr_.
    UpdateBuffersIfNeeded(offset);
    if (!IsSecondBuffEligibleForPrefetching()) {
      return s;
    }
  } else {
    // After poll request, curr_ might be empty because of IOError in
    // callback while reading or may contain required data.
    PollAndUpdateBuffersIfNeeded(offset);
  }

  if (copy_to_third_buffer) {
    offset = tmp_offset;
    length = tmp_length;
  }

  // 4. After polling and swapping buffers, if all the requested bytes are in
  // curr_, it will only go for async prefetching.
  // copy_to_third_buffer is a special case so it will be handled separately.
  if (!copy_to_third_buffer && DoesBufferContainData(curr_) &&
      IsDataBlockInBuffer(offset, length, curr_)) {
    offset += length;
    length = 0;

    // Since async request was submitted directly by calling PrefetchAsync in
    // last call, we don't need to prefetch further as this call is to poll
    // the data submitted in previous call.
    if (explicit_prefetch_submitted_) {
      return s;
    }
    if (!IsSecondBuffEligibleForPrefetching()) {
      return s;
    }
  }

  uint32_t second = curr_ ^ 1;
  assert(!bufs_[curr_].async_read_in_progress_);

  // In case because of some IOError curr_ got empty, abort IO for second as
  // well. Otherwise data might not align if more data needs to be read in curr_
  // which might overlap with second buffer.
  if (!DoesBufferContainData(curr_) && bufs_[second].async_read_in_progress_) {
    if (bufs_[second].io_handle_ != nullptr) {
      std::vector<void*> handles;
      handles.emplace_back(bufs_[second].io_handle_);
      {
        StopWatch sw(clock_, stats_, ASYNC_PREFETCH_ABORT_MICROS);
        Status status = fs_->AbortIO(handles);
        assert(status.ok());
      }
    }
    DestroyAndClearIOHandle(second);
    bufs_[second].buffer_.Clear();
  }

  // 5. Data is overlapping i.e. some of the data has been copied to third
  // buffer and remaining will be updated below.
  if (copy_to_third_buffer && DoesBufferContainData(curr_)) {
    CopyDataToBuffer(curr_, offset, length);

    // Length == 0: All the requested data has been copied to third buffer and
    // it has already gone for async prefetching. It can return without doing
    // anything further.
    // Length > 0: More data needs to be consumed so it will continue async
    // and sync prefetching and copy the remaining data to third buffer in the
    // end.
    if (length == 0) {
      return s;
    }
  }

  // 6. Go for ReadAsync and Read (if needed).
  size_t prefetch_size = length + readahead_size;
  size_t _offset = static_cast<size_t>(offset);

  // offset and size alignment for curr_ buffer with synchronous prefetching
  uint64_t rounddown_start1 = Rounddown(_offset, alignment);
  uint64_t roundup_end1 = Roundup(_offset + prefetch_size, alignment);
  uint64_t roundup_len1 = roundup_end1 - rounddown_start1;
  assert(roundup_len1 >= alignment);
  assert(roundup_len1 % alignment == 0);
  uint64_t chunk_len1 = 0;
  uint64_t read_len1 = 0;

  assert(!bufs_[second].async_read_in_progress_ &&
         !DoesBufferContainData(second));

  // For length == 0, skip the synchronous prefetching. read_len1 will be 0.
  if (length > 0) {
    CalculateOffsetAndLen(alignment, offset, roundup_len1, curr_,
                          false /*refit_tail*/, chunk_len1);
    assert(roundup_len1 >= chunk_len1);
    read_len1 = static_cast<size_t>(roundup_len1 - chunk_len1);
  }
  {
    // offset and size alignment for second buffer for asynchronous
    // prefetching
    uint64_t rounddown_start2 = roundup_end1;
    uint64_t roundup_end2 =
        Roundup(rounddown_start2 + readahead_size, alignment);

    // For length == 0, do the asynchronous prefetching in second instead of
    // synchronous prefetching in curr_.
    if (length == 0) {
      rounddown_start2 =
          bufs_[curr_].offset_ + bufs_[curr_].buffer_.CurrentSize();
      roundup_end2 = Roundup(rounddown_start2 + prefetch_size, alignment);
    }

    uint64_t roundup_len2 = roundup_end2 - rounddown_start2;
    uint64_t chunk_len2 = 0;
    CalculateOffsetAndLen(alignment, rounddown_start2, roundup_len2, second,
                          false /*refit_tail*/, chunk_len2);
    assert(chunk_len2 == 0);
    // Update the buffer offset.
    bufs_[second].offset_ = rounddown_start2;
    assert(roundup_len2 >= chunk_len2);
    uint64_t read_len2 = static_cast<size_t>(roundup_len2 - chunk_len2);
    Status tmp_s = ReadAsync(opts, reader, read_len2, rounddown_start2, second);
    if (!tmp_s.ok()) {
      DestroyAndClearIOHandle(second);
      bufs_[second].buffer_.Clear();
    }
  }

  if (read_len1 > 0) {
    s = Read(opts, reader, rate_limiter_priority, read_len1, chunk_len1,
             rounddown_start1, curr_);
    if (!s.ok()) {
      if (bufs_[second].io_handle_ != nullptr) {
        std::vector<void*> handles;
        handles.emplace_back(bufs_[second].io_handle_);
        {
          StopWatch sw(clock_, stats_, ASYNC_PREFETCH_ABORT_MICROS);
          Status status = fs_->AbortIO(handles);
          assert(status.ok());
        }
      }
      DestroyAndClearIOHandle(second);
      bufs_[second].buffer_.Clear();
      bufs_[curr_].buffer_.Clear();
      return s;
    }
  }
  // Copy remaining requested bytes to third_buffer.
  if (copy_to_third_buffer && length > 0) {
    CopyDataToBuffer(curr_, offset, length);
  }
  return s;
}

bool FilePrefetchBuffer::TryReadFromCache(const IOOptions& opts,
                                          RandomAccessFileReader* reader,
                                          uint64_t offset, size_t n,
                                          Slice* result, Status* status,
                                          Env::IOPriority rate_limiter_priority,
                                          bool for_compaction /* = false */) {
  if (track_min_offset_ && offset < min_offset_read_) {
    min_offset_read_ = static_cast<size_t>(offset);
  }
  if (!enable_ || (offset < bufs_[curr_].offset_)) {
    return false;
  }

  // If the buffer contains only a few of the requested bytes:
  //    If readahead is enabled: prefetch the remaining bytes + readahead bytes
  //        and satisfy the request.
  //    If readahead is not enabled: return false.
  TEST_SYNC_POINT_CALLBACK("FilePrefetchBuffer::TryReadFromCache",
                           &readahead_size_);
  if (offset + n > bufs_[curr_].offset_ + bufs_[curr_].buffer_.CurrentSize()) {
    if (readahead_size_ > 0) {
      Status s;
      assert(reader != nullptr);
      assert(max_readahead_size_ >= readahead_size_);
      if (for_compaction) {
        s = Prefetch(opts, reader, offset, std::max(n, readahead_size_),
                     rate_limiter_priority);
      } else {
        if (implicit_auto_readahead_) {
          if (!IsEligibleForPrefetch(offset, n)) {
            // Ignore status as Prefetch is not called.
            s.PermitUncheckedError();
            return false;
          }
        }
        s = Prefetch(opts, reader, offset, n + readahead_size_,
                     rate_limiter_priority);
      }
      if (!s.ok()) {
        if (status) {
          *status = s;
        }
#ifndef NDEBUG
        IGNORE_STATUS_IF_ERROR(s);
#endif
        return false;
      }
      readahead_size_ = std::min(max_readahead_size_, readahead_size_ * 2);
    } else {
      return false;
    }
  }
  UpdateReadPattern(offset, n, false /*decrease_readaheadsize*/);

  uint64_t offset_in_buffer = offset - bufs_[curr_].offset_;
  *result = Slice(bufs_[curr_].buffer_.BufferStart() + offset_in_buffer, n);
  return true;
}

bool FilePrefetchBuffer::TryReadFromCacheAsync(
    const IOOptions& opts, RandomAccessFileReader* reader, uint64_t offset,
    size_t n, Slice* result, Status* status,
    Env::IOPriority rate_limiter_priority) {
  if (track_min_offset_ && offset < min_offset_read_) {
    min_offset_read_ = static_cast<size_t>(offset);
  }

  if (!enable_) {
    return false;
  }

  if (explicit_prefetch_submitted_) {
    // explicit_prefetch_submitted_ is special case where it expects request
    // submitted in PrefetchAsync should match with this request. Otherwise
    // buffers will be outdated.
    // Random offset called. So abort the IOs.
    if (prev_offset_ != offset) {
      AbortAllIOs();
      bufs_[curr_].buffer_.Clear();
      bufs_[curr_ ^ 1].buffer_.Clear();
      explicit_prefetch_submitted_ = false;
      return false;
    }
  }

  if (!explicit_prefetch_submitted_ && offset < bufs_[curr_].offset_) {
    return false;
  }

  bool prefetched = false;
  bool copy_to_third_buffer = false;
  // If the buffer contains only a few of the requested bytes:
  //    If readahead is enabled: prefetch the remaining bytes + readahead bytes
  //        and satisfy the request.
  //    If readahead is not enabled: return false.
  TEST_SYNC_POINT_CALLBACK("FilePrefetchBuffer::TryReadFromCache",
                           &readahead_size_);

  if (explicit_prefetch_submitted_ ||
      (bufs_[curr_].async_read_in_progress_ ||
       offset + n >
           bufs_[curr_].offset_ + bufs_[curr_].buffer_.CurrentSize())) {
    if (readahead_size_ > 0) {
      Status s;
      assert(reader != nullptr);
      assert(max_readahead_size_ >= readahead_size_);

      if (implicit_auto_readahead_) {
        if (!IsEligibleForPrefetch(offset, n)) {
          // Ignore status as Prefetch is not called.
          s.PermitUncheckedError();
          return false;
        }
      }
      // Prefetch n + readahead_size_/2 synchronously as remaining
      // readahead_size_/2 will be prefetched asynchronously.
      s = PrefetchAsyncInternal(opts, reader, offset, n, readahead_size_ / 2,
                                rate_limiter_priority, copy_to_third_buffer);
      explicit_prefetch_submitted_ = false;
      if (!s.ok()) {
        if (status) {
          *status = s;
        }
#ifndef NDEBUG
        IGNORE_STATUS_IF_ERROR(s);
#endif
        return false;
      }
      prefetched = explicit_prefetch_submitted_ ? false : true;
    } else {
      return false;
    }
  }

  UpdateReadPattern(offset, n, false /*decrease_readaheadsize*/);

  uint32_t index = curr_;
  if (copy_to_third_buffer) {
    index = 2;
  }
  uint64_t offset_in_buffer = offset - bufs_[index].offset_;
  *result = Slice(bufs_[index].buffer_.BufferStart() + offset_in_buffer, n);
  if (prefetched) {
    readahead_size_ = std::min(max_readahead_size_, readahead_size_ * 2);
  }
  return true;
}

void FilePrefetchBuffer::PrefetchAsyncCallback(const FSReadRequest& req,
                                               void* cb_arg) {
  uint32_t index = *(static_cast<uint32_t*>(cb_arg));
#ifndef NDEBUG
  if (req.result.size() < req.len) {
    // Fake an IO error to force db_stress fault injection to ignore
    // truncated read errors
    IGNORE_STATUS_IF_ERROR(Status::IOError());
  }
  IGNORE_STATUS_IF_ERROR(req.status);
#endif

  if (req.status.ok()) {
    if (req.offset + req.result.size() <=
        bufs_[index].offset_ + bufs_[index].buffer_.CurrentSize()) {
      // All requested bytes are already in the buffer or no data is read
      // because of EOF. So no need to update.
      return;
    }
    if (req.offset < bufs_[index].offset_) {
      // Next block to be read has changed (Recent read was not a sequential
      // read). So ignore this read.
      return;
    }
    size_t current_size = bufs_[index].buffer_.CurrentSize();
    bufs_[index].buffer_.Size(current_size + req.result.size());
  }
}

Status FilePrefetchBuffer::PrefetchAsync(const IOOptions& opts,
                                         RandomAccessFileReader* reader,
                                         uint64_t offset, size_t n,
                                         Slice* result) {
  assert(reader != nullptr);
  if (!enable_) {
    return Status::NotSupported();
  }

  TEST_SYNC_POINT("FilePrefetchBuffer::PrefetchAsync:Start");

  num_file_reads_ = 0;
  explicit_prefetch_submitted_ = false;
  bool is_eligible_for_prefetching = false;
  if (readahead_size_ > 0 &&
      (!implicit_auto_readahead_ ||
       num_file_reads_ + 1 >= num_file_reads_for_auto_readahead_)) {
    is_eligible_for_prefetching = true;
  }

  // 1. Cancel any pending async read to make code simpler as buffers can be out
  // of sync.
  AbortAllIOs();

  // 2. Clear outdated data.
  UpdateBuffersIfNeeded(offset);
  uint32_t second = curr_ ^ 1;
  // Since PrefetchAsync can be called on non sequential reads. So offset can
  // be less than curr_ buffers' offset. In that case also it clears both
  // buffers.
  if (DoesBufferContainData(curr_) && !IsOffsetInBuffer(offset, curr_)) {
    bufs_[curr_].buffer_.Clear();
    bufs_[second].buffer_.Clear();
  }

  UpdateReadPattern(offset, n, /*decrease_readaheadsize=*/false);

  bool data_found = false;

  // 3. If curr_ has full data.
  if (DoesBufferContainData(curr_) && IsDataBlockInBuffer(offset, n, curr_)) {
    uint64_t offset_in_buffer = offset - bufs_[curr_].offset_;
    *result = Slice(bufs_[curr_].buffer_.BufferStart() + offset_in_buffer, n);
    data_found = true;
    // Update num_file_reads_ as TryReadFromCacheAsync won't be called for
    // poll and update num_file_reads_ if data is found.
    num_file_reads_++;

    // 3.1 If second also has some data or is not eligible for prefetching,
    // return.
    if (!is_eligible_for_prefetching || DoesBufferContainData(second)) {
      return Status::OK();
    }
  } else {
    // Partial data in curr_.
    bufs_[curr_].buffer_.Clear();
  }
  bufs_[second].buffer_.Clear();

  Status s;
  size_t alignment = reader->file()->GetRequiredBufferAlignment();
  size_t prefetch_size = is_eligible_for_prefetching ? readahead_size_ / 2 : 0;
  size_t offset_to_read = static_cast<size_t>(offset);
  uint64_t rounddown_start1 = 0;
  uint64_t roundup_end1 = 0;
  uint64_t rounddown_start2 = 0;
  uint64_t roundup_end2 = 0;
  uint64_t chunk_len1 = 0;
  uint64_t chunk_len2 = 0;
  size_t read_len1 = 0;
  size_t read_len2 = 0;

  // - If curr_ is empty.
  //   - Call async read for full data +  prefetch_size on curr_.
  //   - Call async read for prefetch_size on second if eligible.
  // - If curr_ is filled.
  //   - prefetch_size on second.
  // Calculate length and offsets for reading.
  if (!DoesBufferContainData(curr_)) {
    // Prefetch full data + prefetch_size in curr_.
    rounddown_start1 = Rounddown(offset_to_read, alignment);
    roundup_end1 = Roundup(offset_to_read + n + prefetch_size, alignment);
    uint64_t roundup_len1 = roundup_end1 - rounddown_start1;
    assert(roundup_len1 >= alignment);
    assert(roundup_len1 % alignment == 0);

    CalculateOffsetAndLen(alignment, rounddown_start1, roundup_len1, curr_,
                          false, chunk_len1);
    assert(chunk_len1 == 0);
    assert(roundup_len1 >= chunk_len1);
    read_len1 = static_cast<size_t>(roundup_len1 - chunk_len1);
    bufs_[curr_].offset_ = rounddown_start1;
  }

  if (is_eligible_for_prefetching) {
    if (DoesBufferContainData(curr_)) {
      rounddown_start2 =
          bufs_[curr_].offset_ + bufs_[curr_].buffer_.CurrentSize();
    } else {
      rounddown_start2 = roundup_end1;
    }

    roundup_end2 = Roundup(rounddown_start2 + prefetch_size, alignment);
    uint64_t roundup_len2 = roundup_end2 - rounddown_start2;

    assert(roundup_len2 >= alignment);
    CalculateOffsetAndLen(alignment, rounddown_start2, roundup_len2, second,
                          false, chunk_len2);
    assert(chunk_len2 == 0);
    assert(roundup_len2 >= chunk_len2);
    read_len2 = static_cast<size_t>(roundup_len2 - chunk_len2);
    // Update the buffer offset.
    bufs_[second].offset_ = rounddown_start2;
  }

  if (read_len1) {
    s = ReadAsync(opts, reader, read_len1, rounddown_start1, curr_);
    if (!s.ok()) {
      DestroyAndClearIOHandle(curr_);
      bufs_[curr_].buffer_.Clear();
      return s;
    }
    explicit_prefetch_submitted_ = true;
    prev_len_ = 0;
  }
  if (read_len2) {
    s = ReadAsync(opts, reader, read_len2, rounddown_start2, second);
    if (!s.ok()) {
      DestroyAndClearIOHandle(second);
      bufs_[second].buffer_.Clear();
      return s;
    }
    readahead_size_ = std::min(max_readahead_size_, readahead_size_ * 2);
  }
  return (data_found ? Status::OK() : Status::TryAgain());
}

}  // namespace ROCKSDB_NAMESPACE<|MERGE_RESOLUTION|>--- conflicted
+++ resolved
@@ -330,9 +330,6 @@
     uint64_t& tmp_offset, size_t& tmp_length) {
   Status s;
   size_t alignment = reader->file()->GetRequiredBufferAlignment();
-<<<<<<< HEAD
-  uint32_t second = curr_ ^ 1;
-=======
   uint32_t second;
 
   // Check if the first buffer has the required offset and the async read is
@@ -343,7 +340,6 @@
     PollAndUpdateBuffersIfNeeded(offset);
   }
   second = curr_ ^ 1;
->>>>>>> 3258b5c3
 
   // If data is overlapping over two buffers, copy the data from curr_ and
   // call ReadAsync on curr_.
