//  Copyright (c) 2011-present, Facebook, Inc.  All rights reserved.
//  This source code is licensed under both the GPLv2 (found in the
//  COPYING file in the root directory) and Apache 2.0 License
//  (found in the LICENSE.Apache file in the root directory).

#ifndef ROCKSDB_LITE

#include <algorithm>
#include <array>
#include <cinttypes>
#include <map>
#include <string>
#include <tuple>

#include "db/blob/blob_index.h"
#include "db/column_family.h"
#include "db/compaction/compaction_job.h"
#include "db/db_impl/db_impl.h"
#include "db/error_handler.h"
#include "db/version_set.h"
#include "file/writable_file_writer.h"
#include "rocksdb/cache.h"
#include "rocksdb/db.h"
#include "rocksdb/options.h"
#include "rocksdb/write_buffer_manager.h"
#include "table/mock_table.h"
#include "test_util/testharness.h"
#include "test_util/testutil.h"
#include "util/string_util.h"
#include "utilities/merge_operators.h"

namespace ROCKSDB_NAMESPACE {

namespace {

void VerifyInitializationOfCompactionJobStats(
      const CompactionJobStats& compaction_job_stats) {
#if !defined(IOS_CROSS_COMPILE)
  ASSERT_EQ(compaction_job_stats.elapsed_micros, 0U);

  ASSERT_EQ(compaction_job_stats.num_input_records, 0U);
  ASSERT_EQ(compaction_job_stats.num_input_files, 0U);
  ASSERT_EQ(compaction_job_stats.num_input_files_at_output_level, 0U);

  ASSERT_EQ(compaction_job_stats.num_output_records, 0U);
  ASSERT_EQ(compaction_job_stats.num_output_files, 0U);

  ASSERT_EQ(compaction_job_stats.is_manual_compaction, true);

  ASSERT_EQ(compaction_job_stats.total_input_bytes, 0U);
  ASSERT_EQ(compaction_job_stats.total_output_bytes, 0U);

  ASSERT_EQ(compaction_job_stats.total_input_raw_key_bytes, 0U);
  ASSERT_EQ(compaction_job_stats.total_input_raw_value_bytes, 0U);

  ASSERT_EQ(compaction_job_stats.smallest_output_key_prefix[0], 0);
  ASSERT_EQ(compaction_job_stats.largest_output_key_prefix[0], 0);

  ASSERT_EQ(compaction_job_stats.num_records_replaced, 0U);

  ASSERT_EQ(compaction_job_stats.num_input_deletion_records, 0U);
  ASSERT_EQ(compaction_job_stats.num_expired_deletion_records, 0U);

  ASSERT_EQ(compaction_job_stats.num_corrupt_keys, 0U);
#endif  // !defined(IOS_CROSS_COMPILE)
}

}  // namespace

// TODO(icanadi) Make it simpler once we mock out VersionSet
class CompactionJobTest : public testing::Test {
 public:
  CompactionJobTest()
      : env_(Env::Default()),
        fs_(std::make_shared<LegacyFileSystemWrapper>(env_)),
        dbname_(test::PerThreadDBPath("compaction_job_test")),
        db_options_(),
        mutable_cf_options_(cf_options_),
        mutable_db_options_(),
        table_cache_(NewLRUCache(50000, 16)),
        write_buffer_manager_(db_options_.db_write_buffer_size),
        versions_(new VersionSet(
            dbname_, &db_options_, env_options_, table_cache_.get(),
            &write_buffer_manager_, &write_controller_,
            /*block_cache_tracer=*/nullptr, /*io_tracer=*/nullptr)),
        shutting_down_(false),
        preserve_deletes_seqnum_(0),
        mock_table_factory_(new mock::MockTableFactory()),
        error_handler_(nullptr, db_options_, &mutex_) {
    EXPECT_OK(env_->CreateDirIfMissing(dbname_));
    db_options_.env = env_;
    db_options_.fs = fs_;
    db_options_.db_paths.emplace_back(dbname_,
                                      std::numeric_limits<uint64_t>::max());
  }

  std::string GenerateFileName(uint64_t file_number) {
    FileMetaData meta;
    std::vector<DbPath> db_paths;
    db_paths.emplace_back(dbname_, std::numeric_limits<uint64_t>::max());
    meta.fd = FileDescriptor(file_number, 0, 0);
    return TableFileName(db_paths, meta.fd.GetNumber(), meta.fd.GetPathId());
  }

  static std::string KeyStr(const std::string& user_key,
                            const SequenceNumber seq_num, const ValueType t) {
    return InternalKey(user_key, seq_num, t).Encode().ToString();
  }

  static std::string BlobStr(uint64_t blob_file_number, uint64_t offset,
                             uint64_t size) {
    std::string blob_index;
    BlobIndex::EncodeBlob(&blob_index, blob_file_number, offset, size,
                          kNoCompression);
    return blob_index;
  }

  static std::string BlobStrTTL(uint64_t blob_file_number, uint64_t offset,
                                uint64_t size, uint64_t expiration) {
    std::string blob_index;
    BlobIndex::EncodeBlobTTL(&blob_index, expiration, blob_file_number, offset,
                             size, kNoCompression);
    return blob_index;
  }

  static std::string BlobStrInlinedTTL(const Slice& value,
                                       uint64_t expiration) {
    std::string blob_index;
    BlobIndex::EncodeInlinedTTL(&blob_index, expiration, value);
    return blob_index;
  }

  void AddMockFile(const mock::KVVector& contents, int level = 0) {
    assert(contents.size() > 0);

    bool first_key = true;
    std::string smallest, largest;
    InternalKey smallest_key, largest_key;
    SequenceNumber smallest_seqno = kMaxSequenceNumber;
    SequenceNumber largest_seqno = 0;
    uint64_t oldest_blob_file_number = kInvalidBlobFileNumber;
    for (auto kv : contents) {
      ParsedInternalKey key;
      std::string skey;
      std::string value;
      std::tie(skey, value) = kv;
      const Status pikStatus = ParseInternalKey(skey, &key);

      smallest_seqno = std::min(smallest_seqno, key.sequence);
      largest_seqno = std::max(largest_seqno, key.sequence);

      if (first_key ||
          cfd_->user_comparator()->Compare(key.user_key, smallest) < 0) {
        smallest.assign(key.user_key.data(), key.user_key.size());
        smallest_key.DecodeFrom(skey);
      }
      if (first_key ||
          cfd_->user_comparator()->Compare(key.user_key, largest) > 0) {
        largest.assign(key.user_key.data(), key.user_key.size());
        largest_key.DecodeFrom(skey);
      }

      first_key = false;

      if (pikStatus.ok() && key.type == kTypeBlobIndex) {
        BlobIndex blob_index;
        const Status s = blob_index.DecodeFrom(value);
        if (!s.ok()) {
          continue;
        }

        if (blob_index.IsInlined() || blob_index.HasTTL() ||
            blob_index.file_number() == kInvalidBlobFileNumber) {
          continue;
        }

        if (oldest_blob_file_number == kInvalidBlobFileNumber ||
            oldest_blob_file_number > blob_index.file_number()) {
          oldest_blob_file_number = blob_index.file_number();
        }
      }
    }

    uint64_t file_number = versions_->NewFileNumber();
    EXPECT_OK(mock_table_factory_->CreateMockTable(
        env_, GenerateFileName(file_number), std::move(contents)));

    VersionEdit edit;
    edit.AddFile(level, file_number, 0, 10, smallest_key, largest_key,
                 smallest_seqno, largest_seqno, false, oldest_blob_file_number,
                 kUnknownOldestAncesterTime, kUnknownFileCreationTime,
                 kUnknownFileChecksum, kUnknownFileChecksumFuncName);

    mutex_.Lock();
    EXPECT_OK(
        versions_->LogAndApply(versions_->GetColumnFamilySet()->GetDefault(),
                               mutable_cf_options_, &edit, &mutex_));
    mutex_.Unlock();
  }

  void SetLastSequence(const SequenceNumber sequence_number) {
    versions_->SetLastAllocatedSequence(sequence_number + 1);
    versions_->SetLastPublishedSequence(sequence_number + 1);
    versions_->SetLastSequence(sequence_number + 1);
  }

  // returns expected result after compaction
  mock::KVVector CreateTwoFiles(bool gen_corrupted_keys) {
    stl_wrappers::KVMap expected_results;
    const int kKeysPerFile = 10000;
    const int kCorruptKeysPerFile = 200;
    const int kMatchingKeys = kKeysPerFile / 2;
    SequenceNumber sequence_number = 0;

    auto corrupt_id = [&](int id) {
      return gen_corrupted_keys && id > 0 && id <= kCorruptKeysPerFile;
    };

    for (int i = 0; i < 2; ++i) {
      auto contents = mock::MakeMockFile();
      for (int k = 0; k < kKeysPerFile; ++k) {
        auto key = ToString(i * kMatchingKeys + k);
        auto value = ToString(i * kKeysPerFile + k);
        InternalKey internal_key(key, ++sequence_number, kTypeValue);

        // This is how the key will look like once it's written in bottommost
        // file
        InternalKey bottommost_internal_key(
            key, 0, kTypeValue);

        if (corrupt_id(k)) {
          test::CorruptKeyType(&internal_key);
          test::CorruptKeyType(&bottommost_internal_key);
        }
        contents.push_back({internal_key.Encode().ToString(), value});
        if (i == 1 || k < kMatchingKeys || corrupt_id(k - kMatchingKeys)) {
          expected_results.insert(
              {bottommost_internal_key.Encode().ToString(), value});
        }
      }
      mock::SortKVVector(&contents);

      AddMockFile(contents);
    }

    SetLastSequence(sequence_number);

    mock::KVVector expected_results_kvvector;
    for (auto& kv : expected_results) {
      expected_results_kvvector.push_back({kv.first, kv.second});
    }

    return expected_results_kvvector;
  }

  void NewDB() {
    DestroyDB(dbname_, Options());
    EXPECT_OK(env_->CreateDirIfMissing(dbname_));
    versions_.reset(
        new VersionSet(dbname_, &db_options_, env_options_, table_cache_.get(),
                       &write_buffer_manager_, &write_controller_,
                       /*block_cache_tracer=*/nullptr, /*io_tracer=*/nullptr));
    compaction_job_stats_.Reset();
    SetIdentityFile(env_, dbname_);

    VersionEdit new_db;
    if (db_options_.write_dbid_to_manifest) {
      DBImpl* impl = new DBImpl(DBOptions(), dbname_);
      std::string db_id;
      impl->GetDbIdentityFromIdentityFile(&db_id);
      new_db.SetDBId(db_id);
    }
    new_db.SetLogNumber(0);
    new_db.SetNextFile(2);
    new_db.SetLastSequence(0);

    const std::string manifest = DescriptorFileName(dbname_, 1);
    std::unique_ptr<WritableFile> file;
    Status s = env_->NewWritableFile(
        manifest, &file, env_->OptimizeForManifestWrite(env_options_));
    ASSERT_OK(s);
    std::unique_ptr<WritableFileWriter> file_writer(new WritableFileWriter(
        NewLegacyWritableFileWrapper(std::move(file)), manifest, env_options_));
    {
      log::Writer log(std::move(file_writer), 0, false);
      std::string record;
      new_db.EncodeTo(&record);
      s = log.AddRecord(record);
    }
    ASSERT_OK(s);
    // Make "CURRENT" file that points to the new manifest file.
    s = SetCurrentFile(fs_.get(), dbname_, 1, nullptr);
<<<<<<< HEAD
=======

    ASSERT_OK(s);
>>>>>>> ed431616

    std::vector<ColumnFamilyDescriptor> column_families;
    cf_options_.table_factory = mock_table_factory_;
    cf_options_.merge_operator = merge_op_;
    cf_options_.compaction_filter = compaction_filter_.get();
    column_families.emplace_back(kDefaultColumnFamilyName, cf_options_);

    EXPECT_OK(versions_->Recover(column_families, false));
    cfd_ = versions_->GetColumnFamilySet()->GetDefault();
  }

  void RunCompaction(
      const std::vector<std::vector<FileMetaData*>>& input_files,
      const mock::KVVector& expected_results,
      const std::vector<SequenceNumber>& snapshots = {},
      SequenceNumber earliest_write_conflict_snapshot = kMaxSequenceNumber,
      int output_level = 1, bool verify = true,
      uint64_t expected_oldest_blob_file_number = kInvalidBlobFileNumber) {
    auto cfd = versions_->GetColumnFamilySet()->GetDefault();

    size_t num_input_files = 0;
    std::vector<CompactionInputFiles> compaction_input_files;
    for (size_t level = 0; level < input_files.size(); level++) {
      auto level_files = input_files[level];
      CompactionInputFiles compaction_level;
      compaction_level.level = static_cast<int>(level);
      compaction_level.files.insert(compaction_level.files.end(),
          level_files.begin(), level_files.end());
      compaction_input_files.push_back(compaction_level);
      num_input_files += level_files.size();
    }

    Compaction compaction(
        cfd->current()->storage_info(), *cfd->ioptions(),
<<<<<<< HEAD
        *cfd->GetLatestMutableCFOptions(), compaction_input_files, output_level,
        1024 * 1024, 10 * 1024 * 1024, 0, kNoCompression,
        cfd->GetLatestMutableCFOptions()->compression_opts, 0, {}, true);
=======
        *cfd->GetLatestMutableCFOptions(), mutable_db_options_,
        compaction_input_files, output_level, 1024 * 1024, 10 * 1024 * 1024, 0,
        kNoCompression, cfd->GetLatestMutableCFOptions()->compression_opts, 0,
        {}, true);
>>>>>>> ed431616
    compaction.SetInputVersion(cfd->current());

    LogBuffer log_buffer(InfoLogLevel::INFO_LEVEL, db_options_.info_log.get());
    mutex_.Lock();
    EventLogger event_logger(db_options_.info_log.get());
    // TODO(yiwu) add a mock snapshot checker and add test for it.
    SnapshotChecker* snapshot_checker = nullptr;
    CompactionJob compaction_job(
        0, &compaction, db_options_, env_options_, versions_.get(),
        &shutting_down_, preserve_deletes_seqnum_, &log_buffer, nullptr,
        nullptr, nullptr, &mutex_, &error_handler_, snapshots,
        earliest_write_conflict_snapshot, snapshot_checker, table_cache_,
        &event_logger, false, false, dbname_, &compaction_job_stats_,
        Env::Priority::USER, nullptr /* IOTracer */);
    VerifyInitializationOfCompactionJobStats(compaction_job_stats_);

    compaction_job.Prepare();
    mutex_.Unlock();
    Status s;
    s = compaction_job.Run();
    ASSERT_OK(s);
    ASSERT_OK(compaction_job.io_status());
    mutex_.Lock();
    ASSERT_OK(compaction_job.Install(*cfd->GetLatestMutableCFOptions()));
    ASSERT_OK(compaction_job.io_status());
    mutex_.Unlock();

    if (verify) {
      ASSERT_GE(compaction_job_stats_.elapsed_micros, 0U);
      ASSERT_EQ(compaction_job_stats_.num_input_files, num_input_files);

      if (expected_results.empty()) {
        ASSERT_EQ(compaction_job_stats_.num_output_files, 0U);
      } else {
        ASSERT_EQ(compaction_job_stats_.num_output_files, 1U);
        mock_table_factory_->AssertLatestFile(expected_results);

        auto output_files =
            cfd->current()->storage_info()->LevelFiles(output_level);
        ASSERT_EQ(output_files.size(), 1);
        ASSERT_EQ(output_files[0]->oldest_blob_file_number,
                  expected_oldest_blob_file_number);
      }
    }
  }

  Env* env_;
  std::shared_ptr<FileSystem> fs_;
  std::string dbname_;
  EnvOptions env_options_;
  ImmutableDBOptions db_options_;
  ColumnFamilyOptions cf_options_;
  MutableCFOptions mutable_cf_options_;
  MutableDBOptions mutable_db_options_;
  std::shared_ptr<Cache> table_cache_;
  WriteController write_controller_;
  WriteBufferManager write_buffer_manager_;
  std::unique_ptr<VersionSet> versions_;
  InstrumentedMutex mutex_;
  std::atomic<bool> shutting_down_;
  SequenceNumber preserve_deletes_seqnum_;
  std::shared_ptr<mock::MockTableFactory> mock_table_factory_;
  CompactionJobStats compaction_job_stats_;
  ColumnFamilyData* cfd_;
  std::unique_ptr<CompactionFilter> compaction_filter_;
  std::shared_ptr<MergeOperator> merge_op_;
  ErrorHandler error_handler_;
};

TEST_F(CompactionJobTest, Simple) {
  NewDB();

  auto expected_results = CreateTwoFiles(false);
  auto cfd = versions_->GetColumnFamilySet()->GetDefault();
  auto files = cfd->current()->storage_info()->LevelFiles(0);
  ASSERT_EQ(2U, files.size());
  RunCompaction({ files }, expected_results);
}

TEST_F(CompactionJobTest, DISABLED_SimpleCorrupted) {
  NewDB();

  auto expected_results = CreateTwoFiles(true);
  auto cfd = versions_->GetColumnFamilySet()->GetDefault();
  auto files = cfd->current()->storage_info()->LevelFiles(0);
  RunCompaction({files}, expected_results);
  ASSERT_EQ(compaction_job_stats_.num_corrupt_keys, 400U);
}

TEST_F(CompactionJobTest, SimpleDeletion) {
  NewDB();

  auto file1 = mock::MakeMockFile({{KeyStr("c", 4U, kTypeDeletion), ""},
                                   {KeyStr("c", 3U, kTypeValue), "val"}});
  AddMockFile(file1);

  auto file2 = mock::MakeMockFile({{KeyStr("b", 2U, kTypeValue), "val"},
                                   {KeyStr("b", 1U, kTypeValue), "val"}});
  AddMockFile(file2);

  auto expected_results =
      mock::MakeMockFile({{KeyStr("b", 0U, kTypeValue), "val"}});

  SetLastSequence(4U);
  auto files = cfd_->current()->storage_info()->LevelFiles(0);
  RunCompaction({files}, expected_results);
}

TEST_F(CompactionJobTest, OutputNothing) {
  NewDB();

  auto file1 = mock::MakeMockFile({{KeyStr("a", 1U, kTypeValue), "val"}});

  AddMockFile(file1);

  auto file2 = mock::MakeMockFile({{KeyStr("a", 2U, kTypeDeletion), ""}});

  AddMockFile(file2);

  auto expected_results = mock::MakeMockFile();

  SetLastSequence(4U);
  auto files = cfd_->current()->storage_info()->LevelFiles(0);
  RunCompaction({files}, expected_results);
}

TEST_F(CompactionJobTest, SimpleOverwrite) {
  NewDB();

  auto file1 = mock::MakeMockFile({
      {KeyStr("a", 3U, kTypeValue), "val2"},
      {KeyStr("b", 4U, kTypeValue), "val3"},
  });
  AddMockFile(file1);

  auto file2 = mock::MakeMockFile({{KeyStr("a", 1U, kTypeValue), "val"},
                                   {KeyStr("b", 2U, kTypeValue), "val"}});
  AddMockFile(file2);

  auto expected_results =
      mock::MakeMockFile({{KeyStr("a", 0U, kTypeValue), "val2"},
                          {KeyStr("b", 0U, kTypeValue), "val3"}});

  SetLastSequence(4U);
  auto files = cfd_->current()->storage_info()->LevelFiles(0);
  RunCompaction({files}, expected_results);
}

TEST_F(CompactionJobTest, SimpleNonLastLevel) {
  NewDB();

  auto file1 = mock::MakeMockFile({
      {KeyStr("a", 5U, kTypeValue), "val2"},
      {KeyStr("b", 6U, kTypeValue), "val3"},
  });
  AddMockFile(file1);

  auto file2 = mock::MakeMockFile({{KeyStr("a", 3U, kTypeValue), "val"},
                                   {KeyStr("b", 4U, kTypeValue), "val"}});
  AddMockFile(file2, 1);

  auto file3 = mock::MakeMockFile({{KeyStr("a", 1U, kTypeValue), "val"},
                                   {KeyStr("b", 2U, kTypeValue), "val"}});
  AddMockFile(file3, 2);

  // Because level 1 is not the last level, the sequence numbers of a and b
  // cannot be set to 0
  auto expected_results =
      mock::MakeMockFile({{KeyStr("a", 5U, kTypeValue), "val2"},
                          {KeyStr("b", 6U, kTypeValue), "val3"}});

  SetLastSequence(6U);
  auto lvl0_files = cfd_->current()->storage_info()->LevelFiles(0);
  auto lvl1_files = cfd_->current()->storage_info()->LevelFiles(1);
  RunCompaction({lvl0_files, lvl1_files}, expected_results);
}

TEST_F(CompactionJobTest, SimpleMerge) {
  merge_op_ = MergeOperators::CreateStringAppendOperator();
  NewDB();

  auto file1 = mock::MakeMockFile({
      {KeyStr("a", 5U, kTypeMerge), "5"},
      {KeyStr("a", 4U, kTypeMerge), "4"},
      {KeyStr("a", 3U, kTypeValue), "3"},
  });
  AddMockFile(file1);

  auto file2 = mock::MakeMockFile(
      {{KeyStr("b", 2U, kTypeMerge), "2"}, {KeyStr("b", 1U, kTypeValue), "1"}});
  AddMockFile(file2);

  auto expected_results =
      mock::MakeMockFile({{KeyStr("a", 0U, kTypeValue), "3,4,5"},
                          {KeyStr("b", 0U, kTypeValue), "1,2"}});

  SetLastSequence(5U);
  auto files = cfd_->current()->storage_info()->LevelFiles(0);
  RunCompaction({files}, expected_results);
}

TEST_F(CompactionJobTest, NonAssocMerge) {
  merge_op_ = MergeOperators::CreateStringAppendTESTOperator();
  NewDB();

  auto file1 = mock::MakeMockFile({
      {KeyStr("a", 5U, kTypeMerge), "5"},
      {KeyStr("a", 4U, kTypeMerge), "4"},
      {KeyStr("a", 3U, kTypeMerge), "3"},
  });
  AddMockFile(file1);

  auto file2 = mock::MakeMockFile(
      {{KeyStr("b", 2U, kTypeMerge), "2"}, {KeyStr("b", 1U, kTypeMerge), "1"}});
  AddMockFile(file2);

  auto expected_results =
      mock::MakeMockFile({{KeyStr("a", 0U, kTypeValue), "3,4,5"},
                          {KeyStr("b", 0U, kTypeValue), "1,2"}});

  SetLastSequence(5U);
  auto files = cfd_->current()->storage_info()->LevelFiles(0);
  RunCompaction({files}, expected_results);
}

// Filters merge operands with value 10.
TEST_F(CompactionJobTest, MergeOperandFilter) {
  merge_op_ = MergeOperators::CreateUInt64AddOperator();
  compaction_filter_.reset(new test::FilterNumber(10U));
  NewDB();

  auto file1 = mock::MakeMockFile(
      {{KeyStr("a", 5U, kTypeMerge), test::EncodeInt(5U)},
       {KeyStr("a", 4U, kTypeMerge), test::EncodeInt(10U)},  // Filtered
       {KeyStr("a", 3U, kTypeMerge), test::EncodeInt(3U)}});
  AddMockFile(file1);

  auto file2 = mock::MakeMockFile({
      {KeyStr("b", 2U, kTypeMerge), test::EncodeInt(2U)},
      {KeyStr("b", 1U, kTypeMerge), test::EncodeInt(10U)}  // Filtered
  });
  AddMockFile(file2);

  auto expected_results =
      mock::MakeMockFile({{KeyStr("a", 0U, kTypeValue), test::EncodeInt(8U)},
                          {KeyStr("b", 0U, kTypeValue), test::EncodeInt(2U)}});

  SetLastSequence(5U);
  auto files = cfd_->current()->storage_info()->LevelFiles(0);
  RunCompaction({files}, expected_results);
}

TEST_F(CompactionJobTest, FilterSomeMergeOperands) {
  merge_op_ = MergeOperators::CreateUInt64AddOperator();
  compaction_filter_.reset(new test::FilterNumber(10U));
  NewDB();

  auto file1 = mock::MakeMockFile(
      {{KeyStr("a", 5U, kTypeMerge), test::EncodeInt(5U)},
       {KeyStr("a", 4U, kTypeMerge), test::EncodeInt(10U)},  // Filtered
       {KeyStr("a", 3U, kTypeValue), test::EncodeInt(5U)},
       {KeyStr("d", 8U, kTypeMerge), test::EncodeInt(10U)}});
  AddMockFile(file1);

  auto file2 =
      mock::MakeMockFile({{KeyStr("b", 2U, kTypeMerge), test::EncodeInt(10U)},
                          {KeyStr("b", 1U, kTypeMerge), test::EncodeInt(10U)},
                          {KeyStr("c", 2U, kTypeMerge), test::EncodeInt(3U)},
                          {KeyStr("c", 1U, kTypeValue), test::EncodeInt(7U)},
                          {KeyStr("d", 1U, kTypeValue), test::EncodeInt(6U)}});
  AddMockFile(file2);

  auto file3 =
      mock::MakeMockFile({{KeyStr("a", 1U, kTypeMerge), test::EncodeInt(3U)}});
  AddMockFile(file3, 2);

  auto expected_results = mock::MakeMockFile({
      {KeyStr("a", 5U, kTypeValue), test::EncodeInt(10U)},
      {KeyStr("c", 2U, kTypeValue), test::EncodeInt(10U)},
      {KeyStr("d", 1U, kTypeValue), test::EncodeInt(6U)}
      // b does not appear because the operands are filtered
  });

  SetLastSequence(5U);
  auto files = cfd_->current()->storage_info()->LevelFiles(0);
  RunCompaction({files}, expected_results);
}

// Test where all operands/merge results are filtered out.
TEST_F(CompactionJobTest, FilterAllMergeOperands) {
  merge_op_ = MergeOperators::CreateUInt64AddOperator();
  compaction_filter_.reset(new test::FilterNumber(10U));
  NewDB();

  auto file1 =
      mock::MakeMockFile({{KeyStr("a", 11U, kTypeMerge), test::EncodeInt(10U)},
                          {KeyStr("a", 10U, kTypeMerge), test::EncodeInt(10U)},
                          {KeyStr("a", 9U, kTypeMerge), test::EncodeInt(10U)}});
  AddMockFile(file1);

  auto file2 =
      mock::MakeMockFile({{KeyStr("b", 8U, kTypeMerge), test::EncodeInt(10U)},
                          {KeyStr("b", 7U, kTypeMerge), test::EncodeInt(10U)},
                          {KeyStr("b", 6U, kTypeMerge), test::EncodeInt(10U)},
                          {KeyStr("b", 5U, kTypeMerge), test::EncodeInt(10U)},
                          {KeyStr("b", 4U, kTypeMerge), test::EncodeInt(10U)},
                          {KeyStr("b", 3U, kTypeMerge), test::EncodeInt(10U)},
                          {KeyStr("b", 2U, kTypeMerge), test::EncodeInt(10U)},
                          {KeyStr("c", 2U, kTypeMerge), test::EncodeInt(10U)},
                          {KeyStr("c", 1U, kTypeMerge), test::EncodeInt(10U)}});
  AddMockFile(file2);

  auto file3 =
      mock::MakeMockFile({{KeyStr("a", 2U, kTypeMerge), test::EncodeInt(10U)},
                          {KeyStr("b", 1U, kTypeMerge), test::EncodeInt(10U)}});
  AddMockFile(file3, 2);

  SetLastSequence(11U);
  auto files = cfd_->current()->storage_info()->LevelFiles(0);

  mock::KVVector empty_map;
  RunCompaction({files}, empty_map);
}

TEST_F(CompactionJobTest, SimpleSingleDelete) {
  NewDB();

  auto file1 = mock::MakeMockFile({
      {KeyStr("a", 5U, kTypeDeletion), ""},
      {KeyStr("b", 6U, kTypeSingleDeletion), ""},
  });
  AddMockFile(file1);

  auto file2 = mock::MakeMockFile({{KeyStr("a", 3U, kTypeValue), "val"},
                                   {KeyStr("b", 4U, kTypeValue), "val"}});
  AddMockFile(file2);

  auto file3 = mock::MakeMockFile({
      {KeyStr("a", 1U, kTypeValue), "val"},
  });
  AddMockFile(file3, 2);

  auto expected_results =
      mock::MakeMockFile({{KeyStr("a", 5U, kTypeDeletion), ""}});

  SetLastSequence(6U);
  auto files = cfd_->current()->storage_info()->LevelFiles(0);
  RunCompaction({files}, expected_results);
}

TEST_F(CompactionJobTest, SingleDeleteSnapshots) {
  NewDB();

  auto file1 = mock::MakeMockFile({
      {KeyStr("A", 12U, kTypeSingleDeletion), ""},
      {KeyStr("a", 12U, kTypeSingleDeletion), ""},
      {KeyStr("b", 21U, kTypeSingleDeletion), ""},
      {KeyStr("c", 22U, kTypeSingleDeletion), ""},
      {KeyStr("d", 9U, kTypeSingleDeletion), ""},
      {KeyStr("f", 21U, kTypeSingleDeletion), ""},
      {KeyStr("j", 11U, kTypeSingleDeletion), ""},
      {KeyStr("j", 9U, kTypeSingleDeletion), ""},
      {KeyStr("k", 12U, kTypeSingleDeletion), ""},
      {KeyStr("k", 11U, kTypeSingleDeletion), ""},
      {KeyStr("l", 3U, kTypeSingleDeletion), ""},
      {KeyStr("l", 2U, kTypeSingleDeletion), ""},
  });
  AddMockFile(file1);

  auto file2 = mock::MakeMockFile({
      {KeyStr("0", 2U, kTypeSingleDeletion), ""},
      {KeyStr("a", 11U, kTypeValue), "val1"},
      {KeyStr("b", 11U, kTypeValue), "val2"},
      {KeyStr("c", 21U, kTypeValue), "val3"},
      {KeyStr("d", 8U, kTypeValue), "val4"},
      {KeyStr("e", 2U, kTypeSingleDeletion), ""},
      {KeyStr("f", 1U, kTypeValue), "val1"},
      {KeyStr("g", 11U, kTypeSingleDeletion), ""},
      {KeyStr("h", 2U, kTypeSingleDeletion), ""},
      {KeyStr("m", 12U, kTypeValue), "val1"},
      {KeyStr("m", 11U, kTypeSingleDeletion), ""},
      {KeyStr("m", 8U, kTypeValue), "val2"},
  });
  AddMockFile(file2);

  auto file3 = mock::MakeMockFile({
      {KeyStr("A", 1U, kTypeValue), "val"},
      {KeyStr("e", 1U, kTypeValue), "val"},
  });
  AddMockFile(file3, 2);

  auto expected_results = mock::MakeMockFile({
      {KeyStr("A", 12U, kTypeSingleDeletion), ""},
      {KeyStr("a", 12U, kTypeSingleDeletion), ""},
      {KeyStr("a", 11U, kTypeValue), ""},
      {KeyStr("b", 21U, kTypeSingleDeletion), ""},
      {KeyStr("b", 11U, kTypeValue), "val2"},
      {KeyStr("c", 22U, kTypeSingleDeletion), ""},
      {KeyStr("c", 21U, kTypeValue), ""},
      {KeyStr("e", 2U, kTypeSingleDeletion), ""},
      {KeyStr("f", 21U, kTypeSingleDeletion), ""},
      {KeyStr("f", 1U, kTypeValue), "val1"},
      {KeyStr("g", 11U, kTypeSingleDeletion), ""},
      {KeyStr("j", 11U, kTypeSingleDeletion), ""},
      {KeyStr("k", 11U, kTypeSingleDeletion), ""},
      {KeyStr("m", 12U, kTypeValue), "val1"},
      {KeyStr("m", 11U, kTypeSingleDeletion), ""},
      {KeyStr("m", 8U, kTypeValue), "val2"},
  });

  SetLastSequence(22U);
  auto files = cfd_->current()->storage_info()->LevelFiles(0);
  RunCompaction({files}, expected_results, {10U, 20U}, 10U);
}

TEST_F(CompactionJobTest, EarliestWriteConflictSnapshot) {
  NewDB();

  // Test multiple snapshots where the earliest snapshot is not a
  // write-conflic-snapshot.

  auto file1 = mock::MakeMockFile({
      {KeyStr("A", 24U, kTypeSingleDeletion), ""},
      {KeyStr("A", 23U, kTypeValue), "val"},
      {KeyStr("B", 24U, kTypeSingleDeletion), ""},
      {KeyStr("B", 23U, kTypeValue), "val"},
      {KeyStr("D", 24U, kTypeSingleDeletion), ""},
      {KeyStr("G", 32U, kTypeSingleDeletion), ""},
      {KeyStr("G", 31U, kTypeValue), "val"},
      {KeyStr("G", 24U, kTypeSingleDeletion), ""},
      {KeyStr("G", 23U, kTypeValue), "val2"},
      {KeyStr("H", 31U, kTypeValue), "val"},
      {KeyStr("H", 24U, kTypeSingleDeletion), ""},
      {KeyStr("H", 23U, kTypeValue), "val"},
      {KeyStr("I", 35U, kTypeSingleDeletion), ""},
      {KeyStr("I", 34U, kTypeValue), "val2"},
      {KeyStr("I", 33U, kTypeSingleDeletion), ""},
      {KeyStr("I", 32U, kTypeValue), "val3"},
      {KeyStr("I", 31U, kTypeSingleDeletion), ""},
      {KeyStr("J", 34U, kTypeValue), "val"},
      {KeyStr("J", 33U, kTypeSingleDeletion), ""},
      {KeyStr("J", 25U, kTypeValue), "val2"},
      {KeyStr("J", 24U, kTypeSingleDeletion), ""},
  });
  AddMockFile(file1);

  auto file2 = mock::MakeMockFile({
      {KeyStr("A", 14U, kTypeSingleDeletion), ""},
      {KeyStr("A", 13U, kTypeValue), "val2"},
      {KeyStr("C", 14U, kTypeSingleDeletion), ""},
      {KeyStr("C", 13U, kTypeValue), "val"},
      {KeyStr("E", 12U, kTypeSingleDeletion), ""},
      {KeyStr("F", 4U, kTypeSingleDeletion), ""},
      {KeyStr("F", 3U, kTypeValue), "val"},
      {KeyStr("G", 14U, kTypeSingleDeletion), ""},
      {KeyStr("G", 13U, kTypeValue), "val3"},
      {KeyStr("H", 14U, kTypeSingleDeletion), ""},
      {KeyStr("H", 13U, kTypeValue), "val2"},
      {KeyStr("I", 13U, kTypeValue), "val4"},
      {KeyStr("I", 12U, kTypeSingleDeletion), ""},
      {KeyStr("I", 11U, kTypeValue), "val5"},
      {KeyStr("J", 15U, kTypeValue), "val3"},
      {KeyStr("J", 14U, kTypeSingleDeletion), ""},
  });
  AddMockFile(file2);

  auto expected_results = mock::MakeMockFile({
      {KeyStr("A", 24U, kTypeSingleDeletion), ""},
      {KeyStr("A", 23U, kTypeValue), ""},
      {KeyStr("B", 24U, kTypeSingleDeletion), ""},
      {KeyStr("B", 23U, kTypeValue), ""},
      {KeyStr("D", 24U, kTypeSingleDeletion), ""},
      {KeyStr("E", 12U, kTypeSingleDeletion), ""},
      {KeyStr("G", 32U, kTypeSingleDeletion), ""},
      {KeyStr("G", 31U, kTypeValue), ""},
      {KeyStr("H", 31U, kTypeValue), "val"},
      {KeyStr("I", 35U, kTypeSingleDeletion), ""},
      {KeyStr("I", 34U, kTypeValue), ""},
      {KeyStr("I", 31U, kTypeSingleDeletion), ""},
      {KeyStr("I", 13U, kTypeValue), "val4"},
      {KeyStr("J", 34U, kTypeValue), "val"},
      {KeyStr("J", 33U, kTypeSingleDeletion), ""},
      {KeyStr("J", 25U, kTypeValue), "val2"},
      {KeyStr("J", 24U, kTypeSingleDeletion), ""},
      {KeyStr("J", 15U, kTypeValue), "val3"},
      {KeyStr("J", 14U, kTypeSingleDeletion), ""},
  });

  SetLastSequence(24U);
  auto files = cfd_->current()->storage_info()->LevelFiles(0);
  RunCompaction({files}, expected_results, {10U, 20U, 30U}, 20U);
}

TEST_F(CompactionJobTest, SingleDeleteZeroSeq) {
  NewDB();

  auto file1 = mock::MakeMockFile({
      {KeyStr("A", 10U, kTypeSingleDeletion), ""},
      {KeyStr("dummy", 5U, kTypeValue), "val2"},
  });
  AddMockFile(file1);

  auto file2 = mock::MakeMockFile({
      {KeyStr("A", 0U, kTypeValue), "val"},
  });
  AddMockFile(file2);

  auto expected_results = mock::MakeMockFile({
      {KeyStr("dummy", 0U, kTypeValue), "val2"},
  });

  SetLastSequence(22U);
  auto files = cfd_->current()->storage_info()->LevelFiles(0);
  RunCompaction({files}, expected_results, {});
}

TEST_F(CompactionJobTest, MultiSingleDelete) {
  // Tests three scenarios involving multiple single delete/put pairs:
  //
  // A: Put Snapshot SDel Put SDel -> Put Snapshot SDel
  // B: Snapshot Put SDel Put SDel Snapshot -> Snapshot SDel Snapshot
  // C: SDel Put SDel Snapshot Put -> Snapshot Put
  // D: (Put) SDel Snapshot Put SDel -> (Put) SDel Snapshot SDel
  // E: Put SDel Snapshot Put SDel -> Snapshot SDel
  // F: Put SDel Put Sdel Snapshot -> removed
  // G: Snapshot SDel Put SDel Put -> Snapshot Put SDel
  // H: (Put) Put SDel Put Sdel Snapshot -> Removed
  // I: (Put) Snapshot Put SDel Put SDel -> SDel
  // J: Put Put SDel Put SDel SDel Snapshot Put Put SDel SDel Put
  //      -> Snapshot Put
  // K: SDel SDel Put SDel Put Put Snapshot SDel Put SDel SDel Put SDel
  //      -> Snapshot Put Snapshot SDel
  // L: SDel Put Del Put SDel Snapshot Del Put Del SDel Put SDel
  //      -> Snapshot SDel
  // M: (Put) SDel Put Del Put SDel Snapshot Put Del SDel Put SDel Del
  //      -> SDel Snapshot Del
  NewDB();

  auto file1 = mock::MakeMockFile({
      {KeyStr("A", 14U, kTypeSingleDeletion), ""},
      {KeyStr("A", 13U, kTypeValue), "val5"},
      {KeyStr("A", 12U, kTypeSingleDeletion), ""},
      {KeyStr("B", 14U, kTypeSingleDeletion), ""},
      {KeyStr("B", 13U, kTypeValue), "val2"},
      {KeyStr("C", 14U, kTypeValue), "val3"},
      {KeyStr("D", 12U, kTypeSingleDeletion), ""},
      {KeyStr("D", 11U, kTypeValue), "val4"},
      {KeyStr("G", 15U, kTypeValue), "val"},
      {KeyStr("G", 14U, kTypeSingleDeletion), ""},
      {KeyStr("G", 13U, kTypeValue), "val"},
      {KeyStr("I", 14U, kTypeSingleDeletion), ""},
      {KeyStr("I", 13U, kTypeValue), "val"},
      {KeyStr("J", 15U, kTypeValue), "val"},
      {KeyStr("J", 14U, kTypeSingleDeletion), ""},
      {KeyStr("J", 13U, kTypeSingleDeletion), ""},
      {KeyStr("J", 12U, kTypeValue), "val"},
      {KeyStr("J", 11U, kTypeValue), "val"},
      {KeyStr("K", 16U, kTypeSingleDeletion), ""},
      {KeyStr("K", 15U, kTypeValue), "val1"},
      {KeyStr("K", 14U, kTypeSingleDeletion), ""},
      {KeyStr("K", 13U, kTypeSingleDeletion), ""},
      {KeyStr("K", 12U, kTypeValue), "val2"},
      {KeyStr("K", 11U, kTypeSingleDeletion), ""},
      {KeyStr("L", 16U, kTypeSingleDeletion), ""},
      {KeyStr("L", 15U, kTypeValue), "val"},
      {KeyStr("L", 14U, kTypeSingleDeletion), ""},
      {KeyStr("L", 13U, kTypeDeletion), ""},
      {KeyStr("L", 12U, kTypeValue), "val"},
      {KeyStr("L", 11U, kTypeDeletion), ""},
      {KeyStr("M", 16U, kTypeDeletion), ""},
      {KeyStr("M", 15U, kTypeSingleDeletion), ""},
      {KeyStr("M", 14U, kTypeValue), "val"},
      {KeyStr("M", 13U, kTypeSingleDeletion), ""},
      {KeyStr("M", 12U, kTypeDeletion), ""},
      {KeyStr("M", 11U, kTypeValue), "val"},
  });
  AddMockFile(file1);

  auto file2 = mock::MakeMockFile({
      {KeyStr("A", 10U, kTypeValue), "val"},
      {KeyStr("B", 12U, kTypeSingleDeletion), ""},
      {KeyStr("B", 11U, kTypeValue), "val2"},
      {KeyStr("C", 10U, kTypeSingleDeletion), ""},
      {KeyStr("C", 9U, kTypeValue), "val6"},
      {KeyStr("C", 8U, kTypeSingleDeletion), ""},
      {KeyStr("D", 10U, kTypeSingleDeletion), ""},
      {KeyStr("E", 12U, kTypeSingleDeletion), ""},
      {KeyStr("E", 11U, kTypeValue), "val"},
      {KeyStr("E", 5U, kTypeSingleDeletion), ""},
      {KeyStr("E", 4U, kTypeValue), "val"},
      {KeyStr("F", 6U, kTypeSingleDeletion), ""},
      {KeyStr("F", 5U, kTypeValue), "val"},
      {KeyStr("F", 4U, kTypeSingleDeletion), ""},
      {KeyStr("F", 3U, kTypeValue), "val"},
      {KeyStr("G", 12U, kTypeSingleDeletion), ""},
      {KeyStr("H", 6U, kTypeSingleDeletion), ""},
      {KeyStr("H", 5U, kTypeValue), "val"},
      {KeyStr("H", 4U, kTypeSingleDeletion), ""},
      {KeyStr("H", 3U, kTypeValue), "val"},
      {KeyStr("I", 12U, kTypeSingleDeletion), ""},
      {KeyStr("I", 11U, kTypeValue), "val"},
      {KeyStr("J", 6U, kTypeSingleDeletion), ""},
      {KeyStr("J", 5U, kTypeSingleDeletion), ""},
      {KeyStr("J", 4U, kTypeValue), "val"},
      {KeyStr("J", 3U, kTypeSingleDeletion), ""},
      {KeyStr("J", 2U, kTypeValue), "val"},
      {KeyStr("K", 8U, kTypeValue), "val3"},
      {KeyStr("K", 7U, kTypeValue), "val4"},
      {KeyStr("K", 6U, kTypeSingleDeletion), ""},
      {KeyStr("K", 5U, kTypeValue), "val5"},
      {KeyStr("K", 2U, kTypeSingleDeletion), ""},
      {KeyStr("K", 1U, kTypeSingleDeletion), ""},
      {KeyStr("L", 5U, kTypeSingleDeletion), ""},
      {KeyStr("L", 4U, kTypeValue), "val"},
      {KeyStr("L", 3U, kTypeDeletion), ""},
      {KeyStr("L", 2U, kTypeValue), "val"},
      {KeyStr("L", 1U, kTypeSingleDeletion), ""},
      {KeyStr("M", 10U, kTypeSingleDeletion), ""},
      {KeyStr("M", 7U, kTypeValue), "val"},
      {KeyStr("M", 5U, kTypeDeletion), ""},
      {KeyStr("M", 4U, kTypeValue), "val"},
      {KeyStr("M", 3U, kTypeSingleDeletion), ""},
  });
  AddMockFile(file2);

  auto file3 = mock::MakeMockFile({
      {KeyStr("D", 1U, kTypeValue), "val"},
      {KeyStr("H", 1U, kTypeValue), "val"},
      {KeyStr("I", 2U, kTypeValue), "val"},
  });
  AddMockFile(file3, 2);

  auto file4 = mock::MakeMockFile({
      {KeyStr("M", 1U, kTypeValue), "val"},
  });
  AddMockFile(file4, 2);

  auto expected_results =
      mock::MakeMockFile({{KeyStr("A", 14U, kTypeSingleDeletion), ""},
                          {KeyStr("A", 13U, kTypeValue), ""},
                          {KeyStr("A", 12U, kTypeSingleDeletion), ""},
                          {KeyStr("A", 10U, kTypeValue), "val"},
                          {KeyStr("B", 14U, kTypeSingleDeletion), ""},
                          {KeyStr("B", 13U, kTypeValue), ""},
                          {KeyStr("C", 14U, kTypeValue), "val3"},
                          {KeyStr("D", 12U, kTypeSingleDeletion), ""},
                          {KeyStr("D", 11U, kTypeValue), ""},
                          {KeyStr("D", 10U, kTypeSingleDeletion), ""},
                          {KeyStr("E", 12U, kTypeSingleDeletion), ""},
                          {KeyStr("E", 11U, kTypeValue), ""},
                          {KeyStr("G", 15U, kTypeValue), "val"},
                          {KeyStr("G", 12U, kTypeSingleDeletion), ""},
                          {KeyStr("I", 14U, kTypeSingleDeletion), ""},
                          {KeyStr("I", 13U, kTypeValue), ""},
                          {KeyStr("J", 15U, kTypeValue), "val"},
                          {KeyStr("K", 16U, kTypeSingleDeletion), ""},
                          {KeyStr("K", 15U, kTypeValue), ""},
                          {KeyStr("K", 11U, kTypeSingleDeletion), ""},
                          {KeyStr("K", 8U, kTypeValue), "val3"},
                          {KeyStr("L", 16U, kTypeSingleDeletion), ""},
                          {KeyStr("L", 15U, kTypeValue), ""},
                          {KeyStr("M", 16U, kTypeDeletion), ""},
                          {KeyStr("M", 3U, kTypeSingleDeletion), ""}});

  SetLastSequence(22U);
  auto files = cfd_->current()->storage_info()->LevelFiles(0);
  RunCompaction({files}, expected_results, {10U}, 10U);
}

// This test documents the behavior where a corrupt key follows a deletion or a
// single deletion and the (single) deletion gets removed while the corrupt key
// gets written out. TODO(noetzli): We probably want a better way to treat
// corrupt keys.
TEST_F(CompactionJobTest, DISABLED_CorruptionAfterDeletion) {
  NewDB();

  auto file1 =
      mock::MakeMockFile({{test::KeyStr("A", 6U, kTypeValue), "val3"},
                          {test::KeyStr("a", 5U, kTypeDeletion), ""},
                          {test::KeyStr("a", 4U, kTypeValue, true), "val"}});
  AddMockFile(file1);

  auto file2 =
      mock::MakeMockFile({{test::KeyStr("b", 3U, kTypeSingleDeletion), ""},
                          {test::KeyStr("b", 2U, kTypeValue, true), "val"},
                          {test::KeyStr("c", 1U, kTypeValue), "val2"}});
  AddMockFile(file2);

  auto expected_results =
      mock::MakeMockFile({{test::KeyStr("A", 0U, kTypeValue), "val3"},
                          {test::KeyStr("a", 0U, kTypeValue, true), "val"},
                          {test::KeyStr("b", 0U, kTypeValue, true), "val"},
                          {test::KeyStr("c", 0U, kTypeValue), "val2"}});

  SetLastSequence(6U);
  auto files = cfd_->current()->storage_info()->LevelFiles(0);
  RunCompaction({files}, expected_results);
}

TEST_F(CompactionJobTest, OldestBlobFileNumber) {
  NewDB();

  // Note: blob1 is inlined TTL, so it will not be considered for the purposes
  // of identifying the oldest referenced blob file. Similarly, blob6 will be
  // ignored because it has TTL and hence refers to a TTL blob file.
  const stl_wrappers::KVMap::value_type blob1(
      KeyStr("a", 1U, kTypeBlobIndex), BlobStrInlinedTTL("foo", 1234567890ULL));
  const stl_wrappers::KVMap::value_type blob2(KeyStr("b", 2U, kTypeBlobIndex),
                                              BlobStr(59, 123456, 999));
  const stl_wrappers::KVMap::value_type blob3(KeyStr("c", 3U, kTypeBlobIndex),
                                              BlobStr(138, 1000, 1 << 8));
  auto file1 = mock::MakeMockFile({blob1, blob2, blob3});
  AddMockFile(file1);

  const stl_wrappers::KVMap::value_type blob4(KeyStr("d", 4U, kTypeBlobIndex),
                                              BlobStr(199, 3 << 10, 1 << 20));
  const stl_wrappers::KVMap::value_type blob5(KeyStr("e", 5U, kTypeBlobIndex),
                                              BlobStr(19, 6789, 333));
  const stl_wrappers::KVMap::value_type blob6(
      KeyStr("f", 6U, kTypeBlobIndex),
      BlobStrTTL(5, 2048, 1 << 7, 1234567890ULL));
  auto file2 = mock::MakeMockFile({blob4, blob5, blob6});
  AddMockFile(file2);

  const stl_wrappers::KVMap::value_type expected_blob1(
      KeyStr("a", 0U, kTypeBlobIndex), blob1.second);
  const stl_wrappers::KVMap::value_type expected_blob2(
      KeyStr("b", 0U, kTypeBlobIndex), blob2.second);
  const stl_wrappers::KVMap::value_type expected_blob3(
      KeyStr("c", 0U, kTypeBlobIndex), blob3.second);
  const stl_wrappers::KVMap::value_type expected_blob4(
      KeyStr("d", 0U, kTypeBlobIndex), blob4.second);
  const stl_wrappers::KVMap::value_type expected_blob5(
      KeyStr("e", 0U, kTypeBlobIndex), blob5.second);
  const stl_wrappers::KVMap::value_type expected_blob6(
      KeyStr("f", 0U, kTypeBlobIndex), blob6.second);
  auto expected_results =
      mock::MakeMockFile({expected_blob1, expected_blob2, expected_blob3,
                          expected_blob4, expected_blob5, expected_blob6});

  SetLastSequence(6U);
  auto files = cfd_->current()->storage_info()->LevelFiles(0);
  RunCompaction({files}, expected_results, std::vector<SequenceNumber>(),
                kMaxSequenceNumber, /* output_level */ 1, /* verify */ true,
                /* expected_oldest_blob_file_number */ 19);
}

}  // namespace ROCKSDB_NAMESPACE

int main(int argc, char** argv) {
  ::testing::InitGoogleTest(&argc, argv);
  return RUN_ALL_TESTS();
}

#else
#include <stdio.h>

int main(int /*argc*/, char** /*argv*/) {
  fprintf(stderr,
          "SKIPPED as CompactionJobStats is not supported in ROCKSDB_LITE\n");
  return 0;
}

#endif  // ROCKSDB_LITE<|MERGE_RESOLUTION|>--- conflicted
+++ resolved
@@ -290,11 +290,8 @@
     ASSERT_OK(s);
     // Make "CURRENT" file that points to the new manifest file.
     s = SetCurrentFile(fs_.get(), dbname_, 1, nullptr);
-<<<<<<< HEAD
-=======
 
     ASSERT_OK(s);
->>>>>>> ed431616
 
     std::vector<ColumnFamilyDescriptor> column_families;
     cf_options_.table_factory = mock_table_factory_;
@@ -329,16 +326,10 @@
 
     Compaction compaction(
         cfd->current()->storage_info(), *cfd->ioptions(),
-<<<<<<< HEAD
-        *cfd->GetLatestMutableCFOptions(), compaction_input_files, output_level,
-        1024 * 1024, 10 * 1024 * 1024, 0, kNoCompression,
-        cfd->GetLatestMutableCFOptions()->compression_opts, 0, {}, true);
-=======
         *cfd->GetLatestMutableCFOptions(), mutable_db_options_,
         compaction_input_files, output_level, 1024 * 1024, 10 * 1024 * 1024, 0,
         kNoCompression, cfd->GetLatestMutableCFOptions()->compression_opts, 0,
         {}, true);
->>>>>>> ed431616
     compaction.SetInputVersion(cfd->current());
 
     LogBuffer log_buffer(InfoLogLevel::INFO_LEVEL, db_options_.info_log.get());
