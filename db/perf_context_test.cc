--- conflicted
+++ resolved
@@ -49,17 +49,9 @@
       FLAGS_min_write_buffer_number_to_merge;
 
   if (FLAGS_use_set_based_memetable) {
-<<<<<<< HEAD
-#ifndef ROCKSDB_LITE
     options.prefix_extractor.reset(
         ROCKSDB_NAMESPACE::NewFixedPrefixTransform(0));
     options.memtable_factory.reset(NewHashSkipListRepFactory());
-#endif  // ROCKSDB_LITE
-=======
-    options.prefix_extractor.reset(
-        ROCKSDB_NAMESPACE::NewFixedPrefixTransform(0));
-    options.memtable_factory.reset(NewHashSkipListRepFactory());
->>>>>>> 49ce8a10
   }
 
   Status s;
