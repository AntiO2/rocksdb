--- conflicted
+++ resolved
@@ -96,11 +96,13 @@
 namespace {
 
 Status SerializeReplicationLogManifestWrite(
-    std::string* dst, const autovector<VersionEdit*>& src) {
+    std::string* dst, const autovector<VersionEdit*>& src,
+    const autovector<std::optional<size_t>>& batch_edits_ts_sz) {
   PutVarint64(dst, src.size());
+  size_t idx = 0;
   for (auto& e : src) {
     std::string tmp;
-    if (!e->EncodeTo(&tmp)) {
+    if (!e->EncodeTo(&tmp, batch_edits_ts_sz[idx++])) {
       return Status::Corruption("Unable to encode VersionEdit:" +
                                 e->DebugString(true));
     }
@@ -1925,14 +1927,10 @@
       cfd_->internal_comparator(), &storage_info_.LevelFilesBrief(level),
       mutable_cf_options_.prefix_extractor, should_sample_file_read(),
       cfd_->internal_stats()->GetFileReadHist(level),
-<<<<<<< HEAD
-      TableReaderCaller::kUserIterator, IsFilterSkipped(level, read_options),
-      level, nullptr /* range_del_agg */, nullptr /* compaction_boundaries */,
-=======
-      TableReaderCaller::kUserIterator, IsFilterSkipped(level), level,
+      TableReaderCaller::kUserIterator,
+      IsFilterSkipped(level, read_options, false), level,
       mutable_cf_options_.block_protection_bytes_per_key,
       nullptr /* range_del_agg */, nullptr /* compaction_boundaries */,
->>>>>>> 49ce8a10
       allow_unprepared_value, &tombstone_iter_ptr);
   if (read_options.ignore_range_deletions) {
     merge_iter_builder->AddIterator(level_iter);
@@ -2065,17 +2063,12 @@
         cfd_->internal_comparator(), &storage_info_.LevelFilesBrief(level),
         mutable_cf_options_.prefix_extractor, should_sample_file_read(),
         cfd_->internal_stats()->GetFileReadHist(level),
-<<<<<<< HEAD
-        TableReaderCaller::kUserIterator, IsFilterSkipped(level, read_options),
-        level, /*range_del_agg=*/nullptr, /*compaction_boundaries=*/nullptr,
-        allow_unprepared_value, &tombstone_iter_ptr);
-=======
-        TableReaderCaller::kUserIterator, IsFilterSkipped(level), level,
+        TableReaderCaller::kUserIterator,
+        IsFilterSkipped(level, read_options, false), level,
         mutable_cf_options_.block_protection_bytes_per_key,
         /*range_del_agg=*/nullptr,
         /*compaction_boundaries=*/nullptr, allow_unprepared_value,
         &tombstone_iter_ptr);
->>>>>>> 49ce8a10
     if (read_options.ignore_range_deletions) {
       merge_iter_builder->AddIterator(level_iter);
     } else {
@@ -2118,12 +2111,8 @@
           /*skip_filters=*/false, /*level=*/0, max_file_size_for_l0_meta_pin_,
           /*smallest_compaction_key=*/nullptr,
           /*largest_compaction_key=*/nullptr,
-<<<<<<< HEAD
-          /*allow_unprepared_value=*/false));
-=======
           /*allow_unprepared_value=*/false,
           mutable_cf_options_.block_protection_bytes_per_key));
->>>>>>> 49ce8a10
       status = OverlapWithIterator(ucmp, smallest_user_key, largest_user_key,
                                    iter.get(), overlap);
       if (!status.ok() || *overlap) {
@@ -2137,14 +2126,10 @@
         cfd_->internal_comparator(), &storage_info_.LevelFilesBrief(level),
         mutable_cf_options_.prefix_extractor, should_sample_file_read(),
         cfd_->internal_stats()->GetFileReadHist(level),
-<<<<<<< HEAD
-        TableReaderCaller::kUserIterator, IsFilterSkipped(level, read_options), level,
-        &range_del_agg));
-=======
-        TableReaderCaller::kUserIterator, IsFilterSkipped(level), level,
+        TableReaderCaller::kUserIterator,
+        IsFilterSkipped(level, read_options, false), level,
         mutable_cf_options_.block_protection_bytes_per_key, &range_del_agg,
         nullptr, false));
->>>>>>> 49ce8a10
     status = OverlapWithIterator(ucmp, smallest_user_key, largest_user_key,
                                  iter.get(), overlap);
   }
@@ -2161,13 +2146,9 @@
     const Comparator* user_comparator, int levels,
     CompactionStyle compaction_style, VersionStorageInfo* ref_vstorage,
     bool _force_consistency_checks,
-<<<<<<< HEAD
-    EpochNumberRequirement epoch_number_requirement)
-=======
     EpochNumberRequirement epoch_number_requirement, SystemClock* clock,
     uint32_t bottommost_file_compaction_delay,
     OffpeakTimeOption offpeak_time_option)
->>>>>>> 49ce8a10
     : internal_comparator_(internal_comparator),
       user_comparator_(user_comparator),
       // cfd is nullptr if Version is dummy
@@ -2199,12 +2180,8 @@
       bottommost_file_compaction_delay_(bottommost_file_compaction_delay),
       finalized_(false),
       force_consistency_checks_(_force_consistency_checks),
-<<<<<<< HEAD
-      epoch_number_requirement_(epoch_number_requirement) {
-=======
       epoch_number_requirement_(epoch_number_requirement),
       offpeak_time_option_(std::move(offpeak_time_option)) {
->>>>>>> 49ce8a10
   if (ref_vstorage != nullptr) {
     accumulated_file_size_ = ref_vstorage->accumulated_file_size_;
     accumulated_raw_key_size_ = ref_vstorage->accumulated_raw_key_size_;
@@ -2246,15 +2223,11 @@
               ? nullptr
               : cfd_->current()->storage_info(),
           cfd_ == nullptr ? false : cfd_->ioptions()->force_consistency_checks,
-<<<<<<< HEAD
-          epoch_number_requirement),
-=======
           epoch_number_requirement,
           cfd_ == nullptr ? nullptr : cfd_->ioptions()->clock,
           cfd_ == nullptr ? 0
                           : mutable_cf_options.bottommost_file_compaction_delay,
           vset->offpeak_time_option()),
->>>>>>> 49ce8a10
       vset_(vset),
       next_(this),
       prev_(this),
@@ -2557,12 +2530,9 @@
             "Encounter unexpected blob index. Please open DB with "
             "ROCKSDB_NAMESPACE::blob_db::BlobDB instead.");
         return;
-<<<<<<< HEAD
-=======
       case GetContext::kMergeOperatorFailed:
         *status = Status::Corruption(Status::SubCode::kMergeOperatorFailed);
         return;
->>>>>>> 49ce8a10
     }
     f = fp.GetNextFile();
   }
@@ -2582,23 +2552,6 @@
     // merge_operands are in saver and we hit the beginning of the key history
     // do a final merge of nullptr and operands;
     if (value || columns) {
-<<<<<<< HEAD
-      std::string result;
-      // `op_failure_scope` (an output parameter) is not provided (set to
-      // nullptr) since a failure must be propagated regardless of its value.
-      *status = MergeHelper::TimedFullMerge(
-          merge_operator_, user_key, nullptr, merge_context->GetOperands(),
-          &result, info_log_, db_statistics_, clock_,
-          /* result_operand */ nullptr, /* update_num_ops_stats */ true,
-          /* op_failure_scope */ nullptr);
-      if (status->ok()) {
-        if (LIKELY(value != nullptr)) {
-          *(value->GetSelf()) = std::move(result);
-          value->PinSelf();
-        } else {
-          assert(columns != nullptr);
-          columns->SetPlainValue(result);
-=======
       // `op_failure_scope` (an output parameter) is not provided (set to
       // nullptr) since a failure must be propagated regardless of its value.
       *status = MergeHelper::TimedFullMerge(
@@ -2609,7 +2562,6 @@
       if (status->ok()) {
         if (LIKELY(value != nullptr)) {
           value->PinSelf();
->>>>>>> 49ce8a10
         }
       }
     }
@@ -2866,16 +2818,6 @@
       }
       // merge_operands are in saver and we hit the beginning of the key history
       // do a final merge of nullptr and operands;
-<<<<<<< HEAD
-      std::string* str_value =
-          iter->value != nullptr ? iter->value->GetSelf() : nullptr;
-      // `op_failure_scope` (an output parameter) is not provided (set to
-      // nullptr) since a failure must be propagated regardless of its value.
-      *status = MergeHelper::TimedFullMerge(
-          merge_operator_, user_key, nullptr, iter->merge_context.GetOperands(),
-          str_value, info_log_, db_statistics_, clock_,
-          /* result_operand */ nullptr, /* update_num_ops_stats */ true,
-=======
       // `op_failure_scope` (an output parameter) is not provided (set to
       // nullptr) since a failure must be propagated regardless of its value.
       *status = MergeHelper::TimedFullMerge(
@@ -2883,7 +2825,6 @@
           iter->merge_context.GetOperands(), info_log_, db_statistics_, clock_,
           /* update_num_ops_stats */ true,
           iter->value ? iter->value->GetSelf() : nullptr, iter->columns,
->>>>>>> 49ce8a10
           /* op_failure_scope */ nullptr);
       if (LIKELY(iter->value != nullptr)) {
         iter->value->PinSelf();
@@ -2939,9 +2880,9 @@
   while (f) {
     MultiGetRange file_range = fp.CurrentFileRange();
     TableCache::TypedHandle* table_handle = nullptr;
-    bool skip_filters = IsFilterSkipped(static_cast<int>(fp.GetHitFileLevel()),
-		    			read_options,
-                                        fp.IsHitFileLastInLevel());
+    bool skip_filters =
+        IsFilterSkipped(static_cast<int>(fp.GetHitFileLevel()), read_options,
+                        fp.IsHitFileLastInLevel());
     bool skip_range_deletions = false;
     if (!skip_filters) {
       Status status = table_cache_->MultiGetFilter(
@@ -3204,12 +3145,8 @@
   storage_info_.PrepareForVersionAppend(*cfd_->ioptions(), mutable_cf_options);
 }
 
-<<<<<<< HEAD
-bool Version::MaybeInitializeFileMetaData(FileMetaData* file_meta) {
-=======
 bool Version::MaybeInitializeFileMetaData(const ReadOptions& read_options,
                                           FileMetaData* file_meta) {
->>>>>>> 49ce8a10
   if (file_meta->init_stats_from_file || file_meta->compensated_file_size > 0) {
     return false;
   }
@@ -5681,18 +5618,16 @@
         }
       }
 
-<<<<<<< HEAD
       if (s.ok() && db_options_->replication_log_listener) {
         ReplicationLogRecord rlr;
         rlr.type = ReplicationLogRecord::kManifestWrite;
-        s = SerializeReplicationLogManifestWrite(&rlr.contents, batch_edits);
+        s = SerializeReplicationLogManifestWrite(&rlr.contents, batch_edits,
+                                                 batch_edits_ts_sz);
         if (s.ok()) {
           db_options_->replication_log_listener->OnReplicationLogRecord(rlr);
         }
       }
 
-=======
->>>>>>> 49ce8a10
       if (s.ok()) {
         if (!db_options_->disable_manifest_sync) {
           io_s = SyncManifest(db_options_, descriptor_log_->file());
@@ -6122,10 +6057,7 @@
 Status VersionSet::Recover(
     const std::vector<ColumnFamilyDescriptor>& column_families, bool read_only,
     std::string* db_id, bool no_error_if_files_missing) {
-<<<<<<< HEAD
-=======
   const ReadOptions read_options(Env::IOActivity::kDBOpen);
->>>>>>> 49ce8a10
   // Read "CURRENT" file, which contains a pointer to the current manifest
   // file
   std::string manifest_path;
@@ -6162,11 +6094,7 @@
     VersionEditHandler handler(
         read_only, column_families, const_cast<VersionSet*>(this),
         /*track_missing_files=*/false, no_error_if_files_missing, io_tracer_,
-<<<<<<< HEAD
-        EpochNumberRequirement::kMightMissing);
-=======
         read_options, EpochNumberRequirement::kMightMissing);
->>>>>>> 49ce8a10
     handler.Iterate(reader, &log_read_status);
     s = handler.status();
     if (s.ok()) {
@@ -6341,11 +6269,7 @@
                      /*checksum=*/true, /*log_num=*/0);
   VersionEditHandlerPointInTime handler_pit(
       read_only, column_families, const_cast<VersionSet*>(this), io_tracer_,
-<<<<<<< HEAD
-      EpochNumberRequirement::kMightMissing);
-=======
       read_options, EpochNumberRequirement::kMightMissing);
->>>>>>> 49ce8a10
 
   handler_pit.Iterate(reader, &s);
 
@@ -6523,13 +6447,8 @@
   InstrumentedMutex dummy_mutex;
   InstrumentedMutexLock l(&dummy_mutex);
   return versions.LogAndApply(versions.GetColumnFamilySet()->GetDefault(),
-<<<<<<< HEAD
-                              mutable_cf_options, &ve, &dummy_mutex, nullptr,
-                              true);
-=======
                               mutable_cf_options, read_options, &ve,
                               &dummy_mutex, nullptr, true);
->>>>>>> 49ce8a10
 }
 
 // Get the checksum information including the checksum and checksum function
@@ -6782,12 +6701,8 @@
                        f->oldest_blob_file_number, f->oldest_ancester_time,
                        f->file_creation_time, f->epoch_number, f->file_checksum,
                        f->file_checksum_func_name, f->unique_id,
-<<<<<<< HEAD
-                       f->compensated_range_deletion_size);
-=======
                        f->compensated_range_deletion_size, f->tail_size,
                        f->user_defined_timestamps_persisted);
->>>>>>> 49ce8a10
         }
       }
 
@@ -6834,11 +6749,7 @@
       const Comparator* ucmp = cfd->user_comparator();
       assert(ucmp);
       std::string record;
-<<<<<<< HEAD
-      if (!edit.EncodeTo(&record)) {
-=======
       if (!edit.EncodeTo(&record, ucmp->timestamp_size())) {
->>>>>>> 49ce8a10
         return Status::Corruption("Unable to Encode VersionEdit:" +
                                   edit.DebugString(true));
       }
@@ -7173,8 +7084,6 @@
                                               c->num_input_levels() - 1
                                         : c->num_input_levels());
   InternalIterator** list = new InternalIterator*[space];
-<<<<<<< HEAD
-=======
   // First item in the pair is a pointer to range tombstones.
   // Second item is a pointer to a member of a LevelIterator,
   // that will be initialized to where CompactionMergingIterator stores
@@ -7183,7 +7092,6 @@
   std::vector<
       std::pair<TruncatedRangeDelIterator*, TruncatedRangeDelIterator***>>
       range_tombstones;
->>>>>>> 49ce8a10
   size_t num = 0;
   for (size_t which = 0; which < c->num_input_levels(); which++) {
     if (c->input_levels(which)->num_files != 0) {
@@ -7448,12 +7356,8 @@
   return all_versions_blob_file_size;
 }
 
-<<<<<<< HEAD
-Status VersionSet::VerifyFileMetadata(ColumnFamilyData* cfd,
-=======
 Status VersionSet::VerifyFileMetadata(const ReadOptions& read_options,
                                       ColumnFamilyData* cfd,
->>>>>>> 49ce8a10
                                       const std::string& fpath, int level,
                                       const FileMetaData& meta) {
   uint64_t fsize = 0;
@@ -7486,15 +7390,9 @@
     TableCache::TypedHandle* handle = nullptr;
     FileMetaData meta_copy = meta;
     status = table_cache->FindTable(
-<<<<<<< HEAD
-        ReadOptions(), file_opts, *icmp, meta_copy, &handle, pe,
-        /*no_io=*/false, /*record_read_stats=*/true,
-        internal_stats->GetFileReadHist(level), false, level,
-=======
         read_options, file_opts, *icmp, meta_copy, &handle,
         cf_opts->block_protection_bytes_per_key, pe,
         /*no_io=*/false, internal_stats->GetFileReadHist(level), false, level,
->>>>>>> 49ce8a10
         /*prefetch_index_and_filter_in_cache*/ false, max_sz_for_l0_meta_pin,
         meta_copy.temperature);
     if (handle) {
@@ -7537,15 +7435,9 @@
   log::Reader* reader = manifest_reader->get();
   assert(reader);
 
-<<<<<<< HEAD
-  manifest_tailer_.reset(
-      new ManifestTailer(column_families, const_cast<ReactiveVersionSet*>(this),
-                         io_tracer_, EpochNumberRequirement::kMightMissing));
-=======
   manifest_tailer_.reset(new ManifestTailer(
       column_families, const_cast<ReactiveVersionSet*>(this), io_tracer_,
       read_options_, EpochNumberRequirement::kMightMissing));
->>>>>>> 49ce8a10
 
   manifest_tailer_->Iterate(*reader, manifest_reader_status->get());
 
