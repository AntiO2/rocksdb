//  Copyright (c) 2011-present, Facebook, Inc.  All rights reserved.
//  This source code is licensed under both the GPLv2 (found in the
//  COPYING file in the root directory) and Apache 2.0 License
//  (found in the LICENSE.Apache file in the root directory).
//
// Copyright (c) 2011 The LevelDB Authors. All rights reserved.
// Use of this source code is governed by a BSD-style license that can be
// found in the LICENSE file. See the AUTHORS file for names of contributors.

#include "db/version_set.h"

#include <stdio.h>
#include <algorithm>
#include <array>
#include <cinttypes>
#include <list>
#include <map>
#include <set>
#include <string>
#include <unordered_map>
#include <vector>
#include "compaction/compaction.h"
#include "db/internal_stats.h"
#include "db/log_reader.h"
#include "db/log_writer.h"
#include "db/memtable.h"
#include "db/merge_context.h"
#include "db/merge_helper.h"
#include "db/pinned_iterators_manager.h"
#include "db/table_cache.h"
#include "db/version_builder.h"
#include "file/filename.h"
#include "monitoring/file_read_sample.h"
#include "monitoring/perf_context_imp.h"
#include "monitoring/persistent_stats_history.h"
#include "rocksdb/env.h"
#include "rocksdb/merge_operator.h"
#include "rocksdb/write_buffer_manager.h"
#include "table/format.h"
#include "table/get_context.h"
#include "table/internal_iterator.h"
#include "table/merging_iterator.h"
#include "table/meta_blocks.h"
#include "table/multiget_context.h"
#include "table/plain/plain_table_factory.h"
#include "table/table_reader.h"
#include "table/two_level_iterator.h"
#include "test_util/sync_point.h"
#include "util/coding.h"
#include "util/file_reader_writer.h"
#include "util/stop_watch.h"
#include "util/string_util.h"
#include "util/user_comparator_wrapper.h"

namespace rocksdb {

namespace {

// Find File in LevelFilesBrief data structure
// Within an index range defined by left and right
int FindFileInRange(const InternalKeyComparator& icmp,
    const LevelFilesBrief& file_level,
    const Slice& key,
    uint32_t left,
    uint32_t right) {
  auto cmp = [&](const FdWithKeyRange& f, const Slice& k) -> bool {
    return icmp.InternalKeyComparator::Compare(f.largest_key, k) < 0;
  };
  const auto &b = file_level.files;
  return static_cast<int>(std::lower_bound(b + left,
                                           b + right, key, cmp) - b);
}

Status OverlapWithIterator(const Comparator* ucmp,
    const Slice& smallest_user_key,
    const Slice& largest_user_key,
    InternalIterator* iter,
    bool* overlap) {
  InternalKey range_start(smallest_user_key, kMaxSequenceNumber,
                          kValueTypeForSeek);
  iter->Seek(range_start.Encode());
  if (!iter->status().ok()) {
    return iter->status();
  }

  *overlap = false;
  if (iter->Valid()) {
    ParsedInternalKey seek_result;
    if (!ParseInternalKey(iter->key(), &seek_result)) {
      return Status::Corruption("DB have corrupted keys");
    }

    if (ucmp->CompareWithoutTimestamp(seek_result.user_key, largest_user_key) <=
        0) {
      *overlap = true;
    }
  }

  return iter->status();
}

// Class to help choose the next file to search for the particular key.
// Searches and returns files level by level.
// We can search level-by-level since entries never hop across
// levels. Therefore we are guaranteed that if we find data
// in a smaller level, later levels are irrelevant (unless we
// are MergeInProgress).
class FilePicker {
 public:
  FilePicker(std::vector<FileMetaData*>* files, const Slice& user_key,
             const Slice& ikey, autovector<LevelFilesBrief>* file_levels,
             unsigned int num_levels, FileIndexer* file_indexer,
             const Comparator* user_comparator,
             const InternalKeyComparator* internal_comparator)
      : num_levels_(num_levels),
        curr_level_(static_cast<unsigned int>(-1)),
        returned_file_level_(static_cast<unsigned int>(-1)),
        hit_file_level_(static_cast<unsigned int>(-1)),
        search_left_bound_(0),
        search_right_bound_(FileIndexer::kLevelMaxIndex),
#ifndef NDEBUG
        files_(files),
#endif
        level_files_brief_(file_levels),
        is_hit_file_last_in_level_(false),
        curr_file_level_(nullptr),
        user_key_(user_key),
        ikey_(ikey),
        file_indexer_(file_indexer),
        user_comparator_(user_comparator),
        internal_comparator_(internal_comparator) {
#ifdef NDEBUG
    (void)files;
#endif
    // Setup member variables to search first level.
    search_ended_ = !PrepareNextLevel();
    if (!search_ended_) {
      // Prefetch Level 0 table data to avoid cache miss if possible.
      for (unsigned int i = 0; i < (*level_files_brief_)[0].num_files; ++i) {
        auto* r = (*level_files_brief_)[0].files[i].fd.table_reader;
        if (r) {
          r->Prepare(ikey);
        }
      }
    }
  }

  int GetCurrentLevel() const { return curr_level_; }

  FdWithKeyRange* GetNextFile() {
    while (!search_ended_) {  // Loops over different levels.
      while (curr_index_in_curr_level_ < curr_file_level_->num_files) {
        // Loops over all files in current level.
        FdWithKeyRange* f = &curr_file_level_->files[curr_index_in_curr_level_];
        hit_file_level_ = curr_level_;
        is_hit_file_last_in_level_ =
            curr_index_in_curr_level_ == curr_file_level_->num_files - 1;
        int cmp_largest = -1;

        // Do key range filtering of files or/and fractional cascading if:
        // (1) not all the files are in level 0, or
        // (2) there are more than 3 current level files
        // If there are only 3 or less current level files in the system, we skip
        // the key range filtering. In this case, more likely, the system is
        // highly tuned to minimize number of tables queried by each query,
        // so it is unlikely that key range filtering is more efficient than
        // querying the files.
        if (num_levels_ > 1 || curr_file_level_->num_files > 3) {
          // Check if key is within a file's range. If search left bound and
          // right bound point to the same find, we are sure key falls in
          // range.
          assert(curr_level_ == 0 ||
                 curr_index_in_curr_level_ == start_index_in_curr_level_ ||
                 user_comparator_->CompareWithoutTimestamp(
                     user_key_, ExtractUserKey(f->smallest_key)) <= 0);

          int cmp_smallest = user_comparator_->CompareWithoutTimestamp(
              user_key_, ExtractUserKey(f->smallest_key));
          if (cmp_smallest >= 0) {
            cmp_largest = user_comparator_->CompareWithoutTimestamp(
                user_key_, ExtractUserKey(f->largest_key));
          }

          // Setup file search bound for the next level based on the
          // comparison results
          if (curr_level_ > 0) {
            file_indexer_->GetNextLevelIndex(curr_level_,
                                            curr_index_in_curr_level_,
                                            cmp_smallest, cmp_largest,
                                            &search_left_bound_,
                                            &search_right_bound_);
          }
          // Key falls out of current file's range
          if (cmp_smallest < 0 || cmp_largest > 0) {
            if (curr_level_ == 0) {
              ++curr_index_in_curr_level_;
              continue;
            } else {
              // Search next level.
              break;
            }
          }
        }
#ifndef NDEBUG
        // Sanity check to make sure that the files are correctly sorted
        if (prev_file_) {
          if (curr_level_ != 0) {
            int comp_sign = internal_comparator_->Compare(
                prev_file_->largest_key, f->smallest_key);
            assert(comp_sign < 0);
          } else {
            // level == 0, the current file cannot be newer than the previous
            // one. Use compressed data structure, has no attribute seqNo
            assert(curr_index_in_curr_level_ > 0);
            assert(!NewestFirstBySeqNo(files_[0][curr_index_in_curr_level_],
                  files_[0][curr_index_in_curr_level_-1]));
          }
        }
        prev_file_ = f;
#endif
        returned_file_level_ = curr_level_;
        if (curr_level_ > 0 && cmp_largest < 0) {
          // No more files to search in this level.
          search_ended_ = !PrepareNextLevel();
        } else {
          ++curr_index_in_curr_level_;
        }
        return f;
      }
      // Start searching next level.
      search_ended_ = !PrepareNextLevel();
    }
    // Search ended.
    return nullptr;
  }

  // getter for current file level
  // for GET_HIT_L0, GET_HIT_L1 & GET_HIT_L2_AND_UP counts
  unsigned int GetHitFileLevel() { return hit_file_level_; }

  // Returns true if the most recent "hit file" (i.e., one returned by
  // GetNextFile()) is at the last index in its level.
  bool IsHitFileLastInLevel() { return is_hit_file_last_in_level_; }

 private:
  unsigned int num_levels_;
  unsigned int curr_level_;
  unsigned int returned_file_level_;
  unsigned int hit_file_level_;
  int32_t search_left_bound_;
  int32_t search_right_bound_;
#ifndef NDEBUG
  std::vector<FileMetaData*>* files_;
#endif
  autovector<LevelFilesBrief>* level_files_brief_;
  bool search_ended_;
  bool is_hit_file_last_in_level_;
  LevelFilesBrief* curr_file_level_;
  unsigned int curr_index_in_curr_level_;
  unsigned int start_index_in_curr_level_;
  Slice user_key_;
  Slice ikey_;
  FileIndexer* file_indexer_;
  const Comparator* user_comparator_;
  const InternalKeyComparator* internal_comparator_;
#ifndef NDEBUG
  FdWithKeyRange* prev_file_;
#endif

  // Setup local variables to search next level.
  // Returns false if there are no more levels to search.
  bool PrepareNextLevel() {
    curr_level_++;
    while (curr_level_ < num_levels_) {
      curr_file_level_ = &(*level_files_brief_)[curr_level_];
      if (curr_file_level_->num_files == 0) {
        // When current level is empty, the search bound generated from upper
        // level must be [0, -1] or [0, FileIndexer::kLevelMaxIndex] if it is
        // also empty.
        assert(search_left_bound_ == 0);
        assert(search_right_bound_ == -1 ||
               search_right_bound_ == FileIndexer::kLevelMaxIndex);
        // Since current level is empty, it will need to search all files in
        // the next level
        search_left_bound_ = 0;
        search_right_bound_ = FileIndexer::kLevelMaxIndex;
        curr_level_++;
        continue;
      }

      // Some files may overlap each other. We find
      // all files that overlap user_key and process them in order from
      // newest to oldest. In the context of merge-operator, this can occur at
      // any level. Otherwise, it only occurs at Level-0 (since Put/Deletes
      // are always compacted into a single entry).
      int32_t start_index;
      if (curr_level_ == 0) {
        // On Level-0, we read through all files to check for overlap.
        start_index = 0;
      } else {
        // On Level-n (n>=1), files are sorted. Binary search to find the
        // earliest file whose largest key >= ikey. Search left bound and
        // right bound are used to narrow the range.
        if (search_left_bound_ <= search_right_bound_) {
          if (search_right_bound_ == FileIndexer::kLevelMaxIndex) {
            search_right_bound_ =
                static_cast<int32_t>(curr_file_level_->num_files) - 1;
          }
          // `search_right_bound_` is an inclusive upper-bound, but since it was
          // determined based on user key, it is still possible the lookup key
          // falls to the right of `search_right_bound_`'s corresponding file.
          // So, pass a limit one higher, which allows us to detect this case.
          start_index =
              FindFileInRange(*internal_comparator_, *curr_file_level_, ikey_,
                              static_cast<uint32_t>(search_left_bound_),
                              static_cast<uint32_t>(search_right_bound_) + 1);
          if (start_index == search_right_bound_ + 1) {
            // `ikey_` comes after `search_right_bound_`. The lookup key does
            // not exist on this level, so let's skip this level and do a full
            // binary search on the next level.
            search_left_bound_ = 0;
            search_right_bound_ = FileIndexer::kLevelMaxIndex;
            curr_level_++;
            continue;
          }
        } else {
          // search_left_bound > search_right_bound, key does not exist in
          // this level. Since no comparison is done in this level, it will
          // need to search all files in the next level.
          search_left_bound_ = 0;
          search_right_bound_ = FileIndexer::kLevelMaxIndex;
          curr_level_++;
          continue;
        }
      }
      start_index_in_curr_level_ = start_index;
      curr_index_in_curr_level_ = start_index;
#ifndef NDEBUG
      prev_file_ = nullptr;
#endif
      return true;
    }
    // curr_level_ = num_levels_. So, no more levels to search.
    return false;
  }
};

class FilePickerMultiGet {
 private:
  struct FilePickerContext;

 public:
  FilePickerMultiGet(MultiGetRange* range,
                     autovector<LevelFilesBrief>* file_levels,
                     unsigned int num_levels, FileIndexer* file_indexer,
                     const Comparator* user_comparator,
                     const InternalKeyComparator* internal_comparator)
      : num_levels_(num_levels),
        curr_level_(static_cast<unsigned int>(-1)),
        returned_file_level_(static_cast<unsigned int>(-1)),
        hit_file_level_(static_cast<unsigned int>(-1)),
        range_(range),
        batch_iter_(range->begin()),
        batch_iter_prev_(range->begin()),
        maybe_repeat_key_(false),
        current_level_range_(*range, range->begin(), range->end()),
        current_file_range_(*range, range->begin(), range->end()),
        level_files_brief_(file_levels),
        is_hit_file_last_in_level_(false),
        curr_file_level_(nullptr),
        file_indexer_(file_indexer),
        user_comparator_(user_comparator),
        internal_comparator_(internal_comparator) {
    for (auto iter = range_->begin(); iter != range_->end(); ++iter) {
      fp_ctx_array_[iter.index()] =
          FilePickerContext(0, FileIndexer::kLevelMaxIndex);
    }

    // Setup member variables to search first level.
    search_ended_ = !PrepareNextLevel();
    if (!search_ended_) {
      // REVISIT
      // Prefetch Level 0 table data to avoid cache miss if possible.
      // As of now, only PlainTableReader and CuckooTableReader do any
      // prefetching. This may not be necessary anymore once we implement
      // batching in those table readers
      for (unsigned int i = 0; i < (*level_files_brief_)[0].num_files; ++i) {
        auto* r = (*level_files_brief_)[0].files[i].fd.table_reader;
        if (r) {
          for (auto iter = range_->begin(); iter != range_->end(); ++iter) {
            r->Prepare(iter->ikey);
          }
        }
      }
    }
  }

  int GetCurrentLevel() const { return curr_level_; }

  // Iterates through files in the current level until it finds a file that
  // contains atleast one key from the MultiGet batch
  bool GetNextFileInLevelWithKeys(MultiGetRange* next_file_range,
                                  size_t* file_index, FdWithKeyRange** fd,
                                  bool* is_last_key_in_file) {
    size_t curr_file_index = *file_index;
    FdWithKeyRange* f = nullptr;
    bool file_hit = false;
    int cmp_largest = -1;
    if (curr_file_index >= curr_file_level_->num_files) {
      // In the unlikely case the next key is a duplicate of the current key,
      // and the current key is the last in the level and the internal key
      // was not found, we need to skip lookup for the remaining keys and
      // reset the search bounds
      if (batch_iter_ != current_level_range_.end()) {
        ++batch_iter_;
        for (; batch_iter_ != current_level_range_.end(); ++batch_iter_) {
          struct FilePickerContext& fp_ctx = fp_ctx_array_[batch_iter_.index()];
          fp_ctx.search_left_bound = 0;
          fp_ctx.search_right_bound = FileIndexer::kLevelMaxIndex;
        }
      }
      return false;
    }
    // Loops over keys in the MultiGet batch until it finds a file with
    // atleast one of the keys. Then it keeps moving forward until the
    // last key in the batch that falls in that file
    while (batch_iter_ != current_level_range_.end() &&
           (fp_ctx_array_[batch_iter_.index()].curr_index_in_curr_level ==
                curr_file_index ||
            !file_hit)) {
      struct FilePickerContext& fp_ctx = fp_ctx_array_[batch_iter_.index()];
      f = &curr_file_level_->files[fp_ctx.curr_index_in_curr_level];
      Slice& user_key = batch_iter_->ukey;

      // Do key range filtering of files or/and fractional cascading if:
      // (1) not all the files are in level 0, or
      // (2) there are more than 3 current level files
      // If there are only 3 or less current level files in the system, we
      // skip the key range filtering. In this case, more likely, the system
      // is highly tuned to minimize number of tables queried by each query,
      // so it is unlikely that key range filtering is more efficient than
      // querying the files.
      if (num_levels_ > 1 || curr_file_level_->num_files > 3) {
        // Check if key is within a file's range. If search left bound and
        // right bound point to the same find, we are sure key falls in
        // range.
        assert(curr_level_ == 0 ||
               fp_ctx.curr_index_in_curr_level ==
                   fp_ctx.start_index_in_curr_level ||
               user_comparator_->Compare(user_key,
                                         ExtractUserKey(f->smallest_key)) <= 0);

        int cmp_smallest = user_comparator_->Compare(
            user_key, ExtractUserKey(f->smallest_key));
        if (cmp_smallest >= 0) {
          cmp_largest = user_comparator_->Compare(
              user_key, ExtractUserKey(f->largest_key));
        } else {
          cmp_largest = -1;
        }

        // Setup file search bound for the next level based on the
        // comparison results
        if (curr_level_ > 0) {
          file_indexer_->GetNextLevelIndex(
              curr_level_, fp_ctx.curr_index_in_curr_level, cmp_smallest,
              cmp_largest, &fp_ctx.search_left_bound,
              &fp_ctx.search_right_bound);
        }
        // Key falls out of current file's range
        if (cmp_smallest < 0 || cmp_largest > 0) {
          next_file_range->SkipKey(batch_iter_);
        } else {
          file_hit = true;
        }
      } else {
        file_hit = true;
      }
      if (cmp_largest == 0) {
        // cmp_largest is 0, which means the next key will not be in this
        // file, so stop looking further. Also don't increment megt_iter_
        // as we may have to look for this key in the next file if we don't
        // find it in this one
        break;
      } else {
        if (curr_level_ == 0) {
          // We need to look through all files in level 0
          ++fp_ctx.curr_index_in_curr_level;
        }
        ++batch_iter_;
      }
      if (!file_hit) {
        curr_file_index =
            (batch_iter_ != current_level_range_.end())
                ? fp_ctx_array_[batch_iter_.index()].curr_index_in_curr_level
                : curr_file_level_->num_files;
      }
    }

    *fd = f;
    *file_index = curr_file_index;
    *is_last_key_in_file = cmp_largest == 0;
    return file_hit;
  }

  FdWithKeyRange* GetNextFile() {
    while (!search_ended_) {
      // Start searching next level.
      if (batch_iter_ == current_level_range_.end()) {
        search_ended_ = !PrepareNextLevel();
        continue;
      } else {
        if (maybe_repeat_key_) {
          maybe_repeat_key_ = false;
          // Check if we found the final value for the last key in the
          // previous lookup range. If we did, then there's no need to look
          // any further for that key, so advance batch_iter_. Else, keep
          // batch_iter_ positioned on that key so we look it up again in
          // the next file
          // For L0, always advance the key because we will look in the next
          // file regardless for all keys not found yet
          if (current_level_range_.CheckKeyDone(batch_iter_) ||
              curr_level_ == 0) {
            ++batch_iter_;
          }
        }
        // batch_iter_prev_ will become the start key for the next file
        // lookup
        batch_iter_prev_ = batch_iter_;
      }

      MultiGetRange next_file_range(current_level_range_, batch_iter_prev_,
                                    current_level_range_.end());
      size_t curr_file_index =
          (batch_iter_ != current_level_range_.end())
              ? fp_ctx_array_[batch_iter_.index()].curr_index_in_curr_level
              : curr_file_level_->num_files;
      FdWithKeyRange* f;
      bool is_last_key_in_file;
      if (!GetNextFileInLevelWithKeys(&next_file_range, &curr_file_index, &f,
                                      &is_last_key_in_file)) {
        search_ended_ = !PrepareNextLevel();
      } else {
        MultiGetRange::Iterator upper_key = batch_iter_;
        if (is_last_key_in_file) {
          // Since cmp_largest is 0, batch_iter_ still points to the last key
          // that falls in this file, instead of the next one. Increment
          // upper_key so we can set the range properly for SST MultiGet
          ++upper_key;
          ++(fp_ctx_array_[batch_iter_.index()].curr_index_in_curr_level);
          maybe_repeat_key_ = true;
        }
        // Set the range for this file
        current_file_range_ =
            MultiGetRange(next_file_range, batch_iter_prev_, upper_key);
        returned_file_level_ = curr_level_;
        hit_file_level_ = curr_level_;
        is_hit_file_last_in_level_ =
            curr_file_index == curr_file_level_->num_files - 1;
        return f;
      }
    }

    // Search ended
    return nullptr;
  }

  // getter for current file level
  // for GET_HIT_L0, GET_HIT_L1 & GET_HIT_L2_AND_UP counts
  unsigned int GetHitFileLevel() { return hit_file_level_; }

  // Returns true if the most recent "hit file" (i.e., one returned by
  // GetNextFile()) is at the last index in its level.
  bool IsHitFileLastInLevel() { return is_hit_file_last_in_level_; }

  const MultiGetRange& CurrentFileRange() { return current_file_range_; }

 private:
  unsigned int num_levels_;
  unsigned int curr_level_;
  unsigned int returned_file_level_;
  unsigned int hit_file_level_;

  struct FilePickerContext {
    int32_t search_left_bound;
    int32_t search_right_bound;
    unsigned int curr_index_in_curr_level;
    unsigned int start_index_in_curr_level;

    FilePickerContext(int32_t left, int32_t right)
        : search_left_bound(left), search_right_bound(right),
          curr_index_in_curr_level(0), start_index_in_curr_level(0) {}

    FilePickerContext() = default;
  };
  std::array<FilePickerContext, MultiGetContext::MAX_BATCH_SIZE> fp_ctx_array_;
  MultiGetRange* range_;
  // Iterator to iterate through the keys in a MultiGet batch, that gets reset
  // at the beginning of each level. Each call to GetNextFile() will position
  // batch_iter_ at or right after the last key that was found in the returned
  // SST file
  MultiGetRange::Iterator batch_iter_;
  // An iterator that records the previous position of batch_iter_, i.e last
  // key found in the previous SST file, in order to serve as the start of
  // the batch key range for the next SST file
  MultiGetRange::Iterator batch_iter_prev_;
  bool maybe_repeat_key_;
  MultiGetRange current_level_range_;
  MultiGetRange current_file_range_;
  autovector<LevelFilesBrief>* level_files_brief_;
  bool search_ended_;
  bool is_hit_file_last_in_level_;
  LevelFilesBrief* curr_file_level_;
  FileIndexer* file_indexer_;
  const Comparator* user_comparator_;
  const InternalKeyComparator* internal_comparator_;

  // Setup local variables to search next level.
  // Returns false if there are no more levels to search.
  bool PrepareNextLevel() {
    if (curr_level_ == 0) {
      MultiGetRange::Iterator mget_iter = current_level_range_.begin();
      if (fp_ctx_array_[mget_iter.index()].curr_index_in_curr_level <
          curr_file_level_->num_files) {
        batch_iter_prev_ = current_level_range_.begin();
        batch_iter_ = current_level_range_.begin();
        return true;
      }
    }

    curr_level_++;
    // Reset key range to saved value
    while (curr_level_ < num_levels_) {
      bool level_contains_keys = false;
      curr_file_level_ = &(*level_files_brief_)[curr_level_];
      if (curr_file_level_->num_files == 0) {
        // When current level is empty, the search bound generated from upper
        // level must be [0, -1] or [0, FileIndexer::kLevelMaxIndex] if it is
        // also empty.

        for (auto mget_iter = current_level_range_.begin();
             mget_iter != current_level_range_.end(); ++mget_iter) {
          struct FilePickerContext& fp_ctx = fp_ctx_array_[mget_iter.index()];

          assert(fp_ctx.search_left_bound == 0);
          assert(fp_ctx.search_right_bound == -1 ||
                 fp_ctx.search_right_bound == FileIndexer::kLevelMaxIndex);
          // Since current level is empty, it will need to search all files in
          // the next level
          fp_ctx.search_left_bound = 0;
          fp_ctx.search_right_bound = FileIndexer::kLevelMaxIndex;
        }
        // Skip all subsequent empty levels
        do {
          ++curr_level_;
        } while ((curr_level_ < num_levels_) &&
                 (*level_files_brief_)[curr_level_].num_files == 0);
        continue;
      }

      // Some files may overlap each other. We find
      // all files that overlap user_key and process them in order from
      // newest to oldest. In the context of merge-operator, this can occur at
      // any level. Otherwise, it only occurs at Level-0 (since Put/Deletes
      // are always compacted into a single entry).
      int32_t start_index = -1;
      current_level_range_ =
          MultiGetRange(*range_, range_->begin(), range_->end());
      for (auto mget_iter = current_level_range_.begin();
           mget_iter != current_level_range_.end(); ++mget_iter) {
        struct FilePickerContext& fp_ctx = fp_ctx_array_[mget_iter.index()];
        if (curr_level_ == 0) {
          // On Level-0, we read through all files to check for overlap.
          start_index = 0;
          level_contains_keys = true;
        } else {
          // On Level-n (n>=1), files are sorted. Binary search to find the
          // earliest file whose largest key >= ikey. Search left bound and
          // right bound are used to narrow the range.
          if (fp_ctx.search_left_bound <= fp_ctx.search_right_bound) {
            if (fp_ctx.search_right_bound == FileIndexer::kLevelMaxIndex) {
              fp_ctx.search_right_bound =
                  static_cast<int32_t>(curr_file_level_->num_files) - 1;
            }
            // `search_right_bound_` is an inclusive upper-bound, but since it
            // was determined based on user key, it is still possible the lookup
            // key falls to the right of `search_right_bound_`'s corresponding
            // file. So, pass a limit one higher, which allows us to detect this
            // case.
            Slice& ikey = mget_iter->ikey;
            start_index = FindFileInRange(
                *internal_comparator_, *curr_file_level_, ikey,
                static_cast<uint32_t>(fp_ctx.search_left_bound),
                static_cast<uint32_t>(fp_ctx.search_right_bound) + 1);
            if (start_index == fp_ctx.search_right_bound + 1) {
              // `ikey_` comes after `search_right_bound_`. The lookup key does
              // not exist on this level, so let's skip this level and do a full
              // binary search on the next level.
              fp_ctx.search_left_bound = 0;
              fp_ctx.search_right_bound = FileIndexer::kLevelMaxIndex;
              current_level_range_.SkipKey(mget_iter);
              continue;
            } else {
              level_contains_keys = true;
            }
          } else {
            // search_left_bound > search_right_bound, key does not exist in
            // this level. Since no comparison is done in this level, it will
            // need to search all files in the next level.
            fp_ctx.search_left_bound = 0;
            fp_ctx.search_right_bound = FileIndexer::kLevelMaxIndex;
            current_level_range_.SkipKey(mget_iter);
            continue;
          }
        }
        fp_ctx.start_index_in_curr_level = start_index;
        fp_ctx.curr_index_in_curr_level = start_index;
      }
      if (level_contains_keys) {
        batch_iter_prev_ = current_level_range_.begin();
        batch_iter_ = current_level_range_.begin();
        return true;
      }
      curr_level_++;
    }
    // curr_level_ = num_levels_. So, no more levels to search.
    return false;
  }
};
}  // anonymous namespace

VersionStorageInfo::~VersionStorageInfo() { delete[] files_; }

Version::~Version() {
  assert(refs_ == 0);

  // Remove from linked list
  prev_->next_ = next_;
  next_->prev_ = prev_;

  // Drop references to files
  for (int level = 0; level < storage_info_.num_levels_; level++) {
    for (size_t i = 0; i < storage_info_.files_[level].size(); i++) {
      FileMetaData* f = storage_info_.files_[level][i];
      assert(f->refs > 0);
      f->refs--;
      if (f->refs <= 0) {
        assert(cfd_ != nullptr);
        uint32_t path_id = f->fd.GetPathId();
        assert(path_id < cfd_->ioptions()->cf_paths.size());
        vset_->obsolete_files_.push_back(
            ObsoleteFileInfo(f, cfd_->ioptions()->cf_paths[path_id].path));
      }
    }
  }
}

int FindFile(const InternalKeyComparator& icmp,
             const LevelFilesBrief& file_level,
             const Slice& key) {
  return FindFileInRange(icmp, file_level, key, 0,
                         static_cast<uint32_t>(file_level.num_files));
}

void DoGenerateLevelFilesBrief(LevelFilesBrief* file_level,
        const std::vector<FileMetaData*>& files,
        Arena* arena) {
  assert(file_level);
  assert(arena);

  size_t num = files.size();
  file_level->num_files = num;
  char* mem = arena->AllocateAligned(num * sizeof(FdWithKeyRange));
  file_level->files = new (mem)FdWithKeyRange[num];

  for (size_t i = 0; i < num; i++) {
    Slice smallest_key = files[i]->smallest.Encode();
    Slice largest_key = files[i]->largest.Encode();

    // Copy key slice to sequential memory
    size_t smallest_size = smallest_key.size();
    size_t largest_size = largest_key.size();
    mem = arena->AllocateAligned(smallest_size + largest_size);
    memcpy(mem, smallest_key.data(), smallest_size);
    memcpy(mem + smallest_size, largest_key.data(), largest_size);

    FdWithKeyRange& f = file_level->files[i];
    f.fd = files[i]->fd;
    f.file_metadata = files[i];
    f.smallest_key = Slice(mem, smallest_size);
    f.largest_key = Slice(mem + smallest_size, largest_size);
  }
}

static bool AfterFile(const Comparator* ucmp,
                      const Slice* user_key, const FdWithKeyRange* f) {
  // nullptr user_key occurs before all keys and is therefore never after *f
  return (user_key != nullptr &&
          ucmp->CompareWithoutTimestamp(*user_key,
                                        ExtractUserKey(f->largest_key)) > 0);
}

static bool BeforeFile(const Comparator* ucmp,
                       const Slice* user_key, const FdWithKeyRange* f) {
  // nullptr user_key occurs after all keys and is therefore never before *f
  return (user_key != nullptr &&
          ucmp->CompareWithoutTimestamp(*user_key,
                                        ExtractUserKey(f->smallest_key)) < 0);
}

bool SomeFileOverlapsRange(
    const InternalKeyComparator& icmp,
    bool disjoint_sorted_files,
    const LevelFilesBrief& file_level,
    const Slice* smallest_user_key,
    const Slice* largest_user_key) {
  const Comparator* ucmp = icmp.user_comparator();
  if (!disjoint_sorted_files) {
    // Need to check against all files
    for (size_t i = 0; i < file_level.num_files; i++) {
      const FdWithKeyRange* f = &(file_level.files[i]);
      if (AfterFile(ucmp, smallest_user_key, f) ||
          BeforeFile(ucmp, largest_user_key, f)) {
        // No overlap
      } else {
        return true;  // Overlap
      }
    }
    return false;
  }

  // Binary search over file list
  uint32_t index = 0;
  if (smallest_user_key != nullptr) {
    // Find the leftmost possible internal key for smallest_user_key
    InternalKey small;
    small.SetMinPossibleForUserKey(*smallest_user_key);
    index = FindFile(icmp, file_level, small.Encode());
  }

  if (index >= file_level.num_files) {
    // beginning of range is after all files, so no overlap.
    return false;
  }

  return !BeforeFile(ucmp, largest_user_key, &file_level.files[index]);
}

namespace {

class LevelIterator final : public InternalIterator {
 public:
<<<<<<< HEAD
  LevelIterator(
      TableCache* table_cache, const ReadOptions& read_options,
      const EnvOptions& env_options, const InternalKeyComparator& icomparator,
      const LevelFilesBrief* flevel, const SliceTransform* prefix_extractor,
      bool should_sample, HistogramImpl* file_read_hist, bool for_compaction,
      bool skip_filters, int level, RangeDelAggregator* range_del_agg,
      const std::vector<AtomicCompactionUnitBoundary>* compaction_boundaries =
          nullptr)
=======
  LevelIterator(TableCache* table_cache, const ReadOptions& read_options,
                const EnvOptions& env_options,
                const InternalKeyComparator& icomparator,
                const LevelFilesBrief* flevel,
                const SliceTransform* prefix_extractor, bool should_sample,
                HistogramImpl* file_read_hist, TableReaderCaller caller,
                bool skip_filters, int level, RangeDelAggregator* range_del_agg,
                const std::vector<AtomicCompactionUnitBoundary>*
                    compaction_boundaries = nullptr)
>>>>>>> 4cfbd87a
      : table_cache_(table_cache),
        read_options_(read_options),
        env_options_(env_options),
        icomparator_(icomparator),
        user_comparator_(icomparator.user_comparator()),
        flevel_(flevel),
        prefix_extractor_(prefix_extractor),
        file_read_hist_(file_read_hist),
        should_sample_(should_sample),
        caller_(caller),
        skip_filters_(skip_filters),
        file_index_(flevel_->num_files),
        level_(level),
        range_del_agg_(range_del_agg),
        pinned_iters_mgr_(nullptr),
        compaction_boundaries_(compaction_boundaries) {
    // Empty level is not supported.
    assert(flevel_ != nullptr && flevel_->num_files > 0);
  }

  ~LevelIterator() override { delete file_iter_.Set(nullptr); }

  void Seek(const Slice& target) override;
  void SeekForPrev(const Slice& target) override;
  void SeekToFirst() override;
  void SeekToLast() override;
  void Next() final override;
  bool NextAndGetResult(IterateResult* result) override;
  void Prev() override;

  bool Valid() const override { return file_iter_.Valid(); }
  Slice key() const override {
    assert(Valid());
    return file_iter_.key();
  }

  Slice value() const override {
    assert(Valid());
    return file_iter_.value();
  }

  Status status() const override {
    return file_iter_.iter() ? file_iter_.status() : Status::OK();
  }

  inline bool MayBeOutOfLowerBound() override {
    assert(Valid());
    return may_be_out_of_lower_bound_ && file_iter_.MayBeOutOfLowerBound();
  }

  inline bool MayBeOutOfUpperBound() override {
    assert(Valid());
    return file_iter_.MayBeOutOfUpperBound();
  }

  void SetPinnedItersMgr(PinnedIteratorsManager* pinned_iters_mgr) override {
    pinned_iters_mgr_ = pinned_iters_mgr;
    if (file_iter_.iter()) {
      file_iter_.SetPinnedItersMgr(pinned_iters_mgr);
    }
  }

  bool IsKeyPinned() const override {
    return pinned_iters_mgr_ && pinned_iters_mgr_->PinningEnabled() &&
           file_iter_.iter() && file_iter_.IsKeyPinned();
  }

  bool IsValuePinned() const override {
    return pinned_iters_mgr_ && pinned_iters_mgr_->PinningEnabled() &&
           file_iter_.iter() && file_iter_.IsValuePinned();
  }

 private:
  void SkipEmptyFileForward();
  void SkipEmptyFileBackward();
  void SetFileIterator(InternalIterator* iter);
  void InitFileIterator(size_t new_file_index);

  // Called by both of Next() and NextAndGetResult(). Force inline.
  void NextImpl() {
    assert(Valid());
    file_iter_.Next();
    SkipEmptyFileForward();
  }

  const Slice& file_smallest_key(size_t file_index) {
    assert(file_index < flevel_->num_files);
    return flevel_->files[file_index].smallest_key;
  }

  bool KeyReachedUpperBound(const Slice& internal_key) {
    return read_options_.iterate_upper_bound != nullptr &&
           user_comparator_.CompareWithoutTimestamp(
               ExtractUserKey(internal_key),
               *read_options_.iterate_upper_bound) >= 0;
  }

  InternalIterator* NewFileIterator() {
    assert(file_index_ < flevel_->num_files);
    auto file_meta = flevel_->files[file_index_];
    if (should_sample_) {
      sample_file_read_inc(file_meta.file_metadata);
    }

    const InternalKey* smallest_compaction_key = nullptr;
    const InternalKey* largest_compaction_key = nullptr;
    if (compaction_boundaries_ != nullptr) {
      smallest_compaction_key = (*compaction_boundaries_)[file_index_].smallest;
      largest_compaction_key = (*compaction_boundaries_)[file_index_].largest;
    }
    CheckMayBeOutOfLowerBound();
    return table_cache_->NewIterator(
        read_options_, env_options_, icomparator_, *file_meta.file_metadata,
        range_del_agg_, prefix_extractor_,
        nullptr /* don't need reference to table */, file_read_hist_, caller_,
        /*arena=*/nullptr, skip_filters_, level_, smallest_compaction_key,
        largest_compaction_key);
  }

  // Check if current file being fully within iterate_lower_bound.
  //
  // Note MyRocks may update iterate bounds between seek. To workaround it,
  // we need to check and update may_be_out_of_lower_bound_ accordingly.
  void CheckMayBeOutOfLowerBound() {
    if (read_options_.iterate_lower_bound != nullptr &&
        file_index_ < flevel_->num_files) {
      may_be_out_of_lower_bound_ =
          user_comparator_.Compare(
              ExtractUserKey(file_smallest_key(file_index_)),
              *read_options_.iterate_lower_bound) < 0;
    }
  }

  TableCache* table_cache_;
  const ReadOptions read_options_;
  const EnvOptions& env_options_;
  const InternalKeyComparator& icomparator_;
  const UserComparatorWrapper user_comparator_;
  const LevelFilesBrief* flevel_;
  mutable FileDescriptor current_value_;
  const SliceTransform* prefix_extractor_;

  HistogramImpl* file_read_hist_;
  bool should_sample_;
  TableReaderCaller caller_;
  bool skip_filters_;
  bool may_be_out_of_lower_bound_ = true;
  size_t file_index_;
  int level_;
  RangeDelAggregator* range_del_agg_;
  IteratorWrapper file_iter_;  // May be nullptr
  PinnedIteratorsManager* pinned_iters_mgr_;

  // To be propagated to RangeDelAggregator in order to safely truncate range
  // tombstones.
  const std::vector<AtomicCompactionUnitBoundary>* compaction_boundaries_;
};

void LevelIterator::Seek(const Slice& target) {
  // Check whether the seek key fall under the same file
  bool need_to_reseek = true;
  if (file_iter_.iter() != nullptr && file_index_ < flevel_->num_files) {
    const FdWithKeyRange& cur_file = flevel_->files[file_index_];
    if (icomparator_.InternalKeyComparator::Compare(
            target, cur_file.largest_key) <= 0 &&
        icomparator_.InternalKeyComparator::Compare(
            target, cur_file.smallest_key) >= 0) {
      need_to_reseek = false;
      assert(static_cast<size_t>(FindFile(icomparator_, *flevel_, target)) ==
             file_index_);
    }
  }
  if (need_to_reseek) {
    TEST_SYNC_POINT("LevelIterator::Seek:BeforeFindFile");
    size_t new_file_index = FindFile(icomparator_, *flevel_, target);
    InitFileIterator(new_file_index);
  }

  if (file_iter_.iter() != nullptr) {
    file_iter_.Seek(target);
  }
  SkipEmptyFileForward();
  CheckMayBeOutOfLowerBound();
}

void LevelIterator::SeekForPrev(const Slice& target) {
  size_t new_file_index = FindFile(icomparator_, *flevel_, target);
  if (new_file_index >= flevel_->num_files) {
    new_file_index = flevel_->num_files - 1;
  }

  InitFileIterator(new_file_index);
  if (file_iter_.iter() != nullptr) {
    file_iter_.SeekForPrev(target);
    SkipEmptyFileBackward();
  }
  CheckMayBeOutOfLowerBound();
}

void LevelIterator::SeekToFirst() {
  InitFileIterator(0);
  if (file_iter_.iter() != nullptr) {
    file_iter_.SeekToFirst();
  }
  SkipEmptyFileForward();
  CheckMayBeOutOfLowerBound();
}

void LevelIterator::SeekToLast() {
  InitFileIterator(flevel_->num_files - 1);
  if (file_iter_.iter() != nullptr) {
    file_iter_.SeekToLast();
  }
  SkipEmptyFileBackward();
  CheckMayBeOutOfLowerBound();
}

void LevelIterator::Next() { NextImpl(); }

bool LevelIterator::NextAndGetResult(IterateResult* result) {
  NextImpl();
  bool is_valid = Valid();
  if (is_valid) {
    result->key = key();
    result->may_be_out_of_upper_bound = MayBeOutOfUpperBound();
  }
  return is_valid;
}

void LevelIterator::Prev() {
  assert(Valid());
  file_iter_.Prev();
  SkipEmptyFileBackward();
}

void LevelIterator::SkipEmptyFileForward() {
  while (file_iter_.iter() == nullptr ||
         (!file_iter_.Valid() && file_iter_.status().ok() &&
          !file_iter_.iter()->IsOutOfBound())) {
    // Move to next file
    if (file_index_ >= flevel_->num_files - 1) {
      // Already at the last file
      SetFileIterator(nullptr);
      return;
    }
    if (KeyReachedUpperBound(file_smallest_key(file_index_ + 1))) {
      SetFileIterator(nullptr);
      return;
    }
    InitFileIterator(file_index_ + 1);
    if (file_iter_.iter() != nullptr) {
      file_iter_.SeekToFirst();
    }
  }
}

void LevelIterator::SkipEmptyFileBackward() {
  while (file_iter_.iter() == nullptr ||
         (!file_iter_.Valid() && file_iter_.status().ok())) {
    // Move to previous file
    if (file_index_ == 0) {
      // Already the first file
      SetFileIterator(nullptr);
      return;
    }
    InitFileIterator(file_index_ - 1);
    if (file_iter_.iter() != nullptr) {
      file_iter_.SeekToLast();
    }
  }
}

void LevelIterator::SetFileIterator(InternalIterator* iter) {
  if (pinned_iters_mgr_ && iter) {
    iter->SetPinnedItersMgr(pinned_iters_mgr_);
  }

  InternalIterator* old_iter = file_iter_.Set(iter);
  if (pinned_iters_mgr_ && pinned_iters_mgr_->PinningEnabled()) {
    pinned_iters_mgr_->PinIterator(old_iter);
  } else {
    delete old_iter;
  }
}

void LevelIterator::InitFileIterator(size_t new_file_index) {
  if (new_file_index >= flevel_->num_files) {
    file_index_ = new_file_index;
    SetFileIterator(nullptr);
    return;
  } else {
    // If the file iterator shows incomplete, we try it again if users seek
    // to the same file, as this time we may go to a different data block
    // which is cached in block cache.
    //
    if (file_iter_.iter() != nullptr && !file_iter_.status().IsIncomplete() &&
        new_file_index == file_index_) {
      // file_iter_ is already constructed with this iterator, so
      // no need to change anything
    } else {
      file_index_ = new_file_index;
      InternalIterator* iter = NewFileIterator();
      SetFileIterator(iter);
    }
  }
}
}  // anonymous namespace

// A wrapper of version builder which references the current version in
// constructor and unref it in the destructor.
// Both of the constructor and destructor need to be called inside DB Mutex.
class BaseReferencedVersionBuilder {
 public:
  explicit BaseReferencedVersionBuilder(ColumnFamilyData* cfd)
      : version_builder_(new VersionBuilder(
            cfd->current()->version_set()->env_options(), cfd->table_cache(),
            cfd->current()->storage_info(), cfd->ioptions()->info_log)),
        version_(cfd->current()) {
    version_->Ref();
  }
  ~BaseReferencedVersionBuilder() {
    version_->Unref();
  }
  VersionBuilder* version_builder() { return version_builder_.get(); }

 private:
  std::unique_ptr<VersionBuilder> version_builder_;
  Version* version_;
};

Status Version::GetTableProperties(std::shared_ptr<const TableProperties>* tp,
                                   const FileMetaData* file_meta,
                                   const std::string* fname) const {
  auto table_cache = cfd_->table_cache();
  auto ioptions = cfd_->ioptions();
  Status s = table_cache->GetTableProperties(
      env_options_, cfd_->internal_comparator(), file_meta->fd, tp,
      mutable_cf_options_.prefix_extractor.get(), true /* no io */);
  if (s.ok()) {
    return s;
  }

  // We only ignore error type `Incomplete` since it's by design that we
  // disallow table when it's not in table cache.
  if (!s.IsIncomplete()) {
    return s;
  }

  // 2. Table is not present in table cache, we'll read the table properties
  // directly from the properties block in the file.
  std::unique_ptr<RandomAccessFile> file;
  std::string file_name;
  if (fname != nullptr) {
    file_name = *fname;
  } else {
    file_name =
      TableFileName(ioptions->cf_paths, file_meta->fd.GetNumber(),
                    file_meta->fd.GetPathId());
  }
  s = ioptions->env->NewRandomAccessFile(file_name, &file, env_options_);
  if (!s.ok()) {
    return s;
  }

  TableProperties* raw_table_properties;
  // By setting the magic number to kInvalidTableMagicNumber, we can by
  // pass the magic number check in the footer.
  std::unique_ptr<RandomAccessFileReader> file_reader(
      new RandomAccessFileReader(
          std::move(file), file_name, nullptr /* env */, nullptr /* stats */,
          0 /* hist_type */, nullptr /* file_read_hist */,
          nullptr /* rate_limiter */, ioptions->listeners));
  s = ReadTableProperties(
      file_reader.get(), file_meta->fd.GetFileSize(),
      Footer::kInvalidTableMagicNumber /* table's magic number */, *ioptions,
      &raw_table_properties, false /* compression_type_missing */);
  if (!s.ok()) {
    return s;
  }
  RecordTick(ioptions->statistics, NUMBER_DIRECT_LOAD_TABLE_PROPERTIES);

  *tp = std::shared_ptr<const TableProperties>(raw_table_properties);
  return s;
}

Status Version::GetPropertiesOfAllTables(TablePropertiesCollection* props) {
  Status s;
  for (int level = 0; level < storage_info_.num_levels_; level++) {
    s = GetPropertiesOfAllTables(props, level);
    if (!s.ok()) {
      return s;
    }
  }

  return Status::OK();
}

Status Version::TablesRangeTombstoneSummary(int max_entries_to_print,
                                            std::string* out_str) {
  if (max_entries_to_print <= 0) {
    return Status::OK();
  }
  int num_entries_left = max_entries_to_print;

  std::stringstream ss;

  for (int level = 0; level < storage_info_.num_levels_; level++) {
    for (const auto& file_meta : storage_info_.files_[level]) {
      auto fname =
          TableFileName(cfd_->ioptions()->cf_paths, file_meta->fd.GetNumber(),
                        file_meta->fd.GetPathId());

      ss << "=== file : " << fname << " ===\n";

      TableCache* table_cache = cfd_->table_cache();
      std::unique_ptr<FragmentedRangeTombstoneIterator> tombstone_iter;

      Status s = table_cache->GetRangeTombstoneIterator(
          ReadOptions(), cfd_->internal_comparator(), *file_meta,
          &tombstone_iter);
      if (!s.ok()) {
        return s;
      }
      if (tombstone_iter) {
        tombstone_iter->SeekToFirst();

        while (tombstone_iter->Valid() && num_entries_left > 0) {
          ss << "start: " << tombstone_iter->start_key().ToString(true)
             << " end: " << tombstone_iter->end_key().ToString(true)
             << " seq: " << tombstone_iter->seq() << '\n';
          tombstone_iter->Next();
          num_entries_left--;
        }
        if (num_entries_left <= 0) {
          break;
        }
      }
    }
    if (num_entries_left <= 0) {
      break;
    }
  }
  assert(num_entries_left >= 0);
  if (num_entries_left <= 0) {
    ss << "(results may not be complete)\n";
  }

  *out_str = ss.str();
  return Status::OK();
}

Status Version::GetPropertiesOfAllTables(TablePropertiesCollection* props,
                                         int level) {
  for (const auto& file_meta : storage_info_.files_[level]) {
    auto fname =
        TableFileName(cfd_->ioptions()->cf_paths, file_meta->fd.GetNumber(),
                      file_meta->fd.GetPathId());
    // 1. If the table is already present in table cache, load table
    // properties from there.
    std::shared_ptr<const TableProperties> table_properties;
    Status s = GetTableProperties(&table_properties, file_meta, &fname);
    if (s.ok()) {
      props->insert({fname, table_properties});
    } else {
      return s;
    }
  }

  return Status::OK();
}

Status Version::GetPropertiesOfTablesInRange(
    const Range* range, std::size_t n, TablePropertiesCollection* props) const {
  for (int level = 0; level < storage_info_.num_non_empty_levels(); level++) {
    for (decltype(n) i = 0; i < n; i++) {
      // Convert user_key into a corresponding internal key.
      InternalKey k1(range[i].start, kMaxSequenceNumber, kValueTypeForSeek);
      InternalKey k2(range[i].limit, kMaxSequenceNumber, kValueTypeForSeek);
      std::vector<FileMetaData*> files;
      storage_info_.GetOverlappingInputs(level, &k1, &k2, &files, -1, nullptr,
                                         false);
      for (const auto& file_meta : files) {
        auto fname =
            TableFileName(cfd_->ioptions()->cf_paths,
                          file_meta->fd.GetNumber(), file_meta->fd.GetPathId());
        if (props->count(fname) == 0) {
          // 1. If the table is already present in table cache, load table
          // properties from there.
          std::shared_ptr<const TableProperties> table_properties;
          Status s = GetTableProperties(&table_properties, file_meta, &fname);
          if (s.ok()) {
            props->insert({fname, table_properties});
          } else {
            return s;
          }
        }
      }
    }
  }

  return Status::OK();
}

Status Version::GetAggregatedTableProperties(
    std::shared_ptr<const TableProperties>* tp, int level) {
  TablePropertiesCollection props;
  Status s;
  if (level < 0) {
    s = GetPropertiesOfAllTables(&props);
  } else {
    s = GetPropertiesOfAllTables(&props, level);
  }
  if (!s.ok()) {
    return s;
  }

  auto* new_tp = new TableProperties();
  for (const auto& item : props) {
    new_tp->Add(*item.second);
  }
  tp->reset(new_tp);
  return Status::OK();
}

size_t Version::GetMemoryUsageByTableReaders() {
  size_t total_usage = 0;
  for (auto& file_level : storage_info_.level_files_brief_) {
    for (size_t i = 0; i < file_level.num_files; i++) {
      total_usage += cfd_->table_cache()->GetMemoryUsageByTableReader(
          env_options_, cfd_->internal_comparator(), file_level.files[i].fd,
          mutable_cf_options_.prefix_extractor.get());
    }
  }
  return total_usage;
}

void Version::GetColumnFamilyMetaData(ColumnFamilyMetaData* cf_meta) {
  assert(cf_meta);
  assert(cfd_);

  cf_meta->name = cfd_->GetName();
  cf_meta->size = 0;
  cf_meta->file_count = 0;
  cf_meta->levels.clear();

  auto* ioptions = cfd_->ioptions();
  auto* vstorage = storage_info();

  for (int level = 0; level < cfd_->NumberLevels(); level++) {
    uint64_t level_size = 0;
    cf_meta->file_count += vstorage->LevelFiles(level).size();
    std::vector<SstFileMetaData> files;
    for (const auto& file : vstorage->LevelFiles(level)) {
      uint32_t path_id = file->fd.GetPathId();
      std::string file_path;
      if (path_id < ioptions->cf_paths.size()) {
        file_path = ioptions->cf_paths[path_id].path;
      } else {
        assert(!ioptions->cf_paths.empty());
        file_path = ioptions->cf_paths.back().path;
      }
      files.emplace_back(SstFileMetaData{
          MakeTableFileName("", file->fd.GetNumber()),
          file_path,
          static_cast<size_t>(file->fd.GetFileSize()),
          file->fd.smallest_seqno,
          file->fd.largest_seqno,
          file->smallest.user_key().ToString(),
          file->largest.user_key().ToString(),
          file->stats.num_reads_sampled.load(std::memory_order_relaxed),
          file->being_compacted});
      files.back().num_entries = file->num_entries;
      files.back().num_deletions = file->num_deletions;
      level_size += file->fd.GetFileSize();
    }
    cf_meta->levels.emplace_back(
        level, level_size, std::move(files));
    cf_meta->size += level_size;
  }
}

uint64_t Version::GetSstFilesSize() {
  uint64_t sst_files_size = 0;
  for (int level = 0; level < storage_info_.num_levels_; level++) {
    for (const auto& file_meta : storage_info_.LevelFiles(level)) {
      sst_files_size += file_meta->fd.GetFileSize();
    }
  }
  return sst_files_size;
}

uint64_t VersionStorageInfo::GetEstimatedActiveKeys() const {
  // Estimation will be inaccurate when:
  // (1) there exist merge keys
  // (2) keys are directly overwritten
  // (3) deletion on non-existing keys
  // (4) low number of samples
  if (current_num_samples_ == 0) {
    return 0;
  }

  if (current_num_non_deletions_ <= current_num_deletions_) {
    return 0;
  }

  uint64_t est = current_num_non_deletions_ - current_num_deletions_;

  uint64_t file_count = 0;
  for (int level = 0; level < num_levels_; ++level) {
    file_count += files_[level].size();
  }

  if (current_num_samples_ < file_count) {
    // casting to avoid overflowing
    return
      static_cast<uint64_t>(
        (est * static_cast<double>(file_count) / current_num_samples_)
      );
  } else {
    return est;
  }
}

double VersionStorageInfo::GetEstimatedCompressionRatioAtLevel(
    int level) const {
  assert(level < num_levels_);
  uint64_t sum_file_size_bytes = 0;
  uint64_t sum_data_size_bytes = 0;
  for (auto* file_meta : files_[level]) {
    sum_file_size_bytes += file_meta->fd.GetFileSize();
    sum_data_size_bytes += file_meta->raw_key_size + file_meta->raw_value_size;
  }
  if (sum_file_size_bytes == 0) {
    return -1.0;
  }
  return static_cast<double>(sum_data_size_bytes) / sum_file_size_bytes;
}

void Version::AddIterators(const ReadOptions& read_options,
                           const EnvOptions& soptions,
                           MergeIteratorBuilder* merge_iter_builder,
                           RangeDelAggregator* range_del_agg) {
  assert(storage_info_.finalized_);

  for (int level = 0; level < storage_info_.num_non_empty_levels(); level++) {
    AddIteratorsForLevel(read_options, soptions, merge_iter_builder, level,
                         range_del_agg);
  }
}

void Version::AddIteratorsForLevel(const ReadOptions& read_options,
                                   const EnvOptions& soptions,
                                   MergeIteratorBuilder* merge_iter_builder,
                                   int level,
                                   RangeDelAggregator* range_del_agg) {
  assert(storage_info_.finalized_);
  if (level >= storage_info_.num_non_empty_levels()) {
    // This is an empty level
    return;
  } else if (storage_info_.LevelFilesBrief(level).num_files == 0) {
    // No files in this level
    return;
  }

  bool should_sample = should_sample_file_read();

  auto* arena = merge_iter_builder->GetArena();
  if (level == 0) {
    // Merge all level zero files together since they may overlap
    for (size_t i = 0; i < storage_info_.LevelFilesBrief(0).num_files; i++) {
      const auto& file = storage_info_.LevelFilesBrief(0).files[i];
      merge_iter_builder->AddIterator(cfd_->table_cache()->NewIterator(
          read_options, soptions, cfd_->internal_comparator(),
          *file.file_metadata, range_del_agg,
          mutable_cf_options_.prefix_extractor.get(), nullptr,
          cfd_->internal_stats()->GetFileReadHist(0),
          TableReaderCaller::kUserIterator, arena,
          /*skip_filters=*/false, /*level=*/0,
          /*smallest_compaction_key=*/nullptr,
          /*largest_compaction_key=*/nullptr));
    }
    if (should_sample) {
      // Count ones for every L0 files. This is done per iterator creation
      // rather than Seek(), while files in other levels are recored per seek.
      // If users execute one range query per iterator, there may be some
      // discrepancy here.
      for (FileMetaData* meta : storage_info_.LevelFiles(0)) {
        sample_file_read_inc(meta);
      }
    }
  } else if (storage_info_.LevelFilesBrief(level).num_files > 0) {
    // For levels > 0, we can use a concatenating iterator that sequentially
    // walks through the non-overlapping files in the level, opening them
    // lazily.
    auto* mem = arena->AllocateAligned(sizeof(LevelIterator));
    merge_iter_builder->AddIterator(new (mem) LevelIterator(
        cfd_->table_cache(), read_options, soptions,
        cfd_->internal_comparator(), &storage_info_.LevelFilesBrief(level),
        mutable_cf_options_.prefix_extractor.get(), should_sample_file_read(),
        cfd_->internal_stats()->GetFileReadHist(level),
        TableReaderCaller::kUserIterator, IsFilterSkipped(level), level,
        range_del_agg, /*largest_compaction_key=*/nullptr));
  }
}

Status Version::OverlapWithLevelIterator(const ReadOptions& read_options,
                                         const EnvOptions& env_options,
                                         const Slice& smallest_user_key,
                                         const Slice& largest_user_key,
                                         int level, bool* overlap) {
  assert(storage_info_.finalized_);

  auto icmp = cfd_->internal_comparator();
  auto ucmp = icmp.user_comparator();

  Arena arena;
  Status status;
  ReadRangeDelAggregator range_del_agg(&icmp,
                                       kMaxSequenceNumber /* upper_bound */);

  *overlap = false;

  if (level == 0) {
    for (size_t i = 0; i < storage_info_.LevelFilesBrief(0).num_files; i++) {
      const auto file = &storage_info_.LevelFilesBrief(0).files[i];
      if (AfterFile(ucmp, &smallest_user_key, file) ||
          BeforeFile(ucmp, &largest_user_key, file)) {
        continue;
      }
      ScopedArenaIterator iter(cfd_->table_cache()->NewIterator(
          read_options, env_options, cfd_->internal_comparator(),
          *file->file_metadata, &range_del_agg,
          mutable_cf_options_.prefix_extractor.get(), nullptr,
          cfd_->internal_stats()->GetFileReadHist(0),
          TableReaderCaller::kUserIterator, &arena,
          /*skip_filters=*/false, /*level=*/0,
          /*smallest_compaction_key=*/nullptr,
          /*largest_compaction_key=*/nullptr));
      status = OverlapWithIterator(
          ucmp, smallest_user_key, largest_user_key, iter.get(), overlap);
      if (!status.ok() || *overlap) {
        break;
      }
    }
  } else if (storage_info_.LevelFilesBrief(level).num_files > 0) {
    auto mem = arena.AllocateAligned(sizeof(LevelIterator));
    ScopedArenaIterator iter(new (mem) LevelIterator(
        cfd_->table_cache(), read_options, env_options,
        cfd_->internal_comparator(), &storage_info_.LevelFilesBrief(level),
        mutable_cf_options_.prefix_extractor.get(), should_sample_file_read(),
        cfd_->internal_stats()->GetFileReadHist(level),
        TableReaderCaller::kUserIterator, IsFilterSkipped(level), level,
        &range_del_agg));
    status = OverlapWithIterator(
        ucmp, smallest_user_key, largest_user_key, iter.get(), overlap);
  }

  if (status.ok() && *overlap == false &&
      range_del_agg.IsRangeOverlapped(smallest_user_key, largest_user_key)) {
    *overlap = true;
  }
  return status;
}

VersionStorageInfo::VersionStorageInfo(
    const InternalKeyComparator* internal_comparator,
    const Comparator* user_comparator, int levels,
    CompactionStyle compaction_style, VersionStorageInfo* ref_vstorage,
    bool _force_consistency_checks)
    : internal_comparator_(internal_comparator),
      user_comparator_(user_comparator),
      // cfd is nullptr if Version is dummy
      num_levels_(levels),
      num_non_empty_levels_(0),
      file_indexer_(user_comparator),
      compaction_style_(compaction_style),
      files_(new std::vector<FileMetaData*>[num_levels_]),
      base_level_(num_levels_ == 1 ? -1 : 1),
      level_multiplier_(0.0),
      files_by_compaction_pri_(num_levels_),
      level0_non_overlapping_(false),
      next_file_to_compact_by_size_(num_levels_),
      compaction_score_(num_levels_),
      compaction_level_(num_levels_),
      l0_delay_trigger_count_(0),
      accumulated_file_size_(0),
      accumulated_raw_key_size_(0),
      accumulated_raw_value_size_(0),
      accumulated_num_non_deletions_(0),
      accumulated_num_deletions_(0),
      current_num_non_deletions_(0),
      current_num_deletions_(0),
      current_num_samples_(0),
      estimated_compaction_needed_bytes_(0),
      finalized_(false),
      force_consistency_checks_(_force_consistency_checks) {
  if (ref_vstorage != nullptr) {
    accumulated_file_size_ = ref_vstorage->accumulated_file_size_;
    accumulated_raw_key_size_ = ref_vstorage->accumulated_raw_key_size_;
    accumulated_raw_value_size_ = ref_vstorage->accumulated_raw_value_size_;
    accumulated_num_non_deletions_ =
        ref_vstorage->accumulated_num_non_deletions_;
    accumulated_num_deletions_ = ref_vstorage->accumulated_num_deletions_;
    current_num_non_deletions_ = ref_vstorage->current_num_non_deletions_;
    current_num_deletions_ = ref_vstorage->current_num_deletions_;
    current_num_samples_ = ref_vstorage->current_num_samples_;
    oldest_snapshot_seqnum_ = ref_vstorage->oldest_snapshot_seqnum_;
  }
}

Version::Version(ColumnFamilyData* column_family_data, VersionSet* vset,
                 const EnvOptions& env_opt,
                 const MutableCFOptions mutable_cf_options,
                 uint64_t version_number)
    : env_(vset->env_),
      cfd_(column_family_data),
      info_log_((cfd_ == nullptr) ? nullptr : cfd_->ioptions()->info_log),
      db_statistics_((cfd_ == nullptr) ? nullptr
                                       : cfd_->ioptions()->statistics),
      table_cache_((cfd_ == nullptr) ? nullptr : cfd_->table_cache()),
      merge_operator_((cfd_ == nullptr) ? nullptr
                                        : cfd_->ioptions()->merge_operator),
      storage_info_(
          (cfd_ == nullptr) ? nullptr : &cfd_->internal_comparator(),
          (cfd_ == nullptr) ? nullptr : cfd_->user_comparator(),
          cfd_ == nullptr ? 0 : cfd_->NumberLevels(),
          cfd_ == nullptr ? kCompactionStyleLevel
                          : cfd_->ioptions()->compaction_style,
          (cfd_ == nullptr || cfd_->current() == nullptr)
              ? nullptr
              : cfd_->current()->storage_info(),
          cfd_ == nullptr ? false : cfd_->ioptions()->force_consistency_checks),
      vset_(vset),
      next_(this),
      prev_(this),
      refs_(0),
      env_options_(env_opt),
      mutable_cf_options_(mutable_cf_options),
      version_number_(version_number) {}

void Version::Get(const ReadOptions& read_options, const LookupKey& k,
                  PinnableSlice* value, Status* status,
                  MergeContext* merge_context,
                  SequenceNumber* max_covering_tombstone_seq, bool* value_found,
                  bool* key_exists, SequenceNumber* seq, ReadCallback* callback,
                  bool* is_blob, bool do_merge) {
  Slice ikey = k.internal_key();
  Slice user_key = k.user_key();

  assert(status->ok() || status->IsMergeInProgress());

  if (key_exists != nullptr) {
    // will falsify below if not found
    *key_exists = true;
  }

  PinnedIteratorsManager pinned_iters_mgr;
  uint64_t tracing_get_id = BlockCacheTraceHelper::kReservedGetId;
  if (vset_ && vset_->block_cache_tracer_ &&
      vset_->block_cache_tracer_->is_tracing_enabled()) {
    tracing_get_id = vset_->block_cache_tracer_->NextGetId();
  }
  GetContext get_context(
      user_comparator(), merge_operator_, info_log_, db_statistics_,
      status->ok() ? GetContext::kNotFound : GetContext::kMerge, user_key,
      do_merge ? value : nullptr, value_found, merge_context, do_merge,
      max_covering_tombstone_seq, this->env_, seq,
      merge_operator_ ? &pinned_iters_mgr : nullptr, callback, is_blob,
      tracing_get_id);

  // Pin blocks that we read to hold merge operands
  if (merge_operator_) {
    pinned_iters_mgr.StartPinning();
  }

  FilePicker fp(
      storage_info_.files_, user_key, ikey, &storage_info_.level_files_brief_,
      storage_info_.num_non_empty_levels_, &storage_info_.file_indexer_,
      user_comparator(), internal_comparator());
  FdWithKeyRange* f = fp.GetNextFile();

  while (f != nullptr) {
    if (*max_covering_tombstone_seq > 0) {
      // The remaining files we look at will only contain covered keys, so we
      // stop here.
      break;
    }
    if (get_context.sample()) {
      sample_file_read_inc(f->file_metadata);
    }

    bool timer_enabled =
        GetPerfLevel() >= PerfLevel::kEnableTimeExceptForMutex &&
        get_perf_context()->per_level_perf_context_enabled;
    StopWatchNano timer(env_, timer_enabled /* auto_start */);
    *status = table_cache_->Get(
        read_options, *internal_comparator(), *f->file_metadata, ikey,
        &get_context, mutable_cf_options_.prefix_extractor.get(),
        cfd_->internal_stats()->GetFileReadHist(fp.GetHitFileLevel()),
        IsFilterSkipped(static_cast<int>(fp.GetHitFileLevel()),
                        fp.IsHitFileLastInLevel()),
        fp.GetCurrentLevel());
    // TODO: examine the behavior for corrupted key
    if (timer_enabled) {
      PERF_COUNTER_BY_LEVEL_ADD(get_from_table_nanos, timer.ElapsedNanos(),
                                fp.GetCurrentLevel());
    }
    if (!status->ok()) {
      return;
    }

    // report the counters before returning
    if (get_context.State() != GetContext::kNotFound &&
        get_context.State() != GetContext::kMerge &&
        db_statistics_ != nullptr) {
      get_context.ReportCounters();
    }
    switch (get_context.State()) {
      case GetContext::kNotFound:
        // Keep searching in other files
        break;
      case GetContext::kMerge:
        // TODO: update per-level perfcontext user_key_return_count for kMerge
        break;
      case GetContext::kFound:
        if (fp.GetHitFileLevel() == 0) {
          RecordTick(db_statistics_, GET_HIT_L0);
        } else if (fp.GetHitFileLevel() == 1) {
          RecordTick(db_statistics_, GET_HIT_L1);
        } else if (fp.GetHitFileLevel() >= 2) {
          RecordTick(db_statistics_, GET_HIT_L2_AND_UP);
        }
        PERF_COUNTER_BY_LEVEL_ADD(user_key_return_count, 1,
                                  fp.GetHitFileLevel());
        return;
      case GetContext::kDeleted:
        // Use empty error message for speed
        *status = Status::NotFound();
        return;
      case GetContext::kCorrupt:
        *status = Status::Corruption("corrupted key for ", user_key);
        return;
      case GetContext::kBlobIndex:
        ROCKS_LOG_ERROR(info_log_, "Encounter unexpected blob index.");
        *status = Status::NotSupported(
            "Encounter unexpected blob index. Please open DB with "
            "rocksdb::blob_db::BlobDB instead.");
        return;
    }
    f = fp.GetNextFile();
  }
  if (db_statistics_ != nullptr) {
    get_context.ReportCounters();
  }
  if (GetContext::kMerge == get_context.State()) {
    if (!do_merge) {
      *status = Status::OK();
      return;
    }
    if (!merge_operator_) {
      *status =  Status::InvalidArgument(
          "merge_operator is not properly initialized.");
      return;
    }
    // merge_operands are in saver and we hit the beginning of the key history
    // do a final merge of nullptr and operands;
    std::string* str_value = value != nullptr ? value->GetSelf() : nullptr;
    *status = MergeHelper::TimedFullMerge(
        merge_operator_, user_key, nullptr, merge_context->GetOperands(),
        str_value, info_log_, db_statistics_, env_,
        nullptr /* result_operand */, true);
    if (LIKELY(value != nullptr)) {
      value->PinSelf();
    }
  } else {
    if (key_exists != nullptr) {
      *key_exists = false;
    }
    *status = Status::NotFound(); // Use an empty error message for speed
  }
}

void Version::MultiGet(const ReadOptions& read_options, MultiGetRange* range,
                       ReadCallback* callback, bool* is_blob) {
  PinnedIteratorsManager pinned_iters_mgr;

  // Pin blocks that we read to hold merge operands
  if (merge_operator_) {
    pinned_iters_mgr.StartPinning();
  }
  uint64_t tracing_mget_id = BlockCacheTraceHelper::kReservedGetId;

  if (vset_ && vset_->block_cache_tracer_ &&
      vset_->block_cache_tracer_->is_tracing_enabled()) {
    tracing_mget_id = vset_->block_cache_tracer_->NextGetId();
  }
  // Even though we know the batch size won't be > MAX_BATCH_SIZE,
  // use autovector in order to avoid unnecessary construction of GetContext
  // objects, which is expensive
  autovector<GetContext, 16> get_ctx;
  for (auto iter = range->begin(); iter != range->end(); ++iter) {
    assert(iter->s->ok() || iter->s->IsMergeInProgress());
    get_ctx.emplace_back(
        user_comparator(), merge_operator_, info_log_, db_statistics_,
        iter->s->ok() ? GetContext::kNotFound : GetContext::kMerge, iter->ukey,
        iter->value, nullptr, &(iter->merge_context), true,
        &iter->max_covering_tombstone_seq, this->env_, nullptr,
        merge_operator_ ? &pinned_iters_mgr : nullptr, callback, is_blob,
        tracing_mget_id);
  }
  int get_ctx_index = 0;
  for (auto iter = range->begin(); iter != range->end();
       ++iter, get_ctx_index++) {
    iter->get_context = &(get_ctx[get_ctx_index]);
  }

  MultiGetRange file_picker_range(*range, range->begin(), range->end());
  FilePickerMultiGet fp(
      &file_picker_range,
      &storage_info_.level_files_brief_, storage_info_.num_non_empty_levels_,
      &storage_info_.file_indexer_, user_comparator(), internal_comparator());
  FdWithKeyRange* f = fp.GetNextFile();

  while (f != nullptr) {
    MultiGetRange file_range = fp.CurrentFileRange();
    bool timer_enabled =
        GetPerfLevel() >= PerfLevel::kEnableTimeExceptForMutex &&
        get_perf_context()->per_level_perf_context_enabled;
    StopWatchNano timer(env_, timer_enabled /* auto_start */);
    Status s = table_cache_->MultiGet(
        read_options, *internal_comparator(), *f->file_metadata, &file_range,
        mutable_cf_options_.prefix_extractor.get(),
        cfd_->internal_stats()->GetFileReadHist(fp.GetHitFileLevel()),
        IsFilterSkipped(static_cast<int>(fp.GetHitFileLevel()),
                        fp.IsHitFileLastInLevel()),
        fp.GetCurrentLevel());
    // TODO: examine the behavior for corrupted key
    if (timer_enabled) {
      PERF_COUNTER_BY_LEVEL_ADD(get_from_table_nanos, timer.ElapsedNanos(),
                                fp.GetCurrentLevel());
    }
    if (!s.ok()) {
      // TODO: Set status for individual keys appropriately
      for (auto iter = file_range.begin(); iter != file_range.end(); ++iter) {
        *iter->s = s;
        file_range.MarkKeyDone(iter);
      }
      return;
    }
    uint64_t batch_size = 0;
    for (auto iter = file_range.begin(); iter != file_range.end(); ++iter) {
      GetContext& get_context = *iter->get_context;
      Status* status = iter->s;

      if (get_context.sample()) {
        sample_file_read_inc(f->file_metadata);
      }
      batch_size++;
      // report the counters before returning
      if (get_context.State() != GetContext::kNotFound &&
          get_context.State() != GetContext::kMerge &&
          db_statistics_ != nullptr) {
        get_context.ReportCounters();
      } else {
        if (iter->max_covering_tombstone_seq > 0) {
          // The remaining files we look at will only contain covered keys, so
          // we stop here for this key
          file_picker_range.SkipKey(iter);
        }
      }
      switch (get_context.State()) {
        case GetContext::kNotFound:
          // Keep searching in other files
          break;
        case GetContext::kMerge:
          // TODO: update per-level perfcontext user_key_return_count for kMerge
          break;
        case GetContext::kFound:
          if (fp.GetHitFileLevel() == 0) {
            RecordTick(db_statistics_, GET_HIT_L0);
          } else if (fp.GetHitFileLevel() == 1) {
            RecordTick(db_statistics_, GET_HIT_L1);
          } else if (fp.GetHitFileLevel() >= 2) {
            RecordTick(db_statistics_, GET_HIT_L2_AND_UP);
          }
          PERF_COUNTER_BY_LEVEL_ADD(user_key_return_count, 1,
                                    fp.GetHitFileLevel());
          file_range.MarkKeyDone(iter);
          continue;
        case GetContext::kDeleted:
          // Use empty error message for speed
          *status = Status::NotFound();
          file_range.MarkKeyDone(iter);
          continue;
        case GetContext::kCorrupt:
          *status =
              Status::Corruption("corrupted key for ", iter->lkey->user_key());
          file_range.MarkKeyDone(iter);
          continue;
        case GetContext::kBlobIndex:
          ROCKS_LOG_ERROR(info_log_, "Encounter unexpected blob index.");
          *status = Status::NotSupported(
              "Encounter unexpected blob index. Please open DB with "
              "rocksdb::blob_db::BlobDB instead.");
          file_range.MarkKeyDone(iter);
          continue;
      }
    }
    RecordInHistogram(db_statistics_, SST_BATCH_SIZE, batch_size);
    if (file_picker_range.empty()) {
      break;
    }
    f = fp.GetNextFile();
  }

  // Process any left over keys
  for (auto iter = range->begin(); iter != range->end(); ++iter) {
    GetContext& get_context = *iter->get_context;
    Status* status = iter->s;
    Slice user_key = iter->lkey->user_key();

    if (db_statistics_ != nullptr) {
      get_context.ReportCounters();
    }
    if (GetContext::kMerge == get_context.State()) {
      if (!merge_operator_) {
        *status = Status::InvalidArgument(
            "merge_operator is not properly initialized.");
        range->MarkKeyDone(iter);
        continue;
      }
      // merge_operands are in saver and we hit the beginning of the key history
      // do a final merge of nullptr and operands;
      std::string* str_value =
          iter->value != nullptr ? iter->value->GetSelf() : nullptr;
      *status = MergeHelper::TimedFullMerge(
          merge_operator_, user_key, nullptr, iter->merge_context.GetOperands(),
          str_value, info_log_, db_statistics_, env_,
          nullptr /* result_operand */, true);
      if (LIKELY(iter->value != nullptr)) {
        iter->value->PinSelf();
      }
    } else {
      range->MarkKeyDone(iter);
      *status = Status::NotFound();  // Use an empty error message for speed
    }
  }
}

bool Version::IsFilterSkipped(int level, bool is_file_last_in_level) {
  // Reaching the bottom level implies misses at all upper levels, so we'll
  // skip checking the filters when we predict a hit.
  return cfd_->ioptions()->optimize_filters_for_hits &&
         (level > 0 || is_file_last_in_level) &&
         level == storage_info_.num_non_empty_levels() - 1;
}

void VersionStorageInfo::GenerateLevelFilesBrief() {
  level_files_brief_.resize(num_non_empty_levels_);
  for (int level = 0; level < num_non_empty_levels_; level++) {
    DoGenerateLevelFilesBrief(
        &level_files_brief_[level], files_[level], &arena_);
  }
}

void Version::PrepareApply(
    const MutableCFOptions& mutable_cf_options,
    bool update_stats) {
  UpdateAccumulatedStats(update_stats);
  storage_info_.UpdateNumNonEmptyLevels();
  storage_info_.CalculateBaseBytes(*cfd_->ioptions(), mutable_cf_options);
  storage_info_.UpdateFilesByCompactionPri(cfd_->ioptions()->compaction_pri);
  storage_info_.GenerateFileIndexer();
  storage_info_.GenerateLevelFilesBrief();
  storage_info_.GenerateLevel0NonOverlapping();
  storage_info_.GenerateBottommostFiles();
}

bool Version::MaybeInitializeFileMetaData(FileMetaData* file_meta) {
  if (file_meta->init_stats_from_file ||
      file_meta->compensated_file_size > 0) {
    return false;
  }
  std::shared_ptr<const TableProperties> tp;
  Status s = GetTableProperties(&tp, file_meta);
  file_meta->init_stats_from_file = true;
  if (!s.ok()) {
    ROCKS_LOG_ERROR(vset_->db_options_->info_log,
                    "Unable to load table properties for file %" PRIu64
                    " --- %s\n",
                    file_meta->fd.GetNumber(), s.ToString().c_str());
    return false;
  }
  if (tp.get() == nullptr) return false;
  file_meta->num_entries = tp->num_entries;
  file_meta->num_deletions = tp->num_deletions;
  file_meta->raw_value_size = tp->raw_value_size;
  file_meta->raw_key_size = tp->raw_key_size;

  return true;
}

void VersionStorageInfo::UpdateAccumulatedStats(FileMetaData* file_meta) {
  assert(file_meta->init_stats_from_file);
  accumulated_file_size_ += file_meta->fd.GetFileSize();
  accumulated_raw_key_size_ += file_meta->raw_key_size;
  accumulated_raw_value_size_ += file_meta->raw_value_size;
  accumulated_num_non_deletions_ +=
      file_meta->num_entries - file_meta->num_deletions;
  accumulated_num_deletions_ += file_meta->num_deletions;

  current_num_non_deletions_ +=
      file_meta->num_entries - file_meta->num_deletions;
  current_num_deletions_ += file_meta->num_deletions;
  current_num_samples_++;
}

void VersionStorageInfo::RemoveCurrentStats(FileMetaData* file_meta) {
  if (file_meta->init_stats_from_file) {
    current_num_non_deletions_ -=
        file_meta->num_entries - file_meta->num_deletions;
    current_num_deletions_ -= file_meta->num_deletions;
    current_num_samples_--;
  }
}

void Version::UpdateAccumulatedStats(bool update_stats) {
  if (update_stats) {
    // maximum number of table properties loaded from files.
    const int kMaxInitCount = 20;
    int init_count = 0;
    // here only the first kMaxInitCount files which haven't been
    // initialized from file will be updated with num_deletions.
    // The motivation here is to cap the maximum I/O per Version creation.
    // The reason for choosing files from lower-level instead of higher-level
    // is that such design is able to propagate the initialization from
    // lower-level to higher-level:  When the num_deletions of lower-level
    // files are updated, it will make the lower-level files have accurate
    // compensated_file_size, making lower-level to higher-level compaction
    // will be triggered, which creates higher-level files whose num_deletions
    // will be updated here.
    for (int level = 0;
         level < storage_info_.num_levels_ && init_count < kMaxInitCount;
         ++level) {
      for (auto* file_meta : storage_info_.files_[level]) {
        if (MaybeInitializeFileMetaData(file_meta)) {
          // each FileMeta will be initialized only once.
          storage_info_.UpdateAccumulatedStats(file_meta);
          // when option "max_open_files" is -1, all the file metadata has
          // already been read, so MaybeInitializeFileMetaData() won't incur
          // any I/O cost. "max_open_files=-1" means that the table cache passed
          // to the VersionSet and then to the ColumnFamilySet has a size of
          // TableCache::kInfiniteCapacity
          if (vset_->GetColumnFamilySet()->get_table_cache()->GetCapacity() ==
              TableCache::kInfiniteCapacity) {
            continue;
          }
          if (++init_count >= kMaxInitCount) {
            break;
          }
        }
      }
    }
    // In case all sampled-files contain only deletion entries, then we
    // load the table-property of a file in higher-level to initialize
    // that value.
    for (int level = storage_info_.num_levels_ - 1;
         storage_info_.accumulated_raw_value_size_ == 0 && level >= 0;
         --level) {
      for (int i = static_cast<int>(storage_info_.files_[level].size()) - 1;
           storage_info_.accumulated_raw_value_size_ == 0 && i >= 0; --i) {
        if (MaybeInitializeFileMetaData(storage_info_.files_[level][i])) {
          storage_info_.UpdateAccumulatedStats(storage_info_.files_[level][i]);
        }
      }
    }
  }

  storage_info_.ComputeCompensatedSizes();
}

void VersionStorageInfo::ComputeCompensatedSizes() {
  static const int kDeletionWeightOnCompaction = 2;
  uint64_t average_value_size = GetAverageValueSize();

  // compute the compensated size
  for (int level = 0; level < num_levels_; level++) {
    for (auto* file_meta : files_[level]) {
      // Here we only compute compensated_file_size for those file_meta
      // which compensated_file_size is uninitialized (== 0). This is true only
      // for files that have been created right now and no other thread has
      // access to them. That's why we can safely mutate compensated_file_size.
      if (file_meta->compensated_file_size == 0) {
        file_meta->compensated_file_size = file_meta->fd.GetFileSize();
        // Here we only boost the size of deletion entries of a file only
        // when the number of deletion entries is greater than the number of
        // non-deletion entries in the file.  The motivation here is that in
        // a stable workload, the number of deletion entries should be roughly
        // equal to the number of non-deletion entries.  If we compensate the
        // size of deletion entries in a stable workload, the deletion
        // compensation logic might introduce unwanted effet which changes the
        // shape of LSM tree.
        if (file_meta->num_deletions * 2 >= file_meta->num_entries) {
          file_meta->compensated_file_size +=
              (file_meta->num_deletions * 2 - file_meta->num_entries) *
              average_value_size * kDeletionWeightOnCompaction;
        }
      }
    }
  }
}

int VersionStorageInfo::MaxInputLevel() const {
  if (compaction_style_ == kCompactionStyleLevel) {
    return num_levels() - 2;
  }
  return 0;
}

int VersionStorageInfo::MaxOutputLevel(bool allow_ingest_behind) const {
  if (allow_ingest_behind) {
    assert(num_levels() > 1);
    return num_levels() - 2;
  }
  return num_levels() - 1;
}

void VersionStorageInfo::EstimateCompactionBytesNeeded(
    const MutableCFOptions& mutable_cf_options) {
  // Only implemented for level-based compaction
  if (compaction_style_ != kCompactionStyleLevel) {
    estimated_compaction_needed_bytes_ = 0;
    return;
  }

  // Start from Level 0, if level 0 qualifies compaction to level 1,
  // we estimate the size of compaction.
  // Then we move on to the next level and see whether it qualifies compaction
  // to the next level. The size of the level is estimated as the actual size
  // on the level plus the input bytes from the previous level if there is any.
  // If it exceeds, take the exceeded bytes as compaction input and add the size
  // of the compaction size to tatal size.
  // We keep doing it to Level 2, 3, etc, until the last level and return the
  // accumulated bytes.

  uint64_t bytes_compact_to_next_level = 0;
  uint64_t level_size = 0;
  for (auto* f : files_[0]) {
    level_size += f->fd.GetFileSize();
  }
  // Level 0
  bool level0_compact_triggered = false;
  if (static_cast<int>(files_[0].size()) >=
          mutable_cf_options.level0_file_num_compaction_trigger ||
      level_size >= mutable_cf_options.max_bytes_for_level_base) {
    level0_compact_triggered = true;
    estimated_compaction_needed_bytes_ = level_size;
    bytes_compact_to_next_level = level_size;
  } else {
    estimated_compaction_needed_bytes_ = 0;
  }

  // Level 1 and up.
  uint64_t bytes_next_level = 0;
  for (int level = base_level(); level <= MaxInputLevel(); level++) {
    level_size = 0;
    if (bytes_next_level > 0) {
#ifndef NDEBUG
      uint64_t level_size2 = 0;
      for (auto* f : files_[level]) {
        level_size2 += f->fd.GetFileSize();
      }
      assert(level_size2 == bytes_next_level);
#endif
      level_size = bytes_next_level;
      bytes_next_level = 0;
    } else {
      for (auto* f : files_[level]) {
        level_size += f->fd.GetFileSize();
      }
    }
    if (level == base_level() && level0_compact_triggered) {
      // Add base level size to compaction if level0 compaction triggered.
      estimated_compaction_needed_bytes_ += level_size;
    }
    // Add size added by previous compaction
    level_size += bytes_compact_to_next_level;
    bytes_compact_to_next_level = 0;
    uint64_t level_target = MaxBytesForLevel(level);
    if (level_size > level_target) {
      bytes_compact_to_next_level = level_size - level_target;
      // Estimate the actual compaction fan-out ratio as size ratio between
      // the two levels.

      assert(bytes_next_level == 0);
      if (level + 1 < num_levels_) {
        for (auto* f : files_[level + 1]) {
          bytes_next_level += f->fd.GetFileSize();
        }
      }
      if (bytes_next_level > 0) {
        assert(level_size > 0);
        estimated_compaction_needed_bytes_ += static_cast<uint64_t>(
            static_cast<double>(bytes_compact_to_next_level) *
            (static_cast<double>(bytes_next_level) /
                 static_cast<double>(level_size) +
             1));
      }
    }
  }
}

namespace {
uint32_t GetExpiredTtlFilesCount(const ImmutableCFOptions& ioptions,
                                 const MutableCFOptions& mutable_cf_options,
                                 const std::vector<FileMetaData*>& files) {
  uint32_t ttl_expired_files_count = 0;

  int64_t _current_time;
  auto status = ioptions.env->GetCurrentTime(&_current_time);
  if (status.ok()) {
    const uint64_t current_time = static_cast<uint64_t>(_current_time);
    for (auto f : files) {
      if (!f->being_compacted && f->fd.table_reader != nullptr &&
          f->fd.table_reader->GetTableProperties() != nullptr) {
        auto creation_time =
            f->fd.table_reader->GetTableProperties()->creation_time;
        if (creation_time > 0 &&
            creation_time < (current_time - mutable_cf_options.ttl)) {
          ttl_expired_files_count++;
        }
      }
    }
  }
  return ttl_expired_files_count;
}
}  // anonymous namespace

void VersionStorageInfo::ComputeCompactionScore(
    const ImmutableCFOptions& immutable_cf_options,
    const MutableCFOptions& mutable_cf_options) {
  for (int level = 0; level <= MaxInputLevel(); level++) {
    double score;
    if (level == 0) {
      // We treat level-0 specially by bounding the number of files
      // instead of number of bytes for two reasons:
      //
      // (1) With larger write-buffer sizes, it is nice not to do too
      // many level-0 compactions.
      //
      // (2) The files in level-0 are merged on every read and
      // therefore we wish to avoid too many files when the individual
      // file size is small (perhaps because of a small write-buffer
      // setting, or very high compression ratios, or lots of
      // overwrites/deletions).
      int num_sorted_runs = 0;
      uint64_t total_size = 0;
      for (auto* f : files_[level]) {
        if (!f->being_compacted) {
          total_size += f->compensated_file_size;
          num_sorted_runs++;
        }
      }
      if (compaction_style_ == kCompactionStyleUniversal) {
        // For universal compaction, we use level0 score to indicate
        // compaction score for the whole DB. Adding other levels as if
        // they are L0 files.
        for (int i = 1; i < num_levels(); i++) {
          if (!files_[i].empty() && !files_[i][0]->being_compacted) {
            num_sorted_runs++;
          }
        }
      }

      if (compaction_style_ == kCompactionStyleFIFO) {
        score = static_cast<double>(total_size) /
                mutable_cf_options.compaction_options_fifo.max_table_files_size;
        if (mutable_cf_options.compaction_options_fifo.allow_compaction) {
          score = std::max(
              static_cast<double>(num_sorted_runs) /
                  mutable_cf_options.level0_file_num_compaction_trigger,
              score);
        }
        if (mutable_cf_options.ttl > 0) {
          score = std::max(
              static_cast<double>(GetExpiredTtlFilesCount(
                  immutable_cf_options, mutable_cf_options, files_[level])),
              score);
        }

      } else {
        score = static_cast<double>(num_sorted_runs) /
                mutable_cf_options.level0_file_num_compaction_trigger;
        if (compaction_style_ == kCompactionStyleLevel && num_levels() > 1) {
          // Level-based involves L0->L0 compactions that can lead to oversized
          // L0 files. Take into account size as well to avoid later giant
          // compactions to the base level.
          score = std::max(
              score, static_cast<double>(total_size) /
                     mutable_cf_options.max_bytes_for_level_base);
        }
      }
    } else {
      // Compute the ratio of current size to size limit.
      uint64_t level_bytes_no_compacting = 0;
      for (auto f : files_[level]) {
        if (!f->being_compacted) {
          level_bytes_no_compacting += f->compensated_file_size;
        }
      }
      score = static_cast<double>(level_bytes_no_compacting) /
              MaxBytesForLevel(level);
    }
    compaction_level_[level] = level;
    compaction_score_[level] = score;
  }

  // sort all the levels based on their score. Higher scores get listed
  // first. Use bubble sort because the number of entries are small.
  for (int i = 0; i < num_levels() - 2; i++) {
    for (int j = i + 1; j < num_levels() - 1; j++) {
      if (compaction_score_[i] < compaction_score_[j]) {
        double score = compaction_score_[i];
        int level = compaction_level_[i];
        compaction_score_[i] = compaction_score_[j];
        compaction_level_[i] = compaction_level_[j];
        compaction_score_[j] = score;
        compaction_level_[j] = level;
      }
    }
  }
  ComputeFilesMarkedForCompaction();
  ComputeBottommostFilesMarkedForCompaction();
  if (mutable_cf_options.ttl > 0) {
    ComputeExpiredTtlFiles(immutable_cf_options, mutable_cf_options.ttl);
  }
  if (mutable_cf_options.periodic_compaction_seconds > 0) {
    ComputeFilesMarkedForPeriodicCompaction(
        immutable_cf_options, mutable_cf_options.periodic_compaction_seconds);
  }
  EstimateCompactionBytesNeeded(mutable_cf_options);
}

void VersionStorageInfo::ComputeFilesMarkedForCompaction() {
  files_marked_for_compaction_.clear();
  int last_qualify_level = 0;

  // Do not include files from the last level with data
  // If table properties collector suggests a file on the last level,
  // we should not move it to a new level.
  for (int level = num_levels() - 1; level >= 1; level--) {
    if (!files_[level].empty()) {
      last_qualify_level = level - 1;
      break;
    }
  }

  for (int level = 0; level <= last_qualify_level; level++) {
    for (auto* f : files_[level]) {
      if (!f->being_compacted && f->marked_for_compaction) {
        files_marked_for_compaction_.emplace_back(level, f);
      }
    }
  }
}

void VersionStorageInfo::ComputeExpiredTtlFiles(
    const ImmutableCFOptions& ioptions, const uint64_t ttl) {
  assert(ttl > 0);

  expired_ttl_files_.clear();

  int64_t _current_time;
  auto status = ioptions.env->GetCurrentTime(&_current_time);
  if (!status.ok()) {
    return;
  }
  const uint64_t current_time = static_cast<uint64_t>(_current_time);

  for (int level = 0; level < num_levels() - 1; level++) {
    for (auto f : files_[level]) {
      if (!f->being_compacted && f->fd.table_reader != nullptr &&
          f->fd.table_reader->GetTableProperties() != nullptr) {
        auto creation_time =
            f->fd.table_reader->GetTableProperties()->creation_time;
        if (creation_time > 0 && creation_time < (current_time - ttl)) {
          expired_ttl_files_.emplace_back(level, f);
        }
      }
    }
  }
}

void VersionStorageInfo::ComputeFilesMarkedForPeriodicCompaction(
    const ImmutableCFOptions& ioptions,
    const uint64_t periodic_compaction_seconds) {
  assert(periodic_compaction_seconds > 0);

  files_marked_for_periodic_compaction_.clear();

  int64_t temp_current_time;
  auto status = ioptions.env->GetCurrentTime(&temp_current_time);
  if (!status.ok()) {
    return;
  }
  const uint64_t current_time = static_cast<uint64_t>(temp_current_time);
  const uint64_t allowed_time_limit =
      current_time - periodic_compaction_seconds;

  for (int level = 0; level < num_levels(); level++) {
    for (auto f : files_[level]) {
      if (!f->being_compacted && f->fd.table_reader != nullptr &&
          f->fd.table_reader->GetTableProperties() != nullptr) {
        // Compute a file's modification time in the following order:
        // 1. Use file_creation_time table property if it is > 0.
        // 2. Use creation_time table property if it is > 0.
        // 3. Use file's mtime metadata if the above two table properties are 0.
        // Don't consider the file at all if the modification time cannot be
        // correctly determined based on the above conditions.
        uint64_t file_modification_time =
            f->fd.table_reader->GetTableProperties()->file_creation_time;
        if (file_modification_time == 0) {
          file_modification_time =
              f->fd.table_reader->GetTableProperties()->creation_time;
        }
        if (file_modification_time == 0) {
          auto file_path = TableFileName(ioptions.cf_paths, f->fd.GetNumber(),
                                         f->fd.GetPathId());
          status = ioptions.env->GetFileModificationTime(
              file_path, &file_modification_time);
          if (!status.ok()) {
            ROCKS_LOG_WARN(ioptions.info_log,
                           "Can't get file modification time: %s: %s",
                           file_path.c_str(), status.ToString().c_str());
            continue;
          }
        }
        if (file_modification_time > 0 &&
            file_modification_time < allowed_time_limit) {
          files_marked_for_periodic_compaction_.emplace_back(level, f);
        }
      }
    }
  }
}

namespace {

// used to sort files by size
struct Fsize {
  size_t index;
  FileMetaData* file;
};

// Compator that is used to sort files based on their size
// In normal mode: descending size
bool CompareCompensatedSizeDescending(const Fsize& first, const Fsize& second) {
  return (first.file->compensated_file_size >
      second.file->compensated_file_size);
}
} // anonymous namespace

void VersionStorageInfo::AddFile(int level, FileMetaData* f, Logger* info_log) {
  auto* level_files = &files_[level];
  // Must not overlap
#ifndef NDEBUG
  if (level > 0 && !level_files->empty() &&
      internal_comparator_->Compare(
          (*level_files)[level_files->size() - 1]->largest, f->smallest) >= 0) {
    auto* f2 = (*level_files)[level_files->size() - 1];
    if (info_log != nullptr) {
      Error(info_log, "Adding new file %" PRIu64
                      " range (%s, %s) to level %d but overlapping "
                      "with existing file %" PRIu64 " %s %s",
            f->fd.GetNumber(), f->smallest.DebugString(true).c_str(),
            f->largest.DebugString(true).c_str(), level, f2->fd.GetNumber(),
            f2->smallest.DebugString(true).c_str(),
            f2->largest.DebugString(true).c_str());
      LogFlush(info_log);
    }
    assert(false);
  }
#else
  (void)info_log;
#endif
  f->refs++;
  level_files->push_back(f);
}

// Version::PrepareApply() need to be called before calling the function, or
// following functions called:
// 1. UpdateNumNonEmptyLevels();
// 2. CalculateBaseBytes();
// 3. UpdateFilesByCompactionPri();
// 4. GenerateFileIndexer();
// 5. GenerateLevelFilesBrief();
// 6. GenerateLevel0NonOverlapping();
// 7. GenerateBottommostFiles();
void VersionStorageInfo::SetFinalized() {
  finalized_ = true;
#ifndef NDEBUG
  if (compaction_style_ != kCompactionStyleLevel) {
    // Not level based compaction.
    return;
  }
  assert(base_level_ < 0 || num_levels() == 1 ||
         (base_level_ >= 1 && base_level_ < num_levels()));
  // Verify all levels newer than base_level are empty except L0
  for (int level = 1; level < base_level(); level++) {
    assert(NumLevelBytes(level) == 0);
  }
  uint64_t max_bytes_prev_level = 0;
  for (int level = base_level(); level < num_levels() - 1; level++) {
    if (LevelFiles(level).size() == 0) {
      continue;
    }
    assert(MaxBytesForLevel(level) >= max_bytes_prev_level);
    max_bytes_prev_level = MaxBytesForLevel(level);
  }
  int num_empty_non_l0_level = 0;
  for (int level = 0; level < num_levels(); level++) {
    assert(LevelFiles(level).size() == 0 ||
           LevelFiles(level).size() == LevelFilesBrief(level).num_files);
    if (level > 0 && NumLevelBytes(level) > 0) {
      num_empty_non_l0_level++;
    }
    if (LevelFiles(level).size() > 0) {
      assert(level < num_non_empty_levels());
    }
  }
  assert(compaction_level_.size() > 0);
  assert(compaction_level_.size() == compaction_score_.size());
#endif
}

void VersionStorageInfo::UpdateNumNonEmptyLevels() {
  num_non_empty_levels_ = num_levels_;
  for (int i = num_levels_ - 1; i >= 0; i--) {
    if (files_[i].size() != 0) {
      return;
    } else {
      num_non_empty_levels_ = i;
    }
  }
}

namespace {
// Sort `temp` based on ratio of overlapping size over file size
void SortFileByOverlappingRatio(
    const InternalKeyComparator& icmp, const std::vector<FileMetaData*>& files,
    const std::vector<FileMetaData*>& next_level_files,
    std::vector<Fsize>* temp) {
  std::unordered_map<uint64_t, uint64_t> file_to_order;
  auto next_level_it = next_level_files.begin();

  for (auto& file : files) {
    uint64_t overlapping_bytes = 0;
    // Skip files in next level that is smaller than current file
    while (next_level_it != next_level_files.end() &&
           icmp.Compare((*next_level_it)->largest, file->smallest) < 0) {
      next_level_it++;
    }

    while (next_level_it != next_level_files.end() &&
           icmp.Compare((*next_level_it)->smallest, file->largest) < 0) {
      overlapping_bytes += (*next_level_it)->fd.file_size;

      if (icmp.Compare((*next_level_it)->largest, file->largest) > 0) {
        // next level file cross large boundary of current file.
        break;
      }
      next_level_it++;
    }

    assert(file->compensated_file_size != 0);
    file_to_order[file->fd.GetNumber()] =
        overlapping_bytes * 1024u / file->compensated_file_size;
  }

  std::sort(temp->begin(), temp->end(),
            [&](const Fsize& f1, const Fsize& f2) -> bool {
              return file_to_order[f1.file->fd.GetNumber()] <
                     file_to_order[f2.file->fd.GetNumber()];
            });
}
}  // namespace

void VersionStorageInfo::UpdateFilesByCompactionPri(
    CompactionPri compaction_pri) {
  if (compaction_style_ == kCompactionStyleNone ||
      compaction_style_ == kCompactionStyleFIFO ||
      compaction_style_ == kCompactionStyleUniversal) {
    // don't need this
    return;
  }
  // No need to sort the highest level because it is never compacted.
  for (int level = 0; level < num_levels() - 1; level++) {
    const std::vector<FileMetaData*>& files = files_[level];
    auto& files_by_compaction_pri = files_by_compaction_pri_[level];
    assert(files_by_compaction_pri.size() == 0);

    // populate a temp vector for sorting based on size
    std::vector<Fsize> temp(files.size());
    for (size_t i = 0; i < files.size(); i++) {
      temp[i].index = i;
      temp[i].file = files[i];
    }

    // sort the top number_of_files_to_sort_ based on file size
    size_t num = VersionStorageInfo::kNumberFilesToSort;
    if (num > temp.size()) {
      num = temp.size();
    }
    switch (compaction_pri) {
      case kByCompensatedSize:
        std::partial_sort(temp.begin(), temp.begin() + num, temp.end(),
                          CompareCompensatedSizeDescending);
        break;
      case kOldestLargestSeqFirst:
        std::sort(temp.begin(), temp.end(),
                  [](const Fsize& f1, const Fsize& f2) -> bool {
                    return f1.file->fd.largest_seqno <
                           f2.file->fd.largest_seqno;
                  });
        break;
      case kOldestSmallestSeqFirst:
        std::sort(temp.begin(), temp.end(),
                  [](const Fsize& f1, const Fsize& f2) -> bool {
                    return f1.file->fd.smallest_seqno <
                           f2.file->fd.smallest_seqno;
                  });
        break;
      case kMinOverlappingRatio:
        SortFileByOverlappingRatio(*internal_comparator_, files_[level],
                                   files_[level + 1], &temp);
        break;
      default:
        assert(false);
    }
    assert(temp.size() == files.size());

    // initialize files_by_compaction_pri_
    for (size_t i = 0; i < temp.size(); i++) {
      files_by_compaction_pri.push_back(static_cast<int>(temp[i].index));
    }
    next_file_to_compact_by_size_[level] = 0;
    assert(files_[level].size() == files_by_compaction_pri_[level].size());
  }
}

void VersionStorageInfo::GenerateLevel0NonOverlapping() {
  assert(!finalized_);
  level0_non_overlapping_ = true;
  if (level_files_brief_.size() == 0) {
    return;
  }

  // A copy of L0 files sorted by smallest key
  std::vector<FdWithKeyRange> level0_sorted_file(
      level_files_brief_[0].files,
      level_files_brief_[0].files + level_files_brief_[0].num_files);
  std::sort(level0_sorted_file.begin(), level0_sorted_file.end(),
            [this](const FdWithKeyRange& f1, const FdWithKeyRange& f2) -> bool {
              return (internal_comparator_->Compare(f1.smallest_key,
                                                    f2.smallest_key) < 0);
            });

  for (size_t i = 1; i < level0_sorted_file.size(); ++i) {
    FdWithKeyRange& f = level0_sorted_file[i];
    FdWithKeyRange& prev = level0_sorted_file[i - 1];
    if (internal_comparator_->Compare(prev.largest_key, f.smallest_key) >= 0) {
      level0_non_overlapping_ = false;
      break;
    }
  }
}

void VersionStorageInfo::GenerateBottommostFiles() {
  assert(!finalized_);
  assert(bottommost_files_.empty());
  for (size_t level = 0; level < level_files_brief_.size(); ++level) {
    for (size_t file_idx = 0; file_idx < level_files_brief_[level].num_files;
         ++file_idx) {
      const FdWithKeyRange& f = level_files_brief_[level].files[file_idx];
      int l0_file_idx;
      if (level == 0) {
        l0_file_idx = static_cast<int>(file_idx);
      } else {
        l0_file_idx = -1;
      }
      Slice smallest_user_key = ExtractUserKey(f.smallest_key);
      Slice largest_user_key = ExtractUserKey(f.largest_key);
      if (!RangeMightExistAfterSortedRun(smallest_user_key, largest_user_key,
                                         static_cast<int>(level),
                                         l0_file_idx)) {
        bottommost_files_.emplace_back(static_cast<int>(level),
                                       f.file_metadata);
      }
    }
  }
}

void VersionStorageInfo::UpdateOldestSnapshot(SequenceNumber seqnum) {
  assert(seqnum >= oldest_snapshot_seqnum_);
  oldest_snapshot_seqnum_ = seqnum;
  if (oldest_snapshot_seqnum_ > bottommost_files_mark_threshold_) {
    ComputeBottommostFilesMarkedForCompaction();
  }
}

void VersionStorageInfo::ComputeBottommostFilesMarkedForCompaction() {
  bottommost_files_marked_for_compaction_.clear();
  bottommost_files_mark_threshold_ = kMaxSequenceNumber;
  for (auto& level_and_file : bottommost_files_) {
    if (!level_and_file.second->being_compacted &&
        level_and_file.second->fd.largest_seqno != 0 &&
        level_and_file.second->num_deletions > 1) {
      // largest_seqno might be nonzero due to containing the final key in an
      // earlier compaction, whose seqnum we didn't zero out. Multiple deletions
      // ensures the file really contains deleted or overwritten keys.
      if (level_and_file.second->fd.largest_seqno < oldest_snapshot_seqnum_) {
        bottommost_files_marked_for_compaction_.push_back(level_and_file);
      } else {
        bottommost_files_mark_threshold_ =
            std::min(bottommost_files_mark_threshold_,
                     level_and_file.second->fd.largest_seqno);
      }
    }
  }
}

void Version::Ref() {
  ++refs_;
}

bool Version::Unref() {
  assert(refs_ >= 1);
  --refs_;
  if (refs_ == 0) {
    delete this;
    return true;
  }
  return false;
}

bool VersionStorageInfo::OverlapInLevel(int level,
                                        const Slice* smallest_user_key,
                                        const Slice* largest_user_key) {
  if (level >= num_non_empty_levels_) {
    // empty level, no overlap
    return false;
  }
  return SomeFileOverlapsRange(*internal_comparator_, (level > 0),
                               level_files_brief_[level], smallest_user_key,
                               largest_user_key);
}

// Store in "*inputs" all files in "level" that overlap [begin,end]
// If hint_index is specified, then it points to a file in the
// overlapping range.
// The file_index returns a pointer to any file in an overlapping range.
void VersionStorageInfo::GetOverlappingInputs(
    int level, const InternalKey* begin, const InternalKey* end,
    std::vector<FileMetaData*>* inputs, int hint_index, int* file_index,
    bool expand_range, InternalKey** next_smallest) const {
  if (level >= num_non_empty_levels_) {
    // this level is empty, no overlapping inputs
    return;
  }

  inputs->clear();
  if (file_index) {
    *file_index = -1;
  }
  const Comparator* user_cmp = user_comparator_;
  if (level > 0) {
    GetOverlappingInputsRangeBinarySearch(level, begin, end, inputs, hint_index,
                                          file_index, false, next_smallest);
    return;
  }

  if (next_smallest) {
    // next_smallest key only makes sense for non-level 0, where files are
    // non-overlapping
    *next_smallest = nullptr;
  }

  Slice user_begin, user_end;
  if (begin != nullptr) {
    user_begin = begin->user_key();
  }
  if (end != nullptr) {
    user_end = end->user_key();
  }

  // index stores the file index need to check.
  std::list<size_t> index;
  for (size_t i = 0; i < level_files_brief_[level].num_files; i++) {
    index.emplace_back(i);
  }

  while (!index.empty()) {
    bool found_overlapping_file = false;
    auto iter = index.begin();
    while (iter != index.end()) {
      FdWithKeyRange* f = &(level_files_brief_[level].files[*iter]);
      const Slice file_start = ExtractUserKey(f->smallest_key);
      const Slice file_limit = ExtractUserKey(f->largest_key);
      if (begin != nullptr &&
          user_cmp->CompareWithoutTimestamp(file_limit, user_begin) < 0) {
        // "f" is completely before specified range; skip it
        iter++;
      } else if (end != nullptr &&
                 user_cmp->CompareWithoutTimestamp(file_start, user_end) > 0) {
        // "f" is completely after specified range; skip it
        iter++;
      } else {
        // if overlap
        inputs->emplace_back(files_[level][*iter]);
        found_overlapping_file = true;
        // record the first file index.
        if (file_index && *file_index == -1) {
          *file_index = static_cast<int>(*iter);
        }
        // the related file is overlap, erase to avoid checking again.
        iter = index.erase(iter);
        if (expand_range) {
          if (begin != nullptr &&
              user_cmp->CompareWithoutTimestamp(file_start, user_begin) < 0) {
            user_begin = file_start;
          }
          if (end != nullptr &&
              user_cmp->CompareWithoutTimestamp(file_limit, user_end) > 0) {
            user_end = file_limit;
          }
        }
      }
    }
    // if all the files left are not overlap, break
    if (!found_overlapping_file) {
      break;
    }
  }
}

// Store in "*inputs" files in "level" that within range [begin,end]
// Guarantee a "clean cut" boundary between the files in inputs
// and the surrounding files and the maxinum number of files.
// This will ensure that no parts of a key are lost during compaction.
// If hint_index is specified, then it points to a file in the range.
// The file_index returns a pointer to any file in an overlapping range.
void VersionStorageInfo::GetCleanInputsWithinInterval(
    int level, const InternalKey* begin, const InternalKey* end,
    std::vector<FileMetaData*>* inputs, int hint_index, int* file_index) const {
  inputs->clear();
  if (file_index) {
    *file_index = -1;
  }
  if (level >= num_non_empty_levels_ || level == 0 ||
      level_files_brief_[level].num_files == 0) {
    // this level is empty, no inputs within range
    // also don't support clean input interval within L0
    return;
  }

  GetOverlappingInputsRangeBinarySearch(level, begin, end, inputs,
                                        hint_index, file_index,
                                        true /* within_interval */);
}

// Store in "*inputs" all files in "level" that overlap [begin,end]
// Employ binary search to find at least one file that overlaps the
// specified range. From that file, iterate backwards and
// forwards to find all overlapping files.
// if within_range is set, then only store the maximum clean inputs
// within range [begin, end]. "clean" means there is a boudnary
// between the files in "*inputs" and the surrounding files
void VersionStorageInfo::GetOverlappingInputsRangeBinarySearch(
    int level, const InternalKey* begin, const InternalKey* end,
    std::vector<FileMetaData*>* inputs, int hint_index, int* file_index,
    bool within_interval, InternalKey** next_smallest) const {
  assert(level > 0);

  auto user_cmp = user_comparator_;
  const FdWithKeyRange* files = level_files_brief_[level].files;
  const int num_files = static_cast<int>(level_files_brief_[level].num_files);

  // begin to use binary search to find lower bound
  // and upper bound.
  int start_index = 0;
  int end_index = num_files;

  if (begin != nullptr) {
    // if within_interval is true, with file_key would find
    // not overlapping ranges in std::lower_bound.
    auto cmp = [&user_cmp, &within_interval](const FdWithKeyRange& f,
                                             const InternalKey* k) {
      auto& file_key = within_interval ? f.file_metadata->smallest
                                       : f.file_metadata->largest;
      return sstableKeyCompare(user_cmp, file_key, *k) < 0;
    };

    start_index = static_cast<int>(
        std::lower_bound(files,
                         files + (hint_index == -1 ? num_files : hint_index),
                         begin, cmp) -
        files);

    if (start_index > 0 && within_interval) {
      bool is_overlapping = true;
      while (is_overlapping && start_index < num_files) {
        auto& pre_limit = files[start_index - 1].file_metadata->largest;
        auto& cur_start = files[start_index].file_metadata->smallest;
        is_overlapping = sstableKeyCompare(user_cmp, pre_limit, cur_start) == 0;
        start_index += is_overlapping;
      }
    }
  }

  if (end != nullptr) {
    // if within_interval is true, with file_key would find
    // not overlapping ranges in std::upper_bound.
    auto cmp = [&user_cmp, &within_interval](const InternalKey* k,
                                             const FdWithKeyRange& f) {
      auto& file_key = within_interval ? f.file_metadata->largest
                                       : f.file_metadata->smallest;
      return sstableKeyCompare(user_cmp, *k, file_key) < 0;
    };

    end_index = static_cast<int>(
        std::upper_bound(files + start_index, files + num_files, end, cmp) -
        files);

    if (end_index < num_files && within_interval) {
      bool is_overlapping = true;
      while (is_overlapping && end_index > start_index) {
        auto& next_start = files[end_index].file_metadata->smallest;
        auto& cur_limit = files[end_index - 1].file_metadata->largest;
        is_overlapping =
            sstableKeyCompare(user_cmp, cur_limit, next_start) == 0;
        end_index -= is_overlapping;
      }
    }
  }

  assert(start_index <= end_index);

  // If there were no overlapping files, return immediately.
  if (start_index == end_index) {
    if (next_smallest) {
      *next_smallest = nullptr;
    }
    return;
  }

  assert(start_index < end_index);

  // returns the index where an overlap is found
  if (file_index) {
    *file_index = start_index;
  }

  // insert overlapping files into vector
  for (int i = start_index; i < end_index; i++) {
    inputs->push_back(files_[level][i]);
  }

  if (next_smallest != nullptr) {
    // Provide the next key outside the range covered by inputs
    if (end_index < static_cast<int>(files_[level].size())) {
      **next_smallest = files_[level][end_index]->smallest;
    } else {
      *next_smallest = nullptr;
    }
  }
}

uint64_t VersionStorageInfo::NumLevelBytes(int level) const {
  assert(level >= 0);
  assert(level < num_levels());
  return TotalFileSize(files_[level]);
}

const char* VersionStorageInfo::LevelSummary(
    LevelSummaryStorage* scratch) const {
  int len = 0;
  if (compaction_style_ == kCompactionStyleLevel && num_levels() > 1) {
    assert(base_level_ < static_cast<int>(level_max_bytes_.size()));
    if (level_multiplier_ != 0.0) {
      len = snprintf(
          scratch->buffer, sizeof(scratch->buffer),
          "base level %d level multiplier %.2f max bytes base %" PRIu64 " ",
          base_level_, level_multiplier_, level_max_bytes_[base_level_]);
    }
  }
  len +=
      snprintf(scratch->buffer + len, sizeof(scratch->buffer) - len, "files[");
  for (int i = 0; i < num_levels(); i++) {
    int sz = sizeof(scratch->buffer) - len;
    int ret = snprintf(scratch->buffer + len, sz, "%d ", int(files_[i].size()));
    if (ret < 0 || ret >= sz) break;
    len += ret;
  }
  if (len > 0) {
    // overwrite the last space
    --len;
  }
  len += snprintf(scratch->buffer + len, sizeof(scratch->buffer) - len,
                  "] max score %.2f", compaction_score_[0]);

  if (!files_marked_for_compaction_.empty()) {
    snprintf(scratch->buffer + len, sizeof(scratch->buffer) - len,
             " (%" ROCKSDB_PRIszt " files need compaction)",
             files_marked_for_compaction_.size());
  }

  return scratch->buffer;
}

const char* VersionStorageInfo::LevelFileSummary(FileSummaryStorage* scratch,
                                                 int level) const {
  int len = snprintf(scratch->buffer, sizeof(scratch->buffer), "files_size[");
  for (const auto& f : files_[level]) {
    int sz = sizeof(scratch->buffer) - len;
    char sztxt[16];
    AppendHumanBytes(f->fd.GetFileSize(), sztxt, sizeof(sztxt));
    int ret = snprintf(scratch->buffer + len, sz,
                       "#%" PRIu64 "(seq=%" PRIu64 ",sz=%s,%d) ",
                       f->fd.GetNumber(), f->fd.smallest_seqno, sztxt,
                       static_cast<int>(f->being_compacted));
    if (ret < 0 || ret >= sz)
      break;
    len += ret;
  }
  // overwrite the last space (only if files_[level].size() is non-zero)
  if (files_[level].size() && len > 0) {
    --len;
  }
  snprintf(scratch->buffer + len, sizeof(scratch->buffer) - len, "]");
  return scratch->buffer;
}

int64_t VersionStorageInfo::MaxNextLevelOverlappingBytes() {
  uint64_t result = 0;
  std::vector<FileMetaData*> overlaps;
  for (int level = 1; level < num_levels() - 1; level++) {
    for (const auto& f : files_[level]) {
      GetOverlappingInputs(level + 1, &f->smallest, &f->largest, &overlaps);
      const uint64_t sum = TotalFileSize(overlaps);
      if (sum > result) {
        result = sum;
      }
    }
  }
  return result;
}

uint64_t VersionStorageInfo::MaxBytesForLevel(int level) const {
  // Note: the result for level zero is not really used since we set
  // the level-0 compaction threshold based on number of files.
  assert(level >= 0);
  assert(level < static_cast<int>(level_max_bytes_.size()));
  return level_max_bytes_[level];
}

void VersionStorageInfo::CalculateBaseBytes(const ImmutableCFOptions& ioptions,
                                            const MutableCFOptions& options) {
  // Special logic to set number of sorted runs.
  // It is to match the previous behavior when all files are in L0.
  int num_l0_count = static_cast<int>(files_[0].size());
  if (compaction_style_ == kCompactionStyleUniversal) {
    // For universal compaction, we use level0 score to indicate
    // compaction score for the whole DB. Adding other levels as if
    // they are L0 files.
    for (int i = 1; i < num_levels(); i++) {
      if (!files_[i].empty()) {
        num_l0_count++;
      }
    }
  }
  set_l0_delay_trigger_count(num_l0_count);

  level_max_bytes_.resize(ioptions.num_levels);
  if (!ioptions.level_compaction_dynamic_level_bytes) {
    base_level_ = (ioptions.compaction_style == kCompactionStyleLevel) ? 1 : -1;

    // Calculate for static bytes base case
    for (int i = 0; i < ioptions.num_levels; ++i) {
      if (i == 0 && ioptions.compaction_style == kCompactionStyleUniversal) {
        level_max_bytes_[i] = options.max_bytes_for_level_base;
      } else if (i > 1) {
        level_max_bytes_[i] = MultiplyCheckOverflow(
            MultiplyCheckOverflow(level_max_bytes_[i - 1],
                                  options.max_bytes_for_level_multiplier),
            options.MaxBytesMultiplerAdditional(i - 1));
      } else {
        level_max_bytes_[i] = options.max_bytes_for_level_base;
      }
    }
  } else {
    uint64_t max_level_size = 0;

    int first_non_empty_level = -1;
    // Find size of non-L0 level of most data.
    // Cannot use the size of the last level because it can be empty or less
    // than previous levels after compaction.
    for (int i = 1; i < num_levels_; i++) {
      uint64_t total_size = 0;
      for (const auto& f : files_[i]) {
        total_size += f->fd.GetFileSize();
      }
      if (total_size > 0 && first_non_empty_level == -1) {
        first_non_empty_level = i;
      }
      if (total_size > max_level_size) {
        max_level_size = total_size;
      }
    }

    // Prefill every level's max bytes to disallow compaction from there.
    for (int i = 0; i < num_levels_; i++) {
      level_max_bytes_[i] = std::numeric_limits<uint64_t>::max();
    }

    if (max_level_size == 0) {
      // No data for L1 and up. L0 compacts to last level directly.
      // No compaction from L1+ needs to be scheduled.
      base_level_ = num_levels_ - 1;
    } else {
      uint64_t l0_size = 0;
      for (const auto& f : files_[0]) {
        l0_size += f->fd.GetFileSize();
      }

      uint64_t base_bytes_max =
          std::max(options.max_bytes_for_level_base, l0_size);
      uint64_t base_bytes_min = static_cast<uint64_t>(
          base_bytes_max / options.max_bytes_for_level_multiplier);

      // Try whether we can make last level's target size to be max_level_size
      uint64_t cur_level_size = max_level_size;
      for (int i = num_levels_ - 2; i >= first_non_empty_level; i--) {
        // Round up after dividing
        cur_level_size = static_cast<uint64_t>(
            cur_level_size / options.max_bytes_for_level_multiplier);
      }

      // Calculate base level and its size.
      uint64_t base_level_size;
      if (cur_level_size <= base_bytes_min) {
        // Case 1. If we make target size of last level to be max_level_size,
        // target size of the first non-empty level would be smaller than
        // base_bytes_min. We set it be base_bytes_min.
        base_level_size = base_bytes_min + 1U;
        base_level_ = first_non_empty_level;
        ROCKS_LOG_INFO(ioptions.info_log,
                       "More existing levels in DB than needed. "
                       "max_bytes_for_level_multiplier may not be guaranteed.");
      } else {
        // Find base level (where L0 data is compacted to).
        base_level_ = first_non_empty_level;
        while (base_level_ > 1 && cur_level_size > base_bytes_max) {
          --base_level_;
          cur_level_size = static_cast<uint64_t>(
              cur_level_size / options.max_bytes_for_level_multiplier);
        }
        if (cur_level_size > base_bytes_max) {
          // Even L1 will be too large
          assert(base_level_ == 1);
          base_level_size = base_bytes_max;
        } else {
          base_level_size = cur_level_size;
        }
      }

      level_multiplier_ = options.max_bytes_for_level_multiplier;
      assert(base_level_size > 0);
      if (l0_size > base_level_size &&
          (l0_size > options.max_bytes_for_level_base ||
           static_cast<int>(files_[0].size() / 2) >=
               options.level0_file_num_compaction_trigger)) {
        // We adjust the base level according to actual L0 size, and adjust
        // the level multiplier accordingly, when:
        //   1. the L0 size is larger than level size base, or
        //   2. number of L0 files reaches twice the L0->L1 compaction trigger
        // We don't do this otherwise to keep the LSM-tree structure stable
        // unless the L0 compation is backlogged.
        base_level_size = l0_size;
        if (base_level_ == num_levels_ - 1) {
          level_multiplier_ = 1.0;
        } else {
          level_multiplier_ = std::pow(
              static_cast<double>(max_level_size) /
                  static_cast<double>(base_level_size),
              1.0 / static_cast<double>(num_levels_ - base_level_ - 1));
        }
      }

      uint64_t level_size = base_level_size;
      for (int i = base_level_; i < num_levels_; i++) {
        if (i > base_level_) {
          level_size = MultiplyCheckOverflow(level_size, level_multiplier_);
        }
        // Don't set any level below base_bytes_max. Otherwise, the LSM can
        // assume an hourglass shape where L1+ sizes are smaller than L0. This
        // causes compaction scoring, which depends on level sizes, to favor L1+
        // at the expense of L0, which may fill up and stall.
        level_max_bytes_[i] = std::max(level_size, base_bytes_max);
      }
    }
  }
}

uint64_t VersionStorageInfo::EstimateLiveDataSize() const {
  // Estimate the live data size by adding up the size of the last level for all
  // key ranges. Note: Estimate depends on the ordering of files in level 0
  // because files in level 0 can be overlapping.
  uint64_t size = 0;

  auto ikey_lt = [this](InternalKey* x, InternalKey* y) {
    return internal_comparator_->Compare(*x, *y) < 0;
  };
  // (Ordered) map of largest keys in non-overlapping files
  std::map<InternalKey*, FileMetaData*, decltype(ikey_lt)> ranges(ikey_lt);

  for (int l = num_levels_ - 1; l >= 0; l--) {
    bool found_end = false;
    for (auto file : files_[l]) {
      // Find the first file where the largest key is larger than the smallest
      // key of the current file. If this file does not overlap with the
      // current file, none of the files in the map does. If there is
      // no potential overlap, we can safely insert the rest of this level
      // (if the level is not 0) into the map without checking again because
      // the elements in the level are sorted and non-overlapping.
      auto lb = (found_end && l != 0) ?
        ranges.end() : ranges.lower_bound(&file->smallest);
      found_end = (lb == ranges.end());
      if (found_end || internal_comparator_->Compare(
            file->largest, (*lb).second->smallest) < 0) {
          ranges.emplace_hint(lb, &file->largest, file);
          size += file->fd.file_size;
      }
    }
  }
  return size;
}

bool VersionStorageInfo::RangeMightExistAfterSortedRun(
    const Slice& smallest_user_key, const Slice& largest_user_key,
    int last_level, int last_l0_idx) {
  assert((last_l0_idx != -1) == (last_level == 0));
  // TODO(ajkr): this preserves earlier behavior where we considered an L0 file
  // bottommost only if it's the oldest L0 file and there are no files on older
  // levels. It'd be better to consider it bottommost if there's no overlap in
  // older levels/files.
  if (last_level == 0 &&
      last_l0_idx != static_cast<int>(LevelFiles(0).size() - 1)) {
    return true;
  }

  // Checks whether there are files living beyond the `last_level`. If lower
  // levels have files, it checks for overlap between [`smallest_key`,
  // `largest_key`] and those files. Bottomlevel optimizations can be made if
  // there are no files in lower levels or if there is no overlap with the files
  // in the lower levels.
  for (int level = last_level + 1; level < num_levels(); level++) {
    // The range is not in the bottommost level if there are files in lower
    // levels when the `last_level` is 0 or if there are files in lower levels
    // which overlap with [`smallest_key`, `largest_key`].
    if (files_[level].size() > 0 &&
        (last_level == 0 ||
         OverlapInLevel(level, &smallest_user_key, &largest_user_key))) {
      return true;
    }
  }
  return false;
}

void Version::AddLiveFiles(std::vector<FileDescriptor>* live) {
  for (int level = 0; level < storage_info_.num_levels(); level++) {
    const std::vector<FileMetaData*>& files = storage_info_.files_[level];
    for (const auto& file : files) {
      live->push_back(file->fd);
    }
  }
}

std::string Version::DebugString(bool hex, bool print_stats) const {
  std::string r;
  for (int level = 0; level < storage_info_.num_levels_; level++) {
    // E.g.,
    //   --- level 1 ---
    //   17:123[1 .. 124]['a' .. 'd']
    //   20:43[124 .. 128]['e' .. 'g']
    //
    // if print_stats=true:
    //   17:123[1 .. 124]['a' .. 'd'](4096)
    r.append("--- level ");
    AppendNumberTo(&r, level);
    r.append(" --- version# ");
    AppendNumberTo(&r, version_number_);
    r.append(" ---\n");
    const std::vector<FileMetaData*>& files = storage_info_.files_[level];
    for (size_t i = 0; i < files.size(); i++) {
      r.push_back(' ');
      AppendNumberTo(&r, files[i]->fd.GetNumber());
      r.push_back(':');
      AppendNumberTo(&r, files[i]->fd.GetFileSize());
      r.append("[");
      AppendNumberTo(&r, files[i]->fd.smallest_seqno);
      r.append(" .. ");
      AppendNumberTo(&r, files[i]->fd.largest_seqno);
      r.append("]");
      r.append("[");
      r.append(files[i]->smallest.DebugString(hex));
      r.append(" .. ");
      r.append(files[i]->largest.DebugString(hex));
      r.append("]");
      if (print_stats) {
        r.append("(");
        r.append(ToString(
            files[i]->stats.num_reads_sampled.load(std::memory_order_relaxed)));
        r.append(")");
      }
      r.append("\n");
    }
  }
  return r;
}

// this is used to batch writes to the manifest file
struct VersionSet::ManifestWriter {
  Status status;
  bool done;
  InstrumentedCondVar cv;
  ColumnFamilyData* cfd;
  const MutableCFOptions mutable_cf_options;
  const autovector<VersionEdit*>& edit_list;

  explicit ManifestWriter(InstrumentedMutex* mu, ColumnFamilyData* _cfd,
                          const MutableCFOptions& cf_options,
                          const autovector<VersionEdit*>& e)
      : done(false),
        cv(mu),
        cfd(_cfd),
        mutable_cf_options(cf_options),
        edit_list(e) {}
};

Status AtomicGroupReadBuffer::AddEdit(VersionEdit* edit) {
  assert(edit);
  if (edit->is_in_atomic_group_) {
    TEST_SYNC_POINT("AtomicGroupReadBuffer::AddEdit:AtomicGroup");
    if (replay_buffer_.empty()) {
      replay_buffer_.resize(edit->remaining_entries_ + 1);
      TEST_SYNC_POINT_CALLBACK(
          "AtomicGroupReadBuffer::AddEdit:FirstInAtomicGroup", edit);
    }
    read_edits_in_atomic_group_++;
    if (read_edits_in_atomic_group_ + edit->remaining_entries_ !=
        static_cast<uint32_t>(replay_buffer_.size())) {
      TEST_SYNC_POINT_CALLBACK(
          "AtomicGroupReadBuffer::AddEdit:IncorrectAtomicGroupSize", edit);
      return Status::Corruption("corrupted atomic group");
    }
    replay_buffer_[read_edits_in_atomic_group_ - 1] = std::move(*edit);
    if (read_edits_in_atomic_group_ == replay_buffer_.size()) {
      TEST_SYNC_POINT_CALLBACK(
          "AtomicGroupReadBuffer::AddEdit:LastInAtomicGroup", edit);
      return Status::OK();
    }
    return Status::OK();
  }

  // A normal edit.
  if (!replay_buffer().empty()) {
    TEST_SYNC_POINT_CALLBACK(
        "AtomicGroupReadBuffer::AddEdit:AtomicGroupMixedWithNormalEdits", edit);
    return Status::Corruption("corrupted atomic group");
  }
  return Status::OK();
}

bool AtomicGroupReadBuffer::IsFull() const {
  return read_edits_in_atomic_group_ == replay_buffer_.size();
}

bool AtomicGroupReadBuffer::IsEmpty() const { return replay_buffer_.empty(); }

void AtomicGroupReadBuffer::Clear() {
  read_edits_in_atomic_group_ = 0;
  replay_buffer_.clear();
}

VersionSet::VersionSet(const std::string& dbname,
                       const ImmutableDBOptions* _db_options,
                       const EnvOptions& storage_options, Cache* table_cache,
                       WriteBufferManager* write_buffer_manager,
                       WriteController* write_controller,
                       BlockCacheTracer* const block_cache_tracer)
    : column_family_set_(new ColumnFamilySet(
          dbname, _db_options, storage_options, table_cache,
          write_buffer_manager, write_controller, block_cache_tracer)),
      env_(_db_options->env),
      dbname_(dbname),
      db_options_(_db_options),
      next_file_number_(2),
      manifest_file_number_(0),  // Filled by Recover()
      options_file_number_(0),
      pending_manifest_file_number_(0),
      last_sequence_(0),
      last_allocated_sequence_(0),
      last_published_sequence_(0),
      prev_log_number_(0),
      current_version_number_(0),
      manifest_file_size_(0),
      env_options_(storage_options),
      block_cache_tracer_(block_cache_tracer) {}

VersionSet::~VersionSet() {
  // we need to delete column_family_set_ because its destructor depends on
  // VersionSet
  Cache* table_cache = column_family_set_->get_table_cache();
  column_family_set_.reset();
  for (auto& file : obsolete_files_) {
    if (file.metadata->table_reader_handle) {
      table_cache->Release(file.metadata->table_reader_handle);
      TableCache::Evict(table_cache, file.metadata->fd.GetNumber());
    }
    file.DeleteMetadata();
  }
  obsolete_files_.clear();
}

void VersionSet::AppendVersion(ColumnFamilyData* column_family_data,
                               Version* v) {
  // compute new compaction score
  v->storage_info()->ComputeCompactionScore(
      *column_family_data->ioptions(),
      *column_family_data->GetLatestMutableCFOptions());

  // Mark v finalized
  v->storage_info_.SetFinalized();

  // Make "v" current
  assert(v->refs_ == 0);
  Version* current = column_family_data->current();
  assert(v != current);
  if (current != nullptr) {
    assert(current->refs_ > 0);
    current->Unref();
  }
  column_family_data->SetCurrent(v);
  v->Ref();

  // Append to linked list
  v->prev_ = column_family_data->dummy_versions()->prev_;
  v->next_ = column_family_data->dummy_versions();
  v->prev_->next_ = v;
  v->next_->prev_ = v;
}

Status VersionSet::ProcessManifestWrites(
    std::deque<ManifestWriter>& writers, InstrumentedMutex* mu,
    Directory* db_directory, bool new_descriptor_log,
    const ColumnFamilyOptions* new_cf_options) {
  assert(!writers.empty());
  ManifestWriter& first_writer = writers.front();
  ManifestWriter* last_writer = &first_writer;

  assert(!manifest_writers_.empty());
  assert(manifest_writers_.front() == &first_writer);

  autovector<VersionEdit*> batch_edits;
  autovector<Version*> versions;
  autovector<const MutableCFOptions*> mutable_cf_options_ptrs;
  std::vector<std::unique_ptr<BaseReferencedVersionBuilder>> builder_guards;

  if (first_writer.edit_list.front()->IsColumnFamilyManipulation()) {
    // No group commits for column family add or drop
    LogAndApplyCFHelper(first_writer.edit_list.front());
    batch_edits.push_back(first_writer.edit_list.front());
  } else {
    auto it = manifest_writers_.cbegin();
    size_t group_start = std::numeric_limits<size_t>::max();
    while (it != manifest_writers_.cend()) {
      if ((*it)->edit_list.front()->IsColumnFamilyManipulation()) {
        // no group commits for column family add or drop
        break;
      }
      last_writer = *(it++);
      assert(last_writer != nullptr);
      assert(last_writer->cfd != nullptr);
      if (last_writer->cfd->IsDropped()) {
        // If we detect a dropped CF at this point, and the corresponding
        // version edits belong to an atomic group, then we need to find out
        // the preceding version edits in the same atomic group, and update
        // their `remaining_entries_` member variable because we are NOT going
        // to write the version edits' of dropped CF to the MANIFEST. If we
        // don't update, then Recover can report corrupted atomic group because
        // the `remaining_entries_` do not match.
        if (!batch_edits.empty()) {
          if (batch_edits.back()->is_in_atomic_group_ &&
              batch_edits.back()->remaining_entries_ > 0) {
            assert(group_start < batch_edits.size());
            const auto& edit_list = last_writer->edit_list;
            size_t k = 0;
            while (k < edit_list.size()) {
              if (!edit_list[k]->is_in_atomic_group_) {
                break;
              } else if (edit_list[k]->remaining_entries_ == 0) {
                ++k;
                break;
              }
              ++k;
            }
            for (auto i = group_start; i < batch_edits.size(); ++i) {
              assert(static_cast<uint32_t>(k) <=
                     batch_edits.back()->remaining_entries_);
              batch_edits[i]->remaining_entries_ -= static_cast<uint32_t>(k);
            }
          }
        }
        continue;
      }
      // We do a linear search on versions because versions is small.
      // TODO(yanqin) maybe consider unordered_map
      Version* version = nullptr;
      VersionBuilder* builder = nullptr;
      for (int i = 0; i != static_cast<int>(versions.size()); ++i) {
        uint32_t cf_id = last_writer->cfd->GetID();
        if (versions[i]->cfd()->GetID() == cf_id) {
          version = versions[i];
          assert(!builder_guards.empty() &&
                 builder_guards.size() == versions.size());
          builder = builder_guards[i]->version_builder();
          TEST_SYNC_POINT_CALLBACK(
              "VersionSet::ProcessManifestWrites:SameColumnFamily", &cf_id);
          break;
        }
      }
      if (version == nullptr) {
        version = new Version(last_writer->cfd, this, env_options_,
                              last_writer->mutable_cf_options,
                              current_version_number_++);
        versions.push_back(version);
        mutable_cf_options_ptrs.push_back(&last_writer->mutable_cf_options);
        builder_guards.emplace_back(
            new BaseReferencedVersionBuilder(last_writer->cfd));
        builder = builder_guards.back()->version_builder();
      }
      assert(builder != nullptr);  // make checker happy
      for (const auto& e : last_writer->edit_list) {
        if (e->is_in_atomic_group_) {
          if (batch_edits.empty() || !batch_edits.back()->is_in_atomic_group_ ||
              (batch_edits.back()->is_in_atomic_group_ &&
               batch_edits.back()->remaining_entries_ == 0)) {
            group_start = batch_edits.size();
          }
        } else if (group_start != std::numeric_limits<size_t>::max()) {
          group_start = std::numeric_limits<size_t>::max();
        }
<<<<<<< HEAD
        LogAndApplyHelper(last_writer->cfd, builder, version, e, mu);
=======
        Status s = LogAndApplyHelper(last_writer->cfd, builder, e, mu);
        if (!s.ok()) {
          // free up the allocated memory
          for (auto v : versions) {
            delete v;
          }
          return s;
        }
>>>>>>> 4cfbd87a
        batch_edits.push_back(e);
      }
    }
    for (int i = 0; i < static_cast<int>(versions.size()); ++i) {
      assert(!builder_guards.empty() &&
             builder_guards.size() == versions.size());
      auto* builder = builder_guards[i]->version_builder();
      Status s = builder->SaveTo(versions[i]->storage_info());
      if (!s.ok()) {
        // free up the allocated memory
        for (auto v : versions) {
          delete v;
        }
        return s;
      }
    }
  }

#ifndef NDEBUG
  // Verify that version edits of atomic groups have correct
  // remaining_entries_.
  size_t k = 0;
  while (k < batch_edits.size()) {
    while (k < batch_edits.size() && !batch_edits[k]->is_in_atomic_group_) {
      ++k;
    }
    if (k == batch_edits.size()) {
      break;
    }
    size_t i = k;
    while (i < batch_edits.size()) {
      if (!batch_edits[i]->is_in_atomic_group_) {
        break;
      }
      assert(i - k + batch_edits[i]->remaining_entries_ ==
             batch_edits[k]->remaining_entries_);
      if (batch_edits[i]->remaining_entries_ == 0) {
        ++i;
        break;
      }
      ++i;
    }
    assert(batch_edits[i - 1]->is_in_atomic_group_);
    assert(0 == batch_edits[i - 1]->remaining_entries_);
    std::vector<VersionEdit*> tmp;
    for (size_t j = k; j != i; ++j) {
      tmp.emplace_back(batch_edits[j]);
    }
    TEST_SYNC_POINT_CALLBACK(
        "VersionSet::ProcessManifestWrites:CheckOneAtomicGroup", &tmp);
    k = i;
  }
#endif  // NDEBUG

  uint64_t new_manifest_file_size = 0;
  Status s;

  assert(pending_manifest_file_number_ == 0);
  if (!descriptor_log_ ||
      manifest_file_size_ > db_options_->max_manifest_file_size) {
    TEST_SYNC_POINT("VersionSet::ProcessManifestWrites:BeforeNewManifest");
    pending_manifest_file_number_ = NewFileNumber();
    batch_edits.back()->SetNextFile(next_file_number_.load());
    new_descriptor_log = true;
  } else {
    pending_manifest_file_number_ = manifest_file_number_;
  }

  if (new_descriptor_log) {
    // if we are writing out new snapshot make sure to persist max column
    // family.
    if (column_family_set_->GetMaxColumnFamily() > 0) {
      first_writer.edit_list.front()->SetMaxColumnFamily(
          column_family_set_->GetMaxColumnFamily());
    }
  }

  {
    EnvOptions opt_env_opts = env_->OptimizeForManifestWrite(env_options_);
    mu->Unlock();

    TEST_SYNC_POINT("VersionSet::LogAndApply:WriteManifest");
    if (!first_writer.edit_list.front()->IsColumnFamilyManipulation()) {
      for (int i = 0; i < static_cast<int>(versions.size()); ++i) {
        assert(!builder_guards.empty() &&
               builder_guards.size() == versions.size());
        assert(!mutable_cf_options_ptrs.empty() &&
               builder_guards.size() == versions.size());
        ColumnFamilyData* cfd = versions[i]->cfd_;
        builder_guards[i]->version_builder()->LoadTableHandlers(
            cfd->internal_stats(), cfd->ioptions()->optimize_filters_for_hits,
            true /* prefetch_index_and_filter_in_cache */,
            false /* is_initial_load */,
            mutable_cf_options_ptrs[i]->prefix_extractor.get());
      }
    }

    // This is fine because everything inside of this block is serialized --
    // only one thread can be here at the same time
    if (new_descriptor_log) {
      // create new manifest file
      ROCKS_LOG_INFO(db_options_->info_log, "Creating manifest %" PRIu64 "\n",
                     pending_manifest_file_number_);
      std::string descriptor_fname =
          DescriptorFileName(dbname_, pending_manifest_file_number_);
      std::unique_ptr<WritableFile> descriptor_file;
      s = NewWritableFile(env_, descriptor_fname, &descriptor_file,
                          opt_env_opts);
      if (s.ok()) {
        descriptor_file->SetPreallocationBlockSize(
            db_options_->manifest_preallocation_size);

        std::unique_ptr<WritableFileWriter> file_writer(new WritableFileWriter(
            std::move(descriptor_file), descriptor_fname, opt_env_opts, env_,
            nullptr, db_options_->listeners));
        descriptor_log_.reset(
            new log::Writer(std::move(file_writer), 0, false));
        s = WriteCurrentStateToManifest(descriptor_log_.get());
      }
    }

    if (!first_writer.edit_list.front()->IsColumnFamilyManipulation()) {
      for (int i = 0; i < static_cast<int>(versions.size()); ++i) {
        versions[i]->PrepareApply(*mutable_cf_options_ptrs[i], true);
      }
    }

    // Write new records to MANIFEST log
    if (s.ok()) {
#ifndef NDEBUG
      size_t idx = 0;
#endif
      for (auto& e : batch_edits) {
        std::string record;
        if (!e->EncodeTo(&record)) {
          s = Status::Corruption("Unable to encode VersionEdit:" +
                                 e->DebugString(true));
          break;
        }
        TEST_KILL_RANDOM("VersionSet::LogAndApply:BeforeAddRecord",
                         rocksdb_kill_odds * REDUCE_ODDS2);
#ifndef NDEBUG
        if (batch_edits.size() > 1 && batch_edits.size() - 1 == idx) {
          TEST_SYNC_POINT(
              "VersionSet::ProcessManifestWrites:BeforeWriteLastVersionEdit:0");
          TEST_SYNC_POINT(
              "VersionSet::ProcessManifestWrites:BeforeWriteLastVersionEdit:1");
        }
        ++idx;
#endif /* !NDEBUG */
        s = descriptor_log_->AddRecord(record);
        if (!s.ok()) {
          break;
        }
      }
      if (s.ok()) {
        s = SyncManifest(env_, db_options_, descriptor_log_->file());
      }
      if (!s.ok()) {
        ROCKS_LOG_ERROR(db_options_->info_log, "MANIFEST write %s\n",
                        s.ToString().c_str());
      }
    }

    // If we just created a new descriptor file, install it by writing a
    // new CURRENT file that points to it.
    if (s.ok() && new_descriptor_log) {
      s = SetCurrentFile(env_, dbname_, pending_manifest_file_number_,
                         db_directory);
      TEST_SYNC_POINT("VersionSet::ProcessManifestWrites:AfterNewManifest");
    }

    if (s.ok()) {
      // find offset in manifest file where this version is stored.
      new_manifest_file_size = descriptor_log_->file()->GetFileSize();
    }

    if (first_writer.edit_list.front()->is_column_family_drop_) {
      TEST_SYNC_POINT("VersionSet::LogAndApply::ColumnFamilyDrop:0");
      TEST_SYNC_POINT("VersionSet::LogAndApply::ColumnFamilyDrop:1");
      TEST_SYNC_POINT("VersionSet::LogAndApply::ColumnFamilyDrop:2");
    }

    LogFlush(db_options_->info_log);
    TEST_SYNC_POINT("VersionSet::LogAndApply:WriteManifestDone");
    mu->Lock();
  }

  // Append the old manifest file to the obsolete_manifest_ list to be deleted
  // by PurgeObsoleteFiles later.
  if (s.ok() && new_descriptor_log) {
    obsolete_manifests_.emplace_back(
        DescriptorFileName("", manifest_file_number_));
  }

  // Install the new versions
  if (s.ok()) {
    if (first_writer.edit_list.front()->is_column_family_add_) {
      assert(batch_edits.size() == 1);
      assert(new_cf_options != nullptr);
      CreateColumnFamily(*new_cf_options, first_writer.edit_list.front());
    } else if (first_writer.edit_list.front()->is_column_family_drop_) {
      assert(batch_edits.size() == 1);
      first_writer.cfd->SetDropped();
      if (first_writer.cfd->Unref()) {
        delete first_writer.cfd;
      }
    } else {
      // Each version in versions corresponds to a column family.
      // For each column family, update its log number indicating that logs
      // with number smaller than this should be ignored.
      for (const auto version : versions) {
        uint64_t max_log_number_in_batch = 0;
        uint32_t cf_id = version->cfd_->GetID();
        for (const auto& e : batch_edits) {
          if (e->has_log_number_ && e->column_family_ == cf_id) {
            max_log_number_in_batch =
                std::max(max_log_number_in_batch, e->log_number_);
          }
        }
        if (max_log_number_in_batch != 0) {
          assert(version->cfd_->GetLogNumber() <= max_log_number_in_batch);
          version->cfd_->SetLogNumber(max_log_number_in_batch);
        }
      }

      uint64_t last_min_log_number_to_keep = 0;
      for (auto& e : batch_edits) {
        if (e->has_min_log_number_to_keep_) {
          last_min_log_number_to_keep =
              std::max(last_min_log_number_to_keep, e->min_log_number_to_keep_);
        }
      }

      if (last_min_log_number_to_keep != 0) {
        // Should only be set in 2PC mode.
        MarkMinLogNumberToKeep2PC(last_min_log_number_to_keep);
      }

      for (int i = 0; i < static_cast<int>(versions.size()); ++i) {
        ColumnFamilyData* cfd = versions[i]->cfd_;
        AppendVersion(cfd, versions[i]);
      }
    }
    manifest_file_number_ = pending_manifest_file_number_;
    manifest_file_size_ = new_manifest_file_size;
    prev_log_number_ = first_writer.edit_list.front()->prev_log_number_;
  } else {
    std::string version_edits;
    for (auto& e : batch_edits) {
      version_edits += ("\n" + e->DebugString(true));
    }
    ROCKS_LOG_ERROR(db_options_->info_log,
                    "Error in committing version edit to MANIFEST: %s",
                    version_edits.c_str());
    for (auto v : versions) {
      delete v;
    }
    if (new_descriptor_log) {
      ROCKS_LOG_INFO(db_options_->info_log,
                     "Deleting manifest %" PRIu64 " current manifest %" PRIu64
                     "\n",
                     manifest_file_number_, pending_manifest_file_number_);
      descriptor_log_.reset();
      env_->DeleteFile(
          DescriptorFileName(dbname_, pending_manifest_file_number_));
    }
  }

  pending_manifest_file_number_ = 0;

  // wake up all the waiting writers
  while (true) {
    ManifestWriter* ready = manifest_writers_.front();
    manifest_writers_.pop_front();
    bool need_signal = true;
    for (const auto& w : writers) {
      if (&w == ready) {
        need_signal = false;
        break;
      }
    }
    ready->status = s;
    ready->done = true;
    if (need_signal) {
      ready->cv.Signal();
    }
    if (ready == last_writer) {
      break;
    }
  }
  if (!manifest_writers_.empty()) {
    manifest_writers_.front()->cv.Signal();
  }
  return s;
}

// 'datas' is gramatically incorrect. We still use this notation to indicate
// that this variable represents a collection of column_family_data.
Status VersionSet::LogAndApply(
    const autovector<ColumnFamilyData*>& column_family_datas,
    const autovector<const MutableCFOptions*>& mutable_cf_options_list,
    const autovector<autovector<VersionEdit*>>& edit_lists,
    InstrumentedMutex* mu, Directory* db_directory, bool new_descriptor_log,
    const ColumnFamilyOptions* new_cf_options) {
  mu->AssertHeld();
  int num_edits = 0;
  for (const auto& elist : edit_lists) {
    num_edits += static_cast<int>(elist.size());
  }
  if (num_edits == 0) {
    return Status::OK();
  } else if (num_edits > 1) {
#ifndef NDEBUG
    for (const auto& edit_list : edit_lists) {
      for (const auto& edit : edit_list) {
        assert(!edit->IsColumnFamilyManipulation());
      }
    }
#endif /* ! NDEBUG */
  }

  int num_cfds = static_cast<int>(column_family_datas.size());
  if (num_cfds == 1 && column_family_datas[0] == nullptr) {
    assert(edit_lists.size() == 1 && edit_lists[0].size() == 1);
    assert(edit_lists[0][0]->is_column_family_add_);
    assert(new_cf_options != nullptr);
  }
  std::deque<ManifestWriter> writers;
  if (num_cfds > 0) {
    assert(static_cast<size_t>(num_cfds) == mutable_cf_options_list.size());
    assert(static_cast<size_t>(num_cfds) == edit_lists.size());
  }
  for (int i = 0; i < num_cfds; ++i) {
    writers.emplace_back(mu, column_family_datas[i],
                         *mutable_cf_options_list[i], edit_lists[i]);
    manifest_writers_.push_back(&writers[i]);
  }
  assert(!writers.empty());
  ManifestWriter& first_writer = writers.front();
  while (!first_writer.done && &first_writer != manifest_writers_.front()) {
    first_writer.cv.Wait();
  }
  if (first_writer.done) {
    // All non-CF-manipulation operations can be grouped together and committed
    // to MANIFEST. They should all have finished. The status code is stored in
    // the first manifest writer.
#ifndef NDEBUG
    for (const auto& writer : writers) {
      assert(writer.done);
    }
#endif /* !NDEBUG */
    return first_writer.status;
  }

  int num_undropped_cfds = 0;
  for (auto cfd : column_family_datas) {
    // if cfd == nullptr, it is a column family add.
    if (cfd == nullptr || !cfd->IsDropped()) {
      ++num_undropped_cfds;
    }
  }
  if (0 == num_undropped_cfds) {
    for (int i = 0; i != num_cfds; ++i) {
      manifest_writers_.pop_front();
    }
    // Notify new head of manifest write queue.
    if (!manifest_writers_.empty()) {
      manifest_writers_.front()->cv.Signal();
    }
<<<<<<< HEAD
    return Status::ShutdownInProgress();
=======
    return Status::ColumnFamilyDropped();
>>>>>>> 4cfbd87a
  }

  return ProcessManifestWrites(writers, mu, db_directory, new_descriptor_log,
                               new_cf_options);
}

void VersionSet::LogAndApplyCFHelper(VersionEdit* edit) {
  assert(edit->IsColumnFamilyManipulation());
  edit->SetNextFile(next_file_number_.load());
  // The log might have data that is not visible to memtbale and hence have not
  // updated the last_sequence_ yet. It is also possible that the log has is
  // expecting some new data that is not written yet. Since LastSequence is an
  // upper bound on the sequence, it is ok to record
  // last_allocated_sequence_ as the last sequence.
  edit->SetLastSequence(db_options_->two_write_queues ? last_allocated_sequence_
                                                      : last_sequence_);
  if (edit->is_column_family_drop_) {
    // if we drop column family, we have to make sure to save max column family,
    // so that we don't reuse existing ID
    edit->SetMaxColumnFamily(column_family_set_->GetMaxColumnFamily());
  }
}

Status VersionSet::LogAndApplyHelper(ColumnFamilyData* cfd,
                                     VersionBuilder* builder, VersionEdit* edit,
                                     InstrumentedMutex* mu) {
#ifdef NDEBUG
  (void)cfd;
#endif
  mu->AssertHeld();
  assert(!edit->IsColumnFamilyManipulation());

  if (edit->has_log_number_) {
    assert(edit->log_number_ >= cfd->GetLogNumber());
    assert(edit->log_number_ < next_file_number_.load());
  }

  if (!edit->has_prev_log_number_) {
    edit->SetPrevLogNumber(prev_log_number_);
  }
  edit->SetNextFile(next_file_number_.load());
  // The log might have data that is not visible to memtbale and hence have not
  // updated the last_sequence_ yet. It is also possible that the log has is
  // expecting some new data that is not written yet. Since LastSequence is an
  // upper bound on the sequence, it is ok to record
  // last_allocated_sequence_ as the last sequence.
  edit->SetLastSequence(db_options_->two_write_queues ? last_allocated_sequence_
                                                      : last_sequence_);

  Status s = builder->Apply(edit);

  return s;
}

Status VersionSet::ApplyOneVersionEditToBuilder(
    VersionEdit& edit,
    const std::unordered_map<std::string, ColumnFamilyOptions>& name_to_options,
    std::unordered_map<int, std::string>& column_families_not_found,
    std::unordered_map<uint32_t, std::unique_ptr<BaseReferencedVersionBuilder>>&
        builders,
    VersionEditParams* version_edit_params) {
  // Not found means that user didn't supply that column
  // family option AND we encountered column family add
  // record. Once we encounter column family drop record,
  // we will delete the column family from
  // column_families_not_found.
  bool cf_in_not_found = (column_families_not_found.find(edit.column_family_) !=
                          column_families_not_found.end());
  // in builders means that user supplied that column family
  // option AND that we encountered column family add record
  bool cf_in_builders = builders.find(edit.column_family_) != builders.end();

  // they can't both be true
  assert(!(cf_in_not_found && cf_in_builders));

  ColumnFamilyData* cfd = nullptr;

  if (edit.is_column_family_add_) {
    if (cf_in_builders || cf_in_not_found) {
      return Status::Corruption(
          "Manifest adding the same column family twice: " +
          edit.column_family_name_);
    }
    auto cf_options = name_to_options.find(edit.column_family_name_);
    // implicitly add persistent_stats column family without requiring user
    // to specify
    bool is_persistent_stats_column_family =
        edit.column_family_name_.compare(kPersistentStatsColumnFamilyName) == 0;
    if (cf_options == name_to_options.end() &&
        !is_persistent_stats_column_family) {
      column_families_not_found.insert(
          {edit.column_family_, edit.column_family_name_});
    } else {
      // recover persistent_stats CF from a DB that already contains it
      if (is_persistent_stats_column_family) {
        ColumnFamilyOptions cfo;
        OptimizeForPersistentStats(&cfo);
        cfd = CreateColumnFamily(cfo, &edit);
      } else {
        cfd = CreateColumnFamily(cf_options->second, &edit);
      }
      cfd->set_initialized();
      builders.insert(std::make_pair(
          edit.column_family_, std::unique_ptr<BaseReferencedVersionBuilder>(
                                   new BaseReferencedVersionBuilder(cfd))));
    }
  } else if (edit.is_column_family_drop_) {
    if (cf_in_builders) {
      auto builder = builders.find(edit.column_family_);
      assert(builder != builders.end());
      builders.erase(builder);
      cfd = column_family_set_->GetColumnFamily(edit.column_family_);
      assert(cfd != nullptr);
      if (cfd->Unref()) {
        delete cfd;
        cfd = nullptr;
      } else {
        // who else can have reference to cfd!?
        assert(false);
      }
    } else if (cf_in_not_found) {
      column_families_not_found.erase(edit.column_family_);
    } else {
      return Status::Corruption(
          "Manifest - dropping non-existing column family");
    }
  } else if (!cf_in_not_found) {
    if (!cf_in_builders) {
      return Status::Corruption(
          "Manifest record referencing unknown column family");
    }

    cfd = column_family_set_->GetColumnFamily(edit.column_family_);
    // this should never happen since cf_in_builders is true
    assert(cfd != nullptr);

    // if it is not column family add or column family drop,
    // then it's a file add/delete, which should be forwarded
    // to builder
    auto builder = builders.find(edit.column_family_);
    assert(builder != builders.end());
    Status s = builder->second->version_builder()->Apply(&edit);
    if (!s.ok()) {
      return s;
    }
  }
  return ExtractInfoFromVersionEdit(cfd, edit, version_edit_params);
}

Status VersionSet::ExtractInfoFromVersionEdit(
    ColumnFamilyData* cfd, const VersionEdit& from_edit,
    VersionEditParams* version_edit_params) {
  if (cfd != nullptr) {
    if (from_edit.has_db_id_) {
      version_edit_params->SetDBId(from_edit.db_id_);
    }
    if (from_edit.has_log_number_) {
      if (cfd->GetLogNumber() > from_edit.log_number_) {
        ROCKS_LOG_WARN(
            db_options_->info_log,
            "MANIFEST corruption detected, but ignored - Log numbers in "
            "records NOT monotonically increasing");
      } else {
        cfd->SetLogNumber(from_edit.log_number_);
        version_edit_params->SetLogNumber(from_edit.log_number_);
      }
    }
    if (from_edit.has_comparator_ &&
        from_edit.comparator_ != cfd->user_comparator()->Name()) {
      return Status::InvalidArgument(
          cfd->user_comparator()->Name(),
          "does not match existing comparator " + from_edit.comparator_);
    }
  }

  if (from_edit.has_prev_log_number_) {
    version_edit_params->SetPrevLogNumber(from_edit.prev_log_number_);
  }

  if (from_edit.has_next_file_number_) {
    version_edit_params->SetNextFile(from_edit.next_file_number_);
  }

  if (from_edit.has_max_column_family_) {
    version_edit_params->SetMaxColumnFamily(from_edit.max_column_family_);
  }

  if (from_edit.has_min_log_number_to_keep_) {
    version_edit_params->min_log_number_to_keep_ =
        std::max(version_edit_params->min_log_number_to_keep_,
                 from_edit.min_log_number_to_keep_);
  }

  if (from_edit.has_last_sequence_) {
    version_edit_params->SetLastSequence(from_edit.last_sequence_);
  }
  return Status::OK();
}

Status VersionSet::GetCurrentManifestPath(const std::string& dbname, Env* env,
                                          std::string* manifest_path,
                                          uint64_t* manifest_file_number) {
  assert(env != nullptr);
  assert(manifest_path != nullptr);
  assert(manifest_file_number != nullptr);

  std::string fname;
  Status s = ReadFileToString(env, CurrentFileName(dbname), &fname);
  if (!s.ok()) {
    return s;
  }
  if (fname.empty() || fname.back() != '\n') {
    return Status::Corruption("CURRENT file does not end with newline");
  }
  // remove the trailing '\n'
  fname.resize(fname.size() - 1);
  FileType type;
  bool parse_ok = ParseFileName(fname, manifest_file_number, &type);
  if (!parse_ok || type != kDescriptorFile) {
    return Status::Corruption("CURRENT file corrupted");
  }
  *manifest_path = dbname;
  if (dbname.back() != '/') {
    manifest_path->push_back('/');
  }
  *manifest_path += fname;
  return Status::OK();
}

Status VersionSet::ReadAndRecover(
    log::Reader* reader, AtomicGroupReadBuffer* read_buffer,
    const std::unordered_map<std::string, ColumnFamilyOptions>& name_to_options,
    std::unordered_map<int, std::string>& column_families_not_found,
    std::unordered_map<uint32_t, std::unique_ptr<BaseReferencedVersionBuilder>>&
        builders,
    VersionEditParams* version_edit_params, std::string* db_id) {
  assert(reader != nullptr);
  assert(read_buffer != nullptr);
  Status s;
  Slice record;
  std::string scratch;
  size_t recovered_edits = 0;
  while (reader->ReadRecord(&record, &scratch) && s.ok()) {
    VersionEdit edit;
    s = edit.DecodeFrom(record);
    if (!s.ok()) {
      break;
    }
    if (edit.has_db_id_) {
      db_id_ = edit.GetDbId();
      if (db_id != nullptr) {
        db_id->assign(edit.GetDbId());
      }
    }
    s = read_buffer->AddEdit(&edit);
    if (!s.ok()) {
      break;
    }
    if (edit.is_in_atomic_group_) {
      if (read_buffer->IsFull()) {
        // Apply edits in an atomic group when we have read all edits in the
        // group.
        for (auto& e : read_buffer->replay_buffer()) {
          s = ApplyOneVersionEditToBuilder(e, name_to_options,
                                           column_families_not_found, builders,
                                           version_edit_params);
          if (!s.ok()) {
            break;
          }
          recovered_edits++;
        }
        if (!s.ok()) {
          break;
        }
        read_buffer->Clear();
      }
    } else {
      // Apply a normal edit immediately.
      s = ApplyOneVersionEditToBuilder(edit, name_to_options,
                                       column_families_not_found, builders,
                                       version_edit_params);
      if (s.ok()) {
        recovered_edits++;
      }
    }
  }
  if (!s.ok()) {
    // Clear the buffer if we fail to decode/apply an edit.
    read_buffer->Clear();
  }
  TEST_SYNC_POINT_CALLBACK("VersionSet::ReadAndRecover:RecoveredEdits",
                           &recovered_edits);
  return s;
}

Status VersionSet::Recover(
    const std::vector<ColumnFamilyDescriptor>& column_families, bool read_only,
    std::string* db_id) {
  std::unordered_map<std::string, ColumnFamilyOptions> cf_name_to_options;
  for (auto cf : column_families) {
    cf_name_to_options.insert({cf.name, cf.options});
  }
  // keeps track of column families in manifest that were not found in
  // column families parameters. if those column families are not dropped
  // by subsequent manifest records, Recover() will return failure status
  std::unordered_map<int, std::string> column_families_not_found;

  // Read "CURRENT" file, which contains a pointer to the current manifest file
  std::string manifest_path;
  Status s = GetCurrentManifestPath(dbname_, env_, &manifest_path,
                                    &manifest_file_number_);
  if (!s.ok()) {
    return s;
  }

  ROCKS_LOG_INFO(db_options_->info_log, "Recovering from manifest file: %s\n",
                 manifest_path.c_str());

  std::unique_ptr<SequentialFileReader> manifest_file_reader;
  {
    std::unique_ptr<SequentialFile> manifest_file;
    s = env_->NewSequentialFile(manifest_path, &manifest_file,
                                env_->OptimizeForManifestRead(env_options_));
    if (!s.ok()) {
      return s;
    }
    manifest_file_reader.reset(
        new SequentialFileReader(std::move(manifest_file), manifest_path,
                                 db_options_->log_readahead_size));
  }
  uint64_t current_manifest_file_size;
  s = env_->GetFileSize(manifest_path, &current_manifest_file_size);
  if (!s.ok()) {
    return s;
  }

  std::unordered_map<uint32_t, std::unique_ptr<BaseReferencedVersionBuilder>>
      builders;

  // add default column family
  auto default_cf_iter = cf_name_to_options.find(kDefaultColumnFamilyName);
  if (default_cf_iter == cf_name_to_options.end()) {
    return Status::InvalidArgument("Default column family not specified");
  }
  VersionEdit default_cf_edit;
  default_cf_edit.AddColumnFamily(kDefaultColumnFamilyName);
  default_cf_edit.SetColumnFamily(0);
  ColumnFamilyData* default_cfd =
      CreateColumnFamily(default_cf_iter->second, &default_cf_edit);
  // In recovery, nobody else can access it, so it's fine to set it to be
  // initialized earlier.
  default_cfd->set_initialized();
  builders.insert(
      std::make_pair(0, std::unique_ptr<BaseReferencedVersionBuilder>(
                            new BaseReferencedVersionBuilder(default_cfd))));
  VersionEditParams version_edit_params;
  {
    VersionSet::LogReporter reporter;
    reporter.status = &s;
    log::Reader reader(nullptr, std::move(manifest_file_reader), &reporter,
                       true /* checksum */, 0 /* log_number */);
    Slice record;
    std::string scratch;
    AtomicGroupReadBuffer read_buffer;
    s = ReadAndRecover(&reader, &read_buffer, cf_name_to_options,
                       column_families_not_found, builders,
                       &version_edit_params, db_id);
  }

  if (s.ok()) {
    if (!version_edit_params.has_next_file_number_) {
      s = Status::Corruption("no meta-nextfile entry in descriptor");
    } else if (!version_edit_params.has_log_number_) {
      s = Status::Corruption("no meta-lognumber entry in descriptor");
    } else if (!version_edit_params.has_last_sequence_) {
      s = Status::Corruption("no last-sequence-number entry in descriptor");
    }

    if (!version_edit_params.has_prev_log_number_) {
      version_edit_params.SetPrevLogNumber(0);
    }

    column_family_set_->UpdateMaxColumnFamily(
        version_edit_params.max_column_family_);

    // When reading DB generated using old release, min_log_number_to_keep=0.
    // All log files will be scanned for potential prepare entries.
    MarkMinLogNumberToKeep2PC(version_edit_params.min_log_number_to_keep_);
    MarkFileNumberUsed(version_edit_params.prev_log_number_);
    MarkFileNumberUsed(version_edit_params.log_number_);
  }

  // there were some column families in the MANIFEST that weren't specified
  // in the argument. This is OK in read_only mode
  if (read_only == false && !column_families_not_found.empty()) {
    std::string list_of_not_found;
    for (const auto& cf : column_families_not_found) {
      list_of_not_found += ", " + cf.second;
    }
    list_of_not_found = list_of_not_found.substr(2);
    s = Status::InvalidArgument(
        "You have to open all column families. Column families not opened: " +
        list_of_not_found);
  }

  if (s.ok()) {
    for (auto cfd : *column_family_set_) {
      assert(builders.count(cfd->GetID()) > 0);
      auto* builder = builders[cfd->GetID()]->version_builder();
      if (!builder->CheckConsistencyForNumLevels()) {
        s = Status::InvalidArgument(
            "db has more levels than options.num_levels");
        break;
      }
    }
  }

  if (s.ok()) {
    for (auto cfd : *column_family_set_) {
      if (cfd->IsDropped()) {
        continue;
      }
      if (read_only) {
        cfd->table_cache()->SetTablesAreImmortal();
      }
      assert(cfd->initialized());
      auto builders_iter = builders.find(cfd->GetID());
      assert(builders_iter != builders.end());
      auto builder = builders_iter->second->version_builder();

      // unlimited table cache. Pre-load table handle now.
      // Need to do it out of the mutex.
      builder->LoadTableHandlers(
          cfd->internal_stats(), db_options_->max_file_opening_threads,
          false /* prefetch_index_and_filter_in_cache */,
          true /* is_initial_load */,
          cfd->GetLatestMutableCFOptions()->prefix_extractor.get());

      Version* v = new Version(cfd, this, env_options_,
                               *cfd->GetLatestMutableCFOptions(),
                               current_version_number_++);
      builder->SaveTo(v->storage_info());

      // Install recovered version
      v->PrepareApply(*cfd->GetLatestMutableCFOptions(),
          !(db_options_->skip_stats_update_on_db_open));
      AppendVersion(cfd, v);
    }

    manifest_file_size_ = current_manifest_file_size;
    next_file_number_.store(version_edit_params.next_file_number_ + 1);
    last_allocated_sequence_ = version_edit_params.last_sequence_;
    last_published_sequence_ = version_edit_params.last_sequence_;
    last_sequence_ = version_edit_params.last_sequence_;
    prev_log_number_ = version_edit_params.prev_log_number_;

    ROCKS_LOG_INFO(
        db_options_->info_log,
        "Recovered from manifest file:%s succeeded,"
        "manifest_file_number is %" PRIu64 ", next_file_number is %" PRIu64
        ", last_sequence is %" PRIu64 ", log_number is %" PRIu64
        ",prev_log_number is %" PRIu64 ",max_column_family is %" PRIu32
        ",min_log_number_to_keep is %" PRIu64 "\n",
        manifest_path.c_str(), manifest_file_number_, next_file_number_.load(),
        last_sequence_.load(), version_edit_params.log_number_,
        prev_log_number_, column_family_set_->GetMaxColumnFamily(),
        min_log_number_to_keep_2pc());

    for (auto cfd : *column_family_set_) {
      if (cfd->IsDropped()) {
        continue;
      }
      ROCKS_LOG_INFO(db_options_->info_log,
                     "Column family [%s] (ID %" PRIu32
                     "), log number is %" PRIu64 "\n",
                     cfd->GetName().c_str(), cfd->GetID(), cfd->GetLogNumber());
    }
  }

  return s;
}

Status VersionSet::ListColumnFamilies(std::vector<std::string>* column_families,
                                      const std::string& dbname, Env* env) {
  // these are just for performance reasons, not correcntes,
  // so we're fine using the defaults
  EnvOptions soptions;
  // Read "CURRENT" file, which contains a pointer to the current manifest file
  std::string manifest_path;
  uint64_t manifest_file_number;
  Status s = GetCurrentManifestPath(dbname, env, &manifest_path,
                                    &manifest_file_number);
  if (!s.ok()) {
    return s;
  }

  std::unique_ptr<SequentialFileReader> file_reader;
  {
    std::unique_ptr<SequentialFile> file;
    s = env->NewSequentialFile(manifest_path, &file, soptions);
    if (!s.ok()) {
      return s;
  }
  file_reader.reset(new SequentialFileReader(std::move(file), manifest_path));
  }

  std::map<uint32_t, std::string> column_family_names;
  // default column family is always implicitly there
  column_family_names.insert({0, kDefaultColumnFamilyName});
  VersionSet::LogReporter reporter;
  reporter.status = &s;
  log::Reader reader(nullptr, std::move(file_reader), &reporter,
                     true /* checksum */, 0 /* log_number */);
  Slice record;
  std::string scratch;
  while (reader.ReadRecord(&record, &scratch) && s.ok()) {
    VersionEdit edit;
    s = edit.DecodeFrom(record);
    if (!s.ok()) {
      break;
    }
    if (edit.is_column_family_add_) {
      if (column_family_names.find(edit.column_family_) !=
          column_family_names.end()) {
        s = Status::Corruption("Manifest adding the same column family twice");
        break;
      }
      column_family_names.insert(
          {edit.column_family_, edit.column_family_name_});
    } else if (edit.is_column_family_drop_) {
      if (column_family_names.find(edit.column_family_) ==
          column_family_names.end()) {
        s = Status::Corruption(
            "Manifest - dropping non-existing column family");
        break;
      }
      column_family_names.erase(edit.column_family_);
    }
  }

  column_families->clear();
  if (s.ok()) {
    for (const auto& iter : column_family_names) {
      column_families->push_back(iter.second);
    }
  }

  return s;
}

#ifndef ROCKSDB_LITE
Status VersionSet::ReduceNumberOfLevels(const std::string& dbname,
                                        const Options* options,
                                        const EnvOptions& env_options,
                                        int new_levels) {
  if (new_levels <= 1) {
    return Status::InvalidArgument(
        "Number of levels needs to be bigger than 1");
  }

  ImmutableDBOptions db_options(*options);
  ColumnFamilyOptions cf_options(*options);
  std::shared_ptr<Cache> tc(NewLRUCache(options->max_open_files - 10,
                                        options->table_cache_numshardbits));
  WriteController wc(options->delayed_write_rate);
  WriteBufferManager wb(options->db_write_buffer_size);
  VersionSet versions(dbname, &db_options, env_options, tc.get(), &wb, &wc,
                      /*block_cache_tracer=*/nullptr);
  Status status;

  std::vector<ColumnFamilyDescriptor> dummy;
  ColumnFamilyDescriptor dummy_descriptor(kDefaultColumnFamilyName,
                                          ColumnFamilyOptions(*options));
  dummy.push_back(dummy_descriptor);
  status = versions.Recover(dummy);
  if (!status.ok()) {
    return status;
  }

  Version* current_version =
      versions.GetColumnFamilySet()->GetDefault()->current();
  auto* vstorage = current_version->storage_info();
  int current_levels = vstorage->num_levels();

  if (current_levels <= new_levels) {
    return Status::OK();
  }

  // Make sure there are file only on one level from
  // (new_levels-1) to (current_levels-1)
  int first_nonempty_level = -1;
  int first_nonempty_level_filenum = 0;
  for (int i = new_levels - 1; i < current_levels; i++) {
    int file_num = vstorage->NumLevelFiles(i);
    if (file_num != 0) {
      if (first_nonempty_level < 0) {
        first_nonempty_level = i;
        first_nonempty_level_filenum = file_num;
      } else {
        char msg[255];
        snprintf(msg, sizeof(msg),
                 "Found at least two levels containing files: "
                 "[%d:%d],[%d:%d].\n",
                 first_nonempty_level, first_nonempty_level_filenum, i,
                 file_num);
        return Status::InvalidArgument(msg);
      }
    }
  }

  // we need to allocate an array with the old number of levels size to
  // avoid SIGSEGV in WriteCurrentStatetoManifest()
  // however, all levels bigger or equal to new_levels will be empty
  std::vector<FileMetaData*>* new_files_list =
      new std::vector<FileMetaData*>[current_levels];
  for (int i = 0; i < new_levels - 1; i++) {
    new_files_list[i] = vstorage->LevelFiles(i);
  }

  if (first_nonempty_level > 0) {
    new_files_list[new_levels - 1] = vstorage->LevelFiles(first_nonempty_level);
  }

  delete[] vstorage -> files_;
  vstorage->files_ = new_files_list;
  vstorage->num_levels_ = new_levels;

  MutableCFOptions mutable_cf_options(*options);
  VersionEdit ve;
  InstrumentedMutex dummy_mutex;
  InstrumentedMutexLock l(&dummy_mutex);
  return versions.LogAndApply(
      versions.GetColumnFamilySet()->GetDefault(),
      mutable_cf_options, &ve, &dummy_mutex, nullptr, true);
}

Status VersionSet::DumpManifest(Options& options, std::string& dscname,
                                bool verbose, bool hex, bool json) {
  // Open the specified manifest file.
  std::unique_ptr<SequentialFileReader> file_reader;
  Status s;
  {
    std::unique_ptr<SequentialFile> file;
    s = options.env->NewSequentialFile(
        dscname, &file, env_->OptimizeForManifestRead(env_options_));
    if (!s.ok()) {
      return s;
    }
    file_reader.reset(new SequentialFileReader(
        std::move(file), dscname, db_options_->log_readahead_size));
  }

  bool have_prev_log_number = false;
  bool have_next_file = false;
  bool have_last_sequence = false;
  uint64_t next_file = 0;
  uint64_t last_sequence = 0;
  uint64_t previous_log_number = 0;
  int count = 0;
  std::unordered_map<uint32_t, std::string> comparators;
  std::unordered_map<uint32_t, std::unique_ptr<BaseReferencedVersionBuilder>>
      builders;

  // add default column family
  VersionEdit default_cf_edit;
  default_cf_edit.AddColumnFamily(kDefaultColumnFamilyName);
  default_cf_edit.SetColumnFamily(0);
  ColumnFamilyData* default_cfd =
      CreateColumnFamily(ColumnFamilyOptions(options), &default_cf_edit);
  builders.insert(
      std::make_pair(0, std::unique_ptr<BaseReferencedVersionBuilder>(
                            new BaseReferencedVersionBuilder(default_cfd))));

  {
    VersionSet::LogReporter reporter;
    reporter.status = &s;
    log::Reader reader(nullptr, std::move(file_reader), &reporter,
                       true /* checksum */, 0 /* log_number */);
    Slice record;
    std::string scratch;
    while (reader.ReadRecord(&record, &scratch) && s.ok()) {
      VersionEdit edit;
      s = edit.DecodeFrom(record);
      if (!s.ok()) {
        break;
      }

      // Write out each individual edit
      if (verbose && !json) {
        printf("%s\n", edit.DebugString(hex).c_str());
      } else if (json) {
        printf("%s\n", edit.DebugJSON(count, hex).c_str());
      }
      count++;

      bool cf_in_builders =
          builders.find(edit.column_family_) != builders.end();

      if (edit.has_comparator_) {
        comparators.insert({edit.column_family_, edit.comparator_});
      }

      ColumnFamilyData* cfd = nullptr;

      if (edit.is_column_family_add_) {
        if (cf_in_builders) {
          s = Status::Corruption(
              "Manifest adding the same column family twice");
          break;
        }
        cfd = CreateColumnFamily(ColumnFamilyOptions(options), &edit);
        cfd->set_initialized();
        builders.insert(std::make_pair(
            edit.column_family_, std::unique_ptr<BaseReferencedVersionBuilder>(
                                     new BaseReferencedVersionBuilder(cfd))));
      } else if (edit.is_column_family_drop_) {
        if (!cf_in_builders) {
          s = Status::Corruption(
              "Manifest - dropping non-existing column family");
          break;
        }
        auto builder_iter = builders.find(edit.column_family_);
        builders.erase(builder_iter);
        comparators.erase(edit.column_family_);
        cfd = column_family_set_->GetColumnFamily(edit.column_family_);
        assert(cfd != nullptr);
        cfd->Unref();
        delete cfd;
        cfd = nullptr;
      } else {
        if (!cf_in_builders) {
          s = Status::Corruption(
              "Manifest record referencing unknown column family");
          break;
        }

        cfd = column_family_set_->GetColumnFamily(edit.column_family_);
        // this should never happen since cf_in_builders is true
        assert(cfd != nullptr);

        // if it is not column family add or column family drop,
        // then it's a file add/delete, which should be forwarded
        // to builder
        auto builder = builders.find(edit.column_family_);
        assert(builder != builders.end());
        s = builder->second->version_builder()->Apply(&edit);
        if (!s.ok()) {
          break;
        }
      }

      if (cfd != nullptr && edit.has_log_number_) {
        cfd->SetLogNumber(edit.log_number_);
      }


      if (edit.has_prev_log_number_) {
        previous_log_number = edit.prev_log_number_;
        have_prev_log_number = true;
      }

      if (edit.has_next_file_number_) {
        next_file = edit.next_file_number_;
        have_next_file = true;
      }

      if (edit.has_last_sequence_) {
        last_sequence = edit.last_sequence_;
        have_last_sequence = true;
      }

      if (edit.has_max_column_family_) {
        column_family_set_->UpdateMaxColumnFamily(edit.max_column_family_);
      }

      if (edit.has_min_log_number_to_keep_) {
        MarkMinLogNumberToKeep2PC(edit.min_log_number_to_keep_);
      }
    }
  }
  file_reader.reset();

  if (s.ok()) {
    if (!have_next_file) {
      s = Status::Corruption("no meta-nextfile entry in descriptor");
      printf("no meta-nextfile entry in descriptor");
    } else if (!have_last_sequence) {
      printf("no last-sequence-number entry in descriptor");
      s = Status::Corruption("no last-sequence-number entry in descriptor");
    }

    if (!have_prev_log_number) {
      previous_log_number = 0;
    }
  }

  if (s.ok()) {
    for (auto cfd : *column_family_set_) {
      if (cfd->IsDropped()) {
        continue;
      }
      auto builders_iter = builders.find(cfd->GetID());
      assert(builders_iter != builders.end());
      auto builder = builders_iter->second->version_builder();

      Version* v = new Version(cfd, this, env_options_,
                               *cfd->GetLatestMutableCFOptions(),
                               current_version_number_++);
      builder->SaveTo(v->storage_info());
      v->PrepareApply(*cfd->GetLatestMutableCFOptions(), false);

      printf("--------------- Column family \"%s\"  (ID %" PRIu32
             ") --------------\n",
             cfd->GetName().c_str(), cfd->GetID());
      printf("log number: %" PRIu64 "\n", cfd->GetLogNumber());
      auto comparator = comparators.find(cfd->GetID());
      if (comparator != comparators.end()) {
        printf("comparator: %s\n", comparator->second.c_str());
      } else {
        printf("comparator: <NO COMPARATOR>\n");
      }
      printf("%s \n", v->DebugString(hex).c_str());
      delete v;
    }

    next_file_number_.store(next_file + 1);
    last_allocated_sequence_ = last_sequence;
    last_published_sequence_ = last_sequence;
    last_sequence_ = last_sequence;
    prev_log_number_ = previous_log_number;

    printf("next_file_number %" PRIu64 " last_sequence %" PRIu64
           "  prev_log_number %" PRIu64 " max_column_family %" PRIu32
           " min_log_number_to_keep "
           "%" PRIu64 "\n",
           next_file_number_.load(), last_sequence, previous_log_number,
           column_family_set_->GetMaxColumnFamily(),
           min_log_number_to_keep_2pc());
  }

  return s;
}
#endif  // ROCKSDB_LITE

void VersionSet::MarkFileNumberUsed(uint64_t number) {
  // only called during recovery and repair which are single threaded, so this
  // works because there can't be concurrent calls
  if (next_file_number_.load(std::memory_order_relaxed) <= number) {
    next_file_number_.store(number + 1, std::memory_order_relaxed);
  }
}
// Called only either from ::LogAndApply which is protected by mutex or during
// recovery which is single-threaded.
void VersionSet::MarkMinLogNumberToKeep2PC(uint64_t number) {
  if (min_log_number_to_keep_2pc_.load(std::memory_order_relaxed) < number) {
    min_log_number_to_keep_2pc_.store(number, std::memory_order_relaxed);
  }
}

Status VersionSet::WriteCurrentStateToManifest(log::Writer* log) {
  // TODO: Break up into multiple records to reduce memory usage on recovery?

  // WARNING: This method doesn't hold a mutex!!

  // This is done without DB mutex lock held, but only within single-threaded
  // LogAndApply. Column family manipulations can only happen within LogAndApply
  // (the same single thread), so we're safe to iterate.

  if (db_options_->write_dbid_to_manifest) {
    VersionEdit edit_for_db_id;
    assert(!db_id_.empty());
    edit_for_db_id.SetDBId(db_id_);
    std::string db_id_record;
    if (!edit_for_db_id.EncodeTo(&db_id_record)) {
      return Status::Corruption("Unable to Encode VersionEdit:" +
                                edit_for_db_id.DebugString(true));
    }
    Status add_record = log->AddRecord(db_id_record);
    if (!add_record.ok()) {
      return add_record;
    }
  }

  for (auto cfd : *column_family_set_) {
    if (cfd->IsDropped()) {
      continue;
    }
    assert(cfd->initialized());
    {
      // Store column family info
      VersionEdit edit;
      if (cfd->GetID() != 0) {
        // default column family is always there,
        // no need to explicitly write it
        edit.AddColumnFamily(cfd->GetName());
        edit.SetColumnFamily(cfd->GetID());
      }
      edit.SetComparatorName(
          cfd->internal_comparator().user_comparator()->Name());
      std::string record;
      if (!edit.EncodeTo(&record)) {
        return Status::Corruption(
            "Unable to Encode VersionEdit:" + edit.DebugString(true));
      }
      Status s = log->AddRecord(record);
      if (!s.ok()) {
        return s;
      }
    }

    {
      // Save files
      VersionEdit edit;
      edit.SetColumnFamily(cfd->GetID());

      for (int level = 0; level < cfd->NumberLevels(); level++) {
        for (const auto& f :
             cfd->current()->storage_info()->LevelFiles(level)) {
          edit.AddFile(level, f->fd.GetNumber(), f->fd.GetPathId(),
                       f->fd.GetFileSize(), f->smallest, f->largest,
                       f->fd.smallest_seqno, f->fd.largest_seqno,
                       f->marked_for_compaction);
        }
      }
      edit.SetLogNumber(cfd->GetLogNumber());
      std::string record;
      if (!edit.EncodeTo(&record)) {
        return Status::Corruption(
            "Unable to Encode VersionEdit:" + edit.DebugString(true));
      }
      Status s = log->AddRecord(record);
      if (!s.ok()) {
        return s;
      }
    }
  }
  return Status::OK();
}

// TODO(aekmekji): in CompactionJob::GenSubcompactionBoundaries(), this
// function is called repeatedly with consecutive pairs of slices. For example
// if the slice list is [a, b, c, d] this function is called with arguments
// (a,b) then (b,c) then (c,d). Knowing this, an optimization is possible where
// we avoid doing binary search for the keys b and c twice and instead somehow
// maintain state of where they first appear in the files.
uint64_t VersionSet::ApproximateSize(const SizeApproximationOptions& options,
                                     Version* v, const Slice& start,
                                     const Slice& end, int start_level,
                                     int end_level, TableReaderCaller caller) {
  const auto& icmp = v->cfd_->internal_comparator();

  // pre-condition
  assert(icmp.Compare(start, end) <= 0);

  uint64_t total_full_size = 0;
  const auto* vstorage = v->storage_info();
  const int num_non_empty_levels = vstorage->num_non_empty_levels();
  end_level = (end_level == -1) ? num_non_empty_levels
                                : std::min(end_level, num_non_empty_levels);

  assert(start_level <= end_level);

  // Outline of the optimization that uses options.files_size_error_margin.
  // When approximating the files total size that is used to store a keys range,
  // we first sum up the sizes of the files that fully fall into the range.
  // Then we sum up the sizes of all the files that may intersect with the range
  // (this includes all files in L0 as well). Then, if total_intersecting_size
  // is smaller than total_full_size * options.files_size_error_margin - we can
  // infer that the intersecting files have a sufficiently negligible
  // contribution to the total size, and we can approximate the storage required
  // for the keys in range as just half of the intersecting_files_size.
  // E.g., if the value of files_size_error_margin is 0.1, then the error of the
  // approximation is limited to only ~10% of the total size of files that fully
  // fall into the keys range. In such case, this helps to avoid a costly
  // process of binary searching the intersecting files that is required only
  // for a more precise calculation of the total size.

  autovector<FdWithKeyRange*, 32> first_files;
  autovector<FdWithKeyRange*, 16> last_files;

  // scan all the levels
  for (int level = start_level; level < end_level; ++level) {
    const LevelFilesBrief& files_brief = vstorage->LevelFilesBrief(level);
    if (files_brief.num_files == 0) {
      // empty level, skip exploration
      continue;
    }

    if (level == 0) {
      // level 0 files are not in sorted order, we need to iterate through
      // the list to compute the total bytes that require scanning,
      // so handle the case explicitly (similarly to first_files case)
      for (size_t i = 0; i < files_brief.num_files; i++) {
        first_files.push_back(&files_brief.files[i]);
      }
      continue;
    }

    assert(level > 0);
    assert(files_brief.num_files > 0);

    // identify the file position for start key
    const int idx_start =
        FindFileInRange(icmp, files_brief, start, 0,
                        static_cast<uint32_t>(files_brief.num_files - 1));
    assert(static_cast<size_t>(idx_start) < files_brief.num_files);

    // identify the file position for end key
    int idx_end = idx_start;
    if (icmp.Compare(files_brief.files[idx_end].largest_key, end) < 0) {
      idx_end =
          FindFileInRange(icmp, files_brief, end, idx_start,
                          static_cast<uint32_t>(files_brief.num_files - 1));
    }
    assert(idx_end >= idx_start &&
           static_cast<size_t>(idx_end) < files_brief.num_files);

    // scan all files from the starting index to the ending index
    // (inferred from the sorted order)

    // first scan all the intermediate full files (excluding first and last)
    for (int i = idx_start + 1; i < idx_end; ++i) {
      uint64_t file_size = files_brief.files[i].fd.GetFileSize();
      // The entire file falls into the range, so we can just take its size.
      assert(file_size ==
             ApproximateSize(v, files_brief.files[i], start, end, caller));
      total_full_size += file_size;
    }

    // save the first and the last files (which may be the same file), so we
    // can scan them later.
    first_files.push_back(&files_brief.files[idx_start]);
    if (idx_start != idx_end) {
      // we need to estimate size for both files, only if they are different
      last_files.push_back(&files_brief.files[idx_end]);
    }
  }

  // The sum of all file sizes that intersect the [start, end] keys range.
  uint64_t total_intersecting_size = 0;
  for (const auto* file_ptr : first_files) {
    total_intersecting_size += file_ptr->fd.GetFileSize();
  }
  for (const auto* file_ptr : last_files) {
    total_intersecting_size += file_ptr->fd.GetFileSize();
  }

  // Now scan all the first & last files at each level, and estimate their size.
  // If the total_intersecting_size is less than X% of the total_full_size - we
  // want to approximate the result in order to avoid the costly binary search
  // inside ApproximateSize. We use half of file size as an approximation below.

  const double margin = options.files_size_error_margin;
  if (margin > 0 && total_intersecting_size <
                        static_cast<uint64_t>(total_full_size * margin)) {
    total_full_size += total_intersecting_size / 2;
  } else {
    // Estimate for all the first files, at each level
    for (const auto file_ptr : first_files) {
      total_full_size += ApproximateSize(v, *file_ptr, start, end, caller);
    }

    // Estimate for all the last files, at each level
    for (const auto file_ptr : last_files) {
      // We could use ApproximateSize here, but calling ApproximateOffsetOf
      // directly is just more efficient.
      total_full_size += ApproximateOffsetOf(v, *file_ptr, end, caller);
    }
  }

  return total_full_size;
}

uint64_t VersionSet::ApproximateOffsetOf(Version* v, const FdWithKeyRange& f,
                                         const Slice& key,
                                         TableReaderCaller caller) {
  // pre-condition
  assert(v);
  const auto& icmp = v->cfd_->internal_comparator();

  uint64_t result = 0;
  if (icmp.Compare(f.largest_key, key) <= 0) {
    // Entire file is before "key", so just add the file size
    result = f.fd.GetFileSize();
  } else if (icmp.Compare(f.smallest_key, key) > 0) {
    // Entire file is after "key", so ignore
    result = 0;
  } else {
    // "key" falls in the range for this table.  Add the
    // approximate offset of "key" within the table.
    TableCache* table_cache = v->cfd_->table_cache();
    if (table_cache != nullptr) {
      result = table_cache->ApproximateOffsetOf(
          key, f.file_metadata->fd, caller, icmp,
          v->GetMutableCFOptions().prefix_extractor.get());
    }
  }
  return result;
}

uint64_t VersionSet::ApproximateSize(Version* v, const FdWithKeyRange& f,
                                     const Slice& start, const Slice& end,
                                     TableReaderCaller caller) {
  // pre-condition
  assert(v);
  const auto& icmp = v->cfd_->internal_comparator();
  assert(icmp.Compare(start, end) <= 0);

  if (icmp.Compare(f.largest_key, start) <= 0 ||
      icmp.Compare(f.smallest_key, end) > 0) {
    // Entire file is before or after the start/end keys range
    return 0;
  }

  if (icmp.Compare(f.smallest_key, start) >= 0) {
    // Start of the range is before the file start - approximate by end offset
    return ApproximateOffsetOf(v, f, end, caller);
  }

  if (icmp.Compare(f.largest_key, end) < 0) {
    // End of the range is after the file end - approximate by subtracting
    // start offset from the file size
    uint64_t start_offset = ApproximateOffsetOf(v, f, start, caller);
    assert(f.fd.GetFileSize() >= start_offset);
    return f.fd.GetFileSize() - start_offset;
  }

  // The interval falls entirely in the range for this file.
  TableCache* table_cache = v->cfd_->table_cache();
  if (table_cache == nullptr) {
    return 0;
  }
  return table_cache->ApproximateSize(
      start, end, f.file_metadata->fd, caller, icmp,
      v->GetMutableCFOptions().prefix_extractor.get());
}

void VersionSet::AddLiveFiles(std::vector<FileDescriptor>* live_list) {
  // pre-calculate space requirement
  int64_t total_files = 0;
  for (auto cfd : *column_family_set_) {
    if (!cfd->initialized()) {
      continue;
    }
    Version* dummy_versions = cfd->dummy_versions();
    for (Version* v = dummy_versions->next_; v != dummy_versions;
         v = v->next_) {
      const auto* vstorage = v->storage_info();
      for (int level = 0; level < vstorage->num_levels(); level++) {
        total_files += vstorage->LevelFiles(level).size();
      }
    }
  }

  // just one time extension to the right size
  live_list->reserve(live_list->size() + static_cast<size_t>(total_files));

  for (auto cfd : *column_family_set_) {
    if (!cfd->initialized()) {
      continue;
    }
    auto* current = cfd->current();
    bool found_current = false;
    Version* dummy_versions = cfd->dummy_versions();
    for (Version* v = dummy_versions->next_; v != dummy_versions;
         v = v->next_) {
      v->AddLiveFiles(live_list);
      if (v == current) {
        found_current = true;
      }
    }
    if (!found_current && current != nullptr) {
      // Should never happen unless it is a bug.
      assert(false);
      current->AddLiveFiles(live_list);
    }
  }
}

InternalIterator* VersionSet::MakeInputIterator(
    const Compaction* c, RangeDelAggregator* range_del_agg,
    const EnvOptions& env_options_compactions) {
  auto cfd = c->column_family_data();
  ReadOptions read_options;
  read_options.verify_checksums = true;
  read_options.fill_cache = false;
  // Compaction iterators shouldn't be confined to a single prefix.
  // Compactions use Seek() for
  // (a) concurrent compactions,
  // (b) CompactionFilter::Decision::kRemoveAndSkipUntil.
  read_options.total_order_seek = true;

  // Level-0 files have to be merged together.  For other levels,
  // we will make a concatenating iterator per level.
  // TODO(opt): use concatenating iterator for level-0 if there is no overlap
  const size_t space = (c->level() == 0 ? c->input_levels(0)->num_files +
                                              c->num_input_levels() - 1
                                        : c->num_input_levels());
  InternalIterator** list = new InternalIterator* [space];
  size_t num = 0;
  for (size_t which = 0; which < c->num_input_levels(); which++) {
    if (c->input_levels(which)->num_files != 0) {
      if (c->level(which) == 0) {
        const LevelFilesBrief* flevel = c->input_levels(which);
        for (size_t i = 0; i < flevel->num_files; i++) {
          list[num++] = cfd->table_cache()->NewIterator(
              read_options, env_options_compactions, cfd->internal_comparator(),
              *flevel->files[i].file_metadata, range_del_agg,
              c->mutable_cf_options()->prefix_extractor.get(),
              /*table_reader_ptr=*/nullptr,
              /*file_read_hist=*/nullptr, TableReaderCaller::kCompaction,
              /*arena=*/nullptr,
              /*skip_filters=*/false, /*level=*/static_cast<int>(which),
              /*smallest_compaction_key=*/nullptr,
              /*largest_compaction_key=*/nullptr);
        }
      } else {
        // Create concatenating iterator for the files from this level
        list[num++] = new LevelIterator(
            cfd->table_cache(), read_options, env_options_compactions,
            cfd->internal_comparator(), c->input_levels(which),
            c->mutable_cf_options()->prefix_extractor.get(),
            /*should_sample=*/false,
            /*no per level latency histogram=*/nullptr,
            TableReaderCaller::kCompaction, /*skip_filters=*/false,
            /*level=*/static_cast<int>(which), range_del_agg,
            c->boundaries(which));
      }
    }
  }
  assert(num <= space);
  InternalIterator* result =
      NewMergingIterator(&c->column_family_data()->internal_comparator(), list,
                         static_cast<int>(num));
  delete[] list;
  return result;
}

// verify that the files listed in this compaction are present
// in the current version
bool VersionSet::VerifyCompactionFileConsistency(Compaction* c) {
#ifndef NDEBUG
  Version* version = c->column_family_data()->current();
  const VersionStorageInfo* vstorage = version->storage_info();
  if (c->input_version() != version) {
    ROCKS_LOG_INFO(
        db_options_->info_log,
        "[%s] compaction output being applied to a different base version from"
        " input version",
        c->column_family_data()->GetName().c_str());

    if (vstorage->compaction_style_ == kCompactionStyleLevel &&
        c->start_level() == 0 && c->num_input_levels() > 2U) {
      // We are doing a L0->base_level compaction. The assumption is if
      // base level is not L1, levels from L1 to base_level - 1 is empty.
      // This is ensured by having one compaction from L0 going on at the
      // same time in level-based compaction. So that during the time, no
      // compaction/flush can put files to those levels.
      for (int l = c->start_level() + 1; l < c->output_level(); l++) {
        if (vstorage->NumLevelFiles(l) != 0) {
          return false;
        }
      }
    }
  }

  for (size_t input = 0; input < c->num_input_levels(); ++input) {
    int level = c->level(input);
    for (size_t i = 0; i < c->num_input_files(input); ++i) {
      uint64_t number = c->input(input, i)->fd.GetNumber();
      bool found = false;
      for (size_t j = 0; j < vstorage->files_[level].size(); j++) {
        FileMetaData* f = vstorage->files_[level][j];
        if (f->fd.GetNumber() == number) {
          found = true;
          break;
        }
      }
      if (!found) {
        return false;  // input files non existent in current version
      }
    }
  }
#else
  (void)c;
#endif
  return true;     // everything good
}

Status VersionSet::GetMetadataForFile(uint64_t number, int* filelevel,
                                      FileMetaData** meta,
                                      ColumnFamilyData** cfd) {
  for (auto cfd_iter : *column_family_set_) {
    if (!cfd_iter->initialized()) {
      continue;
    }
    Version* version = cfd_iter->current();
    const auto* vstorage = version->storage_info();
    for (int level = 0; level < vstorage->num_levels(); level++) {
      for (const auto& file : vstorage->LevelFiles(level)) {
        if (file->fd.GetNumber() == number) {
          *meta = file;
          *filelevel = level;
          *cfd = cfd_iter;
          return Status::OK();
        }
      }
    }
  }
  return Status::NotFound("File not present in any level");
}

void VersionSet::GetLiveFilesMetaData(std::vector<LiveFileMetaData>* metadata) {
  for (auto cfd : *column_family_set_) {
    if (cfd->IsDropped() || !cfd->initialized()) {
      continue;
    }
    for (int level = 0; level < cfd->NumberLevels(); level++) {
      for (const auto& file :
           cfd->current()->storage_info()->LevelFiles(level)) {
        LiveFileMetaData filemetadata;
        filemetadata.column_family_name = cfd->GetName();
        uint32_t path_id = file->fd.GetPathId();
        if (path_id < cfd->ioptions()->cf_paths.size()) {
          filemetadata.db_path = cfd->ioptions()->cf_paths[path_id].path;
        } else {
          assert(!cfd->ioptions()->cf_paths.empty());
          filemetadata.db_path = cfd->ioptions()->cf_paths.back().path;
        }
        filemetadata.name = MakeTableFileName("", file->fd.GetNumber());
        filemetadata.level = level;
        filemetadata.size = static_cast<size_t>(file->fd.GetFileSize());
        filemetadata.smallestkey = file->smallest.user_key().ToString();
        filemetadata.largestkey = file->largest.user_key().ToString();
        filemetadata.smallest_seqno = file->fd.smallest_seqno;
        filemetadata.largest_seqno = file->fd.largest_seqno;
        filemetadata.num_reads_sampled = file->stats.num_reads_sampled.load(
            std::memory_order_relaxed);
        filemetadata.being_compacted = file->being_compacted;
        filemetadata.num_entries = file->num_entries;
        filemetadata.num_deletions = file->num_deletions;
        metadata->push_back(filemetadata);
      }
    }
  }
}

void VersionSet::GetObsoleteFiles(std::vector<ObsoleteFileInfo>* files,
                                  std::vector<std::string>* manifest_filenames,
                                  uint64_t min_pending_output) {
  assert(manifest_filenames->empty());
  obsolete_manifests_.swap(*manifest_filenames);
  std::vector<ObsoleteFileInfo> pending_files;
  for (auto& f : obsolete_files_) {
    if (f.metadata->fd.GetNumber() < min_pending_output) {
      files->push_back(std::move(f));
    } else {
      pending_files.push_back(std::move(f));
    }
  }
  obsolete_files_.swap(pending_files);
}

ColumnFamilyData* VersionSet::CreateColumnFamily(
    const ColumnFamilyOptions& cf_options, VersionEdit* edit) {
  assert(edit->is_column_family_add_);

  MutableCFOptions dummy_cf_options;
  Version* dummy_versions =
      new Version(nullptr, this, env_options_, dummy_cf_options);
  // Ref() dummy version once so that later we can call Unref() to delete it
  // by avoiding calling "delete" explicitly (~Version is private)
  dummy_versions->Ref();
  auto new_cfd = column_family_set_->CreateColumnFamily(
      edit->column_family_name_, edit->column_family_, dummy_versions,
      cf_options);

  Version* v = new Version(new_cfd, this, env_options_,
                           *new_cfd->GetLatestMutableCFOptions(),
                           current_version_number_++);

  // Fill level target base information.
  v->storage_info()->CalculateBaseBytes(*new_cfd->ioptions(),
                                        *new_cfd->GetLatestMutableCFOptions());
  AppendVersion(new_cfd, v);
  // GetLatestMutableCFOptions() is safe here without mutex since the
  // cfd is not available to client
  new_cfd->CreateNewMemtable(*new_cfd->GetLatestMutableCFOptions(),
                             LastSequence());
  new_cfd->SetLogNumber(edit->log_number_);
  return new_cfd;
}

uint64_t VersionSet::GetNumLiveVersions(Version* dummy_versions) {
  uint64_t count = 0;
  for (Version* v = dummy_versions->next_; v != dummy_versions; v = v->next_) {
    count++;
  }
  return count;
}

uint64_t VersionSet::GetTotalSstFilesSize(Version* dummy_versions) {
  std::unordered_set<uint64_t> unique_files;
  uint64_t total_files_size = 0;
  for (Version* v = dummy_versions->next_; v != dummy_versions; v = v->next_) {
    VersionStorageInfo* storage_info = v->storage_info();
    for (int level = 0; level < storage_info->num_levels_; level++) {
      for (const auto& file_meta : storage_info->LevelFiles(level)) {
        if (unique_files.find(file_meta->fd.packed_number_and_path_id) ==
            unique_files.end()) {
          unique_files.insert(file_meta->fd.packed_number_and_path_id);
          total_files_size += file_meta->fd.GetFileSize();
        }
      }
    }
  }
  return total_files_size;
}

ReactiveVersionSet::ReactiveVersionSet(const std::string& dbname,
                                       const ImmutableDBOptions* _db_options,
                                       const EnvOptions& _env_options,
                                       Cache* table_cache,
                                       WriteBufferManager* write_buffer_manager,
                                       WriteController* write_controller)
    : VersionSet(dbname, _db_options, _env_options, table_cache,
                 write_buffer_manager, write_controller,
                 /*block_cache_tracer=*/nullptr),
      number_of_edits_to_skip_(0) {}

ReactiveVersionSet::~ReactiveVersionSet() {}

Status ReactiveVersionSet::Recover(
    const std::vector<ColumnFamilyDescriptor>& column_families,
    std::unique_ptr<log::FragmentBufferedReader>* manifest_reader,
    std::unique_ptr<log::Reader::Reporter>* manifest_reporter,
    std::unique_ptr<Status>* manifest_reader_status) {
  assert(manifest_reader != nullptr);
  assert(manifest_reporter != nullptr);
  assert(manifest_reader_status != nullptr);

  std::unordered_map<std::string, ColumnFamilyOptions> cf_name_to_options;
  for (const auto& cf : column_families) {
    cf_name_to_options.insert({cf.name, cf.options});
  }

  // add default column family
  auto default_cf_iter = cf_name_to_options.find(kDefaultColumnFamilyName);
  if (default_cf_iter == cf_name_to_options.end()) {
    return Status::InvalidArgument("Default column family not specified");
  }
  VersionEdit default_cf_edit;
  default_cf_edit.AddColumnFamily(kDefaultColumnFamilyName);
  default_cf_edit.SetColumnFamily(0);
  ColumnFamilyData* default_cfd =
      CreateColumnFamily(default_cf_iter->second, &default_cf_edit);
  // In recovery, nobody else can access it, so it's fine to set it to be
  // initialized earlier.
  default_cfd->set_initialized();
  std::unordered_map<uint32_t, std::unique_ptr<BaseReferencedVersionBuilder>>
      builders;
  std::unordered_map<int, std::string> column_families_not_found;
  builders.insert(
      std::make_pair(0, std::unique_ptr<BaseReferencedVersionBuilder>(
                            new BaseReferencedVersionBuilder(default_cfd))));

  manifest_reader_status->reset(new Status());
  manifest_reporter->reset(new LogReporter());
  static_cast<LogReporter*>(manifest_reporter->get())->status =
      manifest_reader_status->get();
  Status s = MaybeSwitchManifest(manifest_reporter->get(), manifest_reader);
  log::Reader* reader = manifest_reader->get();

  int retry = 0;
  VersionEdit version_edit;
  while (s.ok() && retry < 1) {
    assert(reader != nullptr);
    Slice record;
    std::string scratch;
    s = ReadAndRecover(reader, &read_buffer_, cf_name_to_options,
                       column_families_not_found, builders, &version_edit);
    if (s.ok()) {
      bool enough = version_edit.has_next_file_number_ &&
                    version_edit.has_log_number_ &&
                    version_edit.has_last_sequence_;
      if (enough) {
        for (const auto& cf : column_families) {
          auto cfd = column_family_set_->GetColumnFamily(cf.name);
          if (cfd == nullptr) {
            enough = false;
            break;
          }
        }
      }
      if (enough) {
        for (const auto& cf : column_families) {
          auto cfd = column_family_set_->GetColumnFamily(cf.name);
          assert(cfd != nullptr);
          if (!cfd->IsDropped()) {
            auto builder_iter = builders.find(cfd->GetID());
            assert(builder_iter != builders.end());
            auto builder = builder_iter->second->version_builder();
            assert(builder != nullptr);
            s = builder->LoadTableHandlers(
                cfd->internal_stats(), db_options_->max_file_opening_threads,
                false /* prefetch_index_and_filter_in_cache */,
                true /* is_initial_load */,
                cfd->GetLatestMutableCFOptions()->prefix_extractor.get());
            if (!s.ok()) {
              enough = false;
              if (s.IsPathNotFound()) {
                s = Status::OK();
              }
              break;
            }
          }
        }
      }
      if (enough) {
        break;
      }
    }
    ++retry;
  }

  if (s.ok()) {
    if (!version_edit.has_prev_log_number_) {
      version_edit.prev_log_number_ = 0;
    }
    column_family_set_->UpdateMaxColumnFamily(version_edit.max_column_family_);

    MarkMinLogNumberToKeep2PC(version_edit.min_log_number_to_keep_);
    MarkFileNumberUsed(version_edit.prev_log_number_);
    MarkFileNumberUsed(version_edit.log_number_);

    for (auto cfd : *column_family_set_) {
      assert(builders.count(cfd->GetID()) > 0);
      auto builder = builders[cfd->GetID()]->version_builder();
      if (!builder->CheckConsistencyForNumLevels()) {
        s = Status::InvalidArgument(
            "db has more levels than options.num_levels");
        break;
      }
    }
  }

  if (s.ok()) {
    for (auto cfd : *column_family_set_) {
      if (cfd->IsDropped()) {
        continue;
      }
      assert(cfd->initialized());
      auto builders_iter = builders.find(cfd->GetID());
      assert(builders_iter != builders.end());
      auto* builder = builders_iter->second->version_builder();

      Version* v = new Version(cfd, this, env_options_,
                               *cfd->GetLatestMutableCFOptions(),
                               current_version_number_++);
      builder->SaveTo(v->storage_info());

      // Install recovered version
      v->PrepareApply(*cfd->GetLatestMutableCFOptions(),
                      !(db_options_->skip_stats_update_on_db_open));
      AppendVersion(cfd, v);
    }
    next_file_number_.store(version_edit.next_file_number_ + 1);
    last_allocated_sequence_ = version_edit.last_sequence_;
    last_published_sequence_ = version_edit.last_sequence_;
    last_sequence_ = version_edit.last_sequence_;
    prev_log_number_ = version_edit.prev_log_number_;
    for (auto cfd : *column_family_set_) {
      if (cfd->IsDropped()) {
        continue;
      }
      ROCKS_LOG_INFO(db_options_->info_log,
                     "Column family [%s] (ID %u), log number is %" PRIu64 "\n",
                     cfd->GetName().c_str(), cfd->GetID(), cfd->GetLogNumber());
    }
  }
  return s;
}

Status ReactiveVersionSet::ReadAndApply(
    InstrumentedMutex* mu,
    std::unique_ptr<log::FragmentBufferedReader>* manifest_reader,
    std::unordered_set<ColumnFamilyData*>* cfds_changed) {
  assert(manifest_reader != nullptr);
  assert(cfds_changed != nullptr);
  mu->AssertHeld();

  Status s;
  uint64_t applied_edits = 0;
  while (s.ok()) {
    Slice record;
    std::string scratch;
    log::Reader* reader = manifest_reader->get();
    std::string old_manifest_path = reader->file()->file_name();
    while (reader->ReadRecord(&record, &scratch)) {
      VersionEdit edit;
      s = edit.DecodeFrom(record);
      if (!s.ok()) {
        break;
      }

      // Skip the first VersionEdits of each MANIFEST generated by
      // VersionSet::WriteCurrentStatetoManifest.
      if (number_of_edits_to_skip_ > 0) {
        ColumnFamilyData* cfd =
            column_family_set_->GetColumnFamily(edit.column_family_);
        if (cfd != nullptr && !cfd->IsDropped()) {
          --number_of_edits_to_skip_;
        }
        continue;
      }

      s = read_buffer_.AddEdit(&edit);
      if (!s.ok()) {
        break;
      }
      VersionEdit temp_edit;
      if (edit.is_in_atomic_group_) {
        if (read_buffer_.IsFull()) {
          // Apply edits in an atomic group when we have read all edits in the
          // group.
          for (auto& e : read_buffer_.replay_buffer()) {
            s = ApplyOneVersionEditToBuilder(e, cfds_changed, &temp_edit);
            if (!s.ok()) {
              break;
            }
            applied_edits++;
          }
          if (!s.ok()) {
            break;
          }
          read_buffer_.Clear();
        }
      } else {
        // Apply a normal edit immediately.
        s = ApplyOneVersionEditToBuilder(edit, cfds_changed, &temp_edit);
        if (s.ok()) {
          applied_edits++;
        }
      }
    }
    if (!s.ok()) {
      // Clear the buffer if we fail to decode/apply an edit.
      read_buffer_.Clear();
    }
    // It's possible that:
    // 1) s.IsCorruption(), indicating the current MANIFEST is corrupted.
    // 2) we have finished reading the current MANIFEST.
    // 3) we have encountered an IOError reading the current MANIFEST.
    // We need to look for the next MANIFEST and start from there. If we cannot
    // find the next MANIFEST, we should exit the loop.
    s = MaybeSwitchManifest(reader->GetReporter(), manifest_reader);
    reader = manifest_reader->get();
    if (s.ok()) {
      if (reader->file()->file_name() == old_manifest_path) {
        // Still processing the same MANIFEST, thus no need to continue this
        // loop since no record is available if we have reached here.
        break;
      } else {
        // We have switched to a new MANIFEST whose first records have been
        // generated by VersionSet::WriteCurrentStatetoManifest. Since the
        // secondary instance has already finished recovering upon start, there
        // is no need for the secondary to process these records. Actually, if
        // the secondary were to replay these records, the secondary may end up
        // adding the same SST files AGAIN to each column family, causing
        // consistency checks done by VersionBuilder to fail. Therefore, we
        // record the number of records to skip at the beginning of the new
        // MANIFEST and ignore them.
        number_of_edits_to_skip_ = 0;
        for (auto* cfd : *column_family_set_) {
          if (cfd->IsDropped()) {
            continue;
          }
          // Increase number_of_edits_to_skip by 2 because
          // WriteCurrentStatetoManifest() writes 2 version edits for each
          // column family at the beginning of the newly-generated MANIFEST.
          // TODO(yanqin) remove hard-coded value.
          if (db_options_->write_dbid_to_manifest) {
            number_of_edits_to_skip_ += 3;
          } else {
            number_of_edits_to_skip_ += 2;
          }
        }
      }
    }
  }

  if (s.ok()) {
    for (auto cfd : *column_family_set_) {
      auto builder_iter = active_version_builders_.find(cfd->GetID());
      if (builder_iter == active_version_builders_.end()) {
        continue;
      }
      auto builder = builder_iter->second->version_builder();
      if (!builder->CheckConsistencyForNumLevels()) {
        s = Status::InvalidArgument(
            "db has more levels than options.num_levels");
        break;
      }
    }
  }
  TEST_SYNC_POINT_CALLBACK("ReactiveVersionSet::ReadAndApply:AppliedEdits",
                           &applied_edits);
  return s;
}

Status ReactiveVersionSet::ApplyOneVersionEditToBuilder(
    VersionEdit& edit, std::unordered_set<ColumnFamilyData*>* cfds_changed,
    VersionEdit* version_edit) {
  ColumnFamilyData* cfd =
      column_family_set_->GetColumnFamily(edit.column_family_);

  // If we cannot find this column family in our column family set, then it
  // may be a new column family created by the primary after the secondary
  // starts. It is also possible that the secondary instance opens only a subset
  // of column families. Ignore it for now.
  if (nullptr == cfd) {
    return Status::OK();
  }
  if (active_version_builders_.find(edit.column_family_) ==
      active_version_builders_.end() && !cfd->IsDropped()) {
    std::unique_ptr<BaseReferencedVersionBuilder> builder_guard(
        new BaseReferencedVersionBuilder(cfd));
    active_version_builders_.insert(
        std::make_pair(edit.column_family_, std::move(builder_guard)));
  }

  auto builder_iter = active_version_builders_.find(edit.column_family_);
  assert(builder_iter != active_version_builders_.end());
  auto builder = builder_iter->second->version_builder();
  assert(builder != nullptr);

  if (edit.is_column_family_add_) {
    // TODO (yanqin) for now the secondary ignores column families created
    // after Open. This also simplifies handling of switching to a new MANIFEST
    // and processing the snapshot of the system at the beginning of the
    // MANIFEST.
  } else if (edit.is_column_family_drop_) {
    // Drop the column family by setting it to be 'dropped' without destroying
    // the column family handle.
    // TODO (haoyu) figure out how to handle column faimly drop for
    // secondary instance. (Is it possible that the ref count for cfd is 0 but
    // the ref count for its versions is higher than 0?)
    cfd->SetDropped();
    if (cfd->Unref()) {
      delete cfd;
      cfd = nullptr;
    }
    active_version_builders_.erase(builder_iter);
  } else {
    Status s = builder->Apply(&edit);
    if (!s.ok()) {
      return s;
    }
  }
  Status s = ExtractInfoFromVersionEdit(cfd, edit, version_edit);
  if (!s.ok()) {
    return s;
  }

  if (cfd != nullptr && !cfd->IsDropped()) {
    s = builder->LoadTableHandlers(
        cfd->internal_stats(), db_options_->max_file_opening_threads,
        false /* prefetch_index_and_filter_in_cache */,
        false /* is_initial_load */,
        cfd->GetLatestMutableCFOptions()->prefix_extractor.get());
    TEST_SYNC_POINT_CALLBACK(
        "ReactiveVersionSet::ApplyOneVersionEditToBuilder:"
        "AfterLoadTableHandlers",
        &s);

    if (s.ok()) {
      auto version = new Version(cfd, this, env_options_,
                                 *cfd->GetLatestMutableCFOptions(),
                                 current_version_number_++);
      builder->SaveTo(version->storage_info());
      version->PrepareApply(*cfd->GetLatestMutableCFOptions(), true);
      AppendVersion(cfd, version);
      active_version_builders_.erase(builder_iter);
      if (cfds_changed->count(cfd) == 0) {
        cfds_changed->insert(cfd);
      }
    } else if (s.IsPathNotFound()) {
      s = Status::OK();
    }
    // Some other error has occurred during LoadTableHandlers.
  }

  if (version_edit->has_next_file_number()) {
    next_file_number_.store(version_edit->next_file_number_ + 1);
  }
  if (version_edit->has_last_sequence_) {
    last_allocated_sequence_ = version_edit->last_sequence_;
    last_published_sequence_ = version_edit->last_sequence_;
    last_sequence_ = version_edit->last_sequence_;
  }
  if (version_edit->has_prev_log_number_) {
    prev_log_number_ = version_edit->prev_log_number_;
    MarkFileNumberUsed(version_edit->prev_log_number_);
  }
  if (version_edit->has_log_number_) {
    MarkFileNumberUsed(version_edit->log_number_);
  }
  column_family_set_->UpdateMaxColumnFamily(version_edit->max_column_family_);
  MarkMinLogNumberToKeep2PC(version_edit->min_log_number_to_keep_);
  return s;
}

Status ReactiveVersionSet::MaybeSwitchManifest(
    log::Reader::Reporter* reporter,
    std::unique_ptr<log::FragmentBufferedReader>* manifest_reader) {
  assert(manifest_reader != nullptr);
  Status s;
  do {
    std::string manifest_path;
    s = GetCurrentManifestPath(dbname_, env_, &manifest_path,
                               &manifest_file_number_);
    std::unique_ptr<SequentialFile> manifest_file;
    if (s.ok()) {
      if (nullptr == manifest_reader->get() ||
          manifest_reader->get()->file()->file_name() != manifest_path) {
        TEST_SYNC_POINT(
            "ReactiveVersionSet::MaybeSwitchManifest:"
            "AfterGetCurrentManifestPath:0");
        TEST_SYNC_POINT(
            "ReactiveVersionSet::MaybeSwitchManifest:"
            "AfterGetCurrentManifestPath:1");
        s = env_->NewSequentialFile(
            manifest_path, &manifest_file,
            env_->OptimizeForManifestRead(env_options_));
      } else {
        // No need to switch manifest.
        break;
      }
    }
    std::unique_ptr<SequentialFileReader> manifest_file_reader;
    if (s.ok()) {
      manifest_file_reader.reset(
          new SequentialFileReader(std::move(manifest_file), manifest_path,
                                   db_options_->log_readahead_size));
      manifest_reader->reset(new log::FragmentBufferedReader(
          nullptr, std::move(manifest_file_reader), reporter,
          true /* checksum */, 0 /* log_number */));
      ROCKS_LOG_INFO(db_options_->info_log, "Switched to new manifest: %s\n",
                     manifest_path.c_str());
      // TODO (yanqin) every time we switch to a new MANIFEST, we clear the
      // active_version_builders_ map because we choose to construct the
      // versions from scratch, thanks to the first part of each MANIFEST
      // written by VersionSet::WriteCurrentStatetoManifest. This is not
      // necessary, but we choose this at present for the sake of simplicity.
      active_version_builders_.clear();
    }
  } while (s.IsPathNotFound());
  return s;
}

}  // namespace rocksdb<|MERGE_RESOLUTION|>--- conflicted
+++ resolved
@@ -850,16 +850,6 @@
 
 class LevelIterator final : public InternalIterator {
  public:
-<<<<<<< HEAD
-  LevelIterator(
-      TableCache* table_cache, const ReadOptions& read_options,
-      const EnvOptions& env_options, const InternalKeyComparator& icomparator,
-      const LevelFilesBrief* flevel, const SliceTransform* prefix_extractor,
-      bool should_sample, HistogramImpl* file_read_hist, bool for_compaction,
-      bool skip_filters, int level, RangeDelAggregator* range_del_agg,
-      const std::vector<AtomicCompactionUnitBoundary>* compaction_boundaries =
-          nullptr)
-=======
   LevelIterator(TableCache* table_cache, const ReadOptions& read_options,
                 const EnvOptions& env_options,
                 const InternalKeyComparator& icomparator,
@@ -869,7 +859,6 @@
                 bool skip_filters, int level, RangeDelAggregator* range_del_agg,
                 const std::vector<AtomicCompactionUnitBoundary>*
                     compaction_boundaries = nullptr)
->>>>>>> 4cfbd87a
       : table_cache_(table_cache),
         read_options_(read_options),
         env_options_(env_options),
@@ -3632,9 +3621,6 @@
         } else if (group_start != std::numeric_limits<size_t>::max()) {
           group_start = std::numeric_limits<size_t>::max();
         }
-<<<<<<< HEAD
-        LogAndApplyHelper(last_writer->cfd, builder, version, e, mu);
-=======
         Status s = LogAndApplyHelper(last_writer->cfd, builder, e, mu);
         if (!s.ok()) {
           // free up the allocated memory
@@ -3643,7 +3629,6 @@
           }
           return s;
         }
->>>>>>> 4cfbd87a
         batch_edits.push_back(e);
       }
     }
@@ -4014,11 +3999,7 @@
     if (!manifest_writers_.empty()) {
       manifest_writers_.front()->cv.Signal();
     }
-<<<<<<< HEAD
-    return Status::ShutdownInProgress();
-=======
     return Status::ColumnFamilyDropped();
->>>>>>> 4cfbd87a
   }
 
   return ProcessManifestWrites(writers, mu, db_directory, new_descriptor_log,
