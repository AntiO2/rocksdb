//  Copyright (c) 2011-present, Facebook, Inc.  All rights reserved.
//  This source code is licensed under both the GPLv2 (found in the
//  COPYING file in the root directory) and Apache 2.0 License
//  (found in the LICENSE.Apache file in the root directory).

#include "db/blob/blob_file_reader.h"

#include <cassert>
#include <string>

#include "db/blob/blob_contents.h"
#include "db/blob/blob_log_format.h"
#include "file/file_prefetch_buffer.h"
#include "file/filename.h"
#include "monitoring/statistics_impl.h"
#include "options/cf_options.h"
#include "rocksdb/file_system.h"
#include "rocksdb/slice.h"
#include "rocksdb/status.h"
#include "table/multiget_context.h"
#include "test_util/sync_point.h"
#include "util/compression.h"
#include "util/crc32c.h"
#include "util/stop_watch.h"

namespace ROCKSDB_NAMESPACE {

Status BlobFileReader::Create(
    const ImmutableOptions& immutable_options, const ReadOptions& read_options,
    const FileOptions& file_options, uint32_t column_family_id,
    HistogramImpl* blob_file_read_hist, uint64_t blob_file_number,
    const std::shared_ptr<IOTracer>& io_tracer,
    std::unique_ptr<BlobFileReader>* blob_file_reader) {
  assert(blob_file_reader);
  assert(!*blob_file_reader);

  uint64_t file_size = 0;
  std::unique_ptr<RandomAccessFileReader> file_reader;

  {
    const Status s =
        OpenFile(immutable_options, file_options, blob_file_read_hist,
                 blob_file_number, io_tracer, &file_size, &file_reader);
    if (!s.ok()) {
      return s;
    }
  }

  assert(file_reader);

  Statistics* const statistics = immutable_options.stats;

  CompressionType compression_type = kNoCompression;

  {
    const Status s =
        ReadHeader(file_reader.get(), read_options, column_family_id,
                   statistics, &compression_type);
    if (!s.ok()) {
      return s;
    }
  }

  {
    const Status s =
        ReadFooter(file_reader.get(), read_options, file_size, statistics);
    if (!s.ok()) {
      return s;
    }
  }

  blob_file_reader->reset(
      new BlobFileReader(std::move(file_reader), file_size, compression_type,
                         immutable_options.clock, statistics));

  return Status::OK();
}

Status BlobFileReader::OpenFile(
    const ImmutableOptions& immutable_options, const FileOptions& file_opts,
    HistogramImpl* blob_file_read_hist, uint64_t blob_file_number,
    const std::shared_ptr<IOTracer>& io_tracer, uint64_t* file_size,
    std::unique_ptr<RandomAccessFileReader>* file_reader) {
  assert(file_size);
  assert(file_reader);

  const auto& cf_paths = immutable_options.cf_paths;
  assert(!cf_paths.empty());

  const std::string blob_file_path =
      BlobFileName(cf_paths.front().path, blob_file_number);

  FileSystem* const fs = immutable_options.fs.get();
  assert(fs);

  constexpr IODebugContext* dbg = nullptr;

  {
    TEST_SYNC_POINT("BlobFileReader::OpenFile:GetFileSize");

    const Status s =
        fs->GetFileSize(blob_file_path, IOOptions(), file_size, dbg);
    if (!s.ok()) {
      return s;
    }
  }

  if (*file_size < BlobLogHeader::kSize + BlobLogFooter::kSize) {
    return Status::Corruption("Malformed blob file");
  }

  std::unique_ptr<FSRandomAccessFile> file;

  {
    TEST_SYNC_POINT("BlobFileReader::OpenFile:NewRandomAccessFile");

    const Status s =
        fs->NewRandomAccessFile(blob_file_path, file_opts, &file, dbg);
    if (!s.ok()) {
      return s;
    }
  }

  assert(file);

  if (immutable_options.advise_random_on_open) {
    file->Hint(FSRandomAccessFile::kRandom);
  }

  file_reader->reset(new RandomAccessFileReader(
      std::move(file), blob_file_path, immutable_options.clock, io_tracer,
      immutable_options.stats, BLOB_DB_BLOB_FILE_READ_MICROS,
      blob_file_read_hist, immutable_options.rate_limiter.get(),
      immutable_options.listeners));

  return Status::OK();
}

Status BlobFileReader::ReadHeader(const RandomAccessFileReader* file_reader,
                                  const ReadOptions& read_options,
                                  uint32_t column_family_id,
                                  Statistics* statistics,
                                  CompressionType* compression_type) {
  assert(file_reader);
  assert(compression_type);

  Slice header_slice;
  Buffer buf;
  AlignedBuf aligned_buf;

  {
    TEST_SYNC_POINT("BlobFileReader::ReadHeader:ReadFromFile");

    constexpr uint64_t read_offset = 0;
    constexpr size_t read_size = BlobLogHeader::kSize;

    const Status s =
        ReadFromFile(file_reader, read_options, read_offset, read_size,
                     statistics, &header_slice, &buf, &aligned_buf);
    if (!s.ok()) {
      return s;
    }

    TEST_SYNC_POINT_CALLBACK("BlobFileReader::ReadHeader:TamperWithResult",
                             &header_slice);
  }

  BlobLogHeader header;

  {
    const Status s = header.DecodeFrom(header_slice);
    if (!s.ok()) {
      return s;
    }
  }

  constexpr ExpirationRange no_expiration_range;

  if (header.has_ttl || header.expiration_range != no_expiration_range) {
    return Status::Corruption("Unexpected TTL blob file");
  }

  if (header.column_family_id != column_family_id) {
    return Status::Corruption("Column family ID mismatch");
  }

  *compression_type = header.compression;

  return Status::OK();
}

Status BlobFileReader::ReadFooter(const RandomAccessFileReader* file_reader,
                                  const ReadOptions& read_options,
                                  uint64_t file_size, Statistics* statistics) {
  assert(file_size >= BlobLogHeader::kSize + BlobLogFooter::kSize);
  assert(file_reader);

  Slice footer_slice;
  Buffer buf;
  AlignedBuf aligned_buf;

  {
    TEST_SYNC_POINT("BlobFileReader::ReadFooter:ReadFromFile");

    const uint64_t read_offset = file_size - BlobLogFooter::kSize;
    constexpr size_t read_size = BlobLogFooter::kSize;

    const Status s =
        ReadFromFile(file_reader, read_options, read_offset, read_size,
                     statistics, &footer_slice, &buf, &aligned_buf);
    if (!s.ok()) {
      return s;
    }

    TEST_SYNC_POINT_CALLBACK("BlobFileReader::ReadFooter:TamperWithResult",
                             &footer_slice);
  }

  BlobLogFooter footer;

  {
    const Status s = footer.DecodeFrom(footer_slice);
    if (!s.ok()) {
      return s;
    }
  }

  constexpr ExpirationRange no_expiration_range;

  if (footer.expiration_range != no_expiration_range) {
    return Status::Corruption("Unexpected TTL blob file");
  }

  return Status::OK();
}

Status BlobFileReader::ReadFromFile(const RandomAccessFileReader* file_reader,
                                    const ReadOptions& read_options,
                                    uint64_t read_offset, size_t read_size,
                                    Statistics* statistics, Slice* slice,
                                    Buffer* buf, AlignedBuf* aligned_buf) {
  assert(slice);
  assert(buf);
  assert(aligned_buf);

  assert(file_reader);

  RecordTick(statistics, BLOB_DB_BLOB_FILE_BYTES_READ, read_size);

  Status s;

  IOOptions io_options;
  s = file_reader->PrepareIOOptions(read_options, io_options);
  if (!s.ok()) {
    return s;
  }

  if (file_reader->use_direct_io()) {
    constexpr char* scratch = nullptr;

    s = file_reader->Read(io_options, read_offset, read_size, slice, scratch,
                          aligned_buf);
  } else {
    buf->reset(new char[read_size]);
    constexpr AlignedBuf* aligned_scratch = nullptr;

    s = file_reader->Read(io_options, read_offset, read_size, slice, buf->get(),
                          aligned_scratch);
  }

  if (!s.ok()) {
    return s;
  }

  if (slice->size() != read_size) {
    return Status::Corruption("Failed to read data from blob file");
  }

  return Status::OK();
}

BlobFileReader::BlobFileReader(
    std::unique_ptr<RandomAccessFileReader>&& file_reader, uint64_t file_size,
    CompressionType compression_type, SystemClock* clock,
    Statistics* statistics)
    : file_reader_(std::move(file_reader)),
      file_size_(file_size),
      compression_type_(compression_type),
      clock_(clock),
      statistics_(statistics) {
  assert(file_reader_);
}

BlobFileReader::~BlobFileReader() = default;

Status BlobFileReader::GetBlob(
    const ReadOptions& read_options, const Slice& user_key, uint64_t offset,
    uint64_t value_size, CompressionType compression_type,
    FilePrefetchBuffer* prefetch_buffer, MemoryAllocator* allocator,
    std::unique_ptr<BlobContents>* result, uint64_t* bytes_read) const {
  assert(result);

  const uint64_t key_size = user_key.size();

  if (!IsValidBlobOffset(offset, key_size, value_size, file_size_)) {
    return Status::Corruption("Invalid blob offset");
  }

  if (compression_type != compression_type_) {
    return Status::Corruption("Compression type mismatch when reading blob");
  }

  // Note: if verify_checksum is set, we read the entire blob record to be able
  // to perform the verification; otherwise, we just read the blob itself. Since
  // the offset in BlobIndex actually points to the blob value, we need to make
  // an adjustment in the former case.
  const uint64_t adjustment =
      read_options.verify_checksums
          ? BlobLogRecord::CalculateAdjustmentForRecordHeader(key_size)
          : 0;
  assert(offset >= adjustment);

  const uint64_t record_offset = offset - adjustment;
  const uint64_t record_size = value_size + adjustment;

  Slice record_slice;
  Buffer buf;
  AlignedBuf aligned_buf;

  bool prefetched = false;

  if (prefetch_buffer) {
    Status s;
    constexpr bool for_compaction = true;

    IOOptions io_options;
    s = file_reader_->PrepareIOOptions(read_options, io_options);
    if (!s.ok()) {
      return s;
    }
    prefetched = prefetch_buffer->TryReadFromCache(
        io_options, file_reader_.get(), record_offset,
        static_cast<size_t>(record_size), &record_slice, &s, for_compaction);
    if (!s.ok()) {
      return s;
    }
  }

  if (!prefetched) {
    TEST_SYNC_POINT("BlobFileReader::GetBlob:ReadFromFile");
    PERF_COUNTER_ADD(blob_read_count, 1);
    PERF_COUNTER_ADD(blob_read_byte, record_size);
    PERF_TIMER_GUARD(blob_read_time);
    const Status s =
        ReadFromFile(file_reader_.get(), read_options, record_offset,
                     static_cast<size_t>(record_size), statistics_,
                     &record_slice, &buf, &aligned_buf);
    if (!s.ok()) {
      return s;
    }
  }

  TEST_SYNC_POINT_CALLBACK("BlobFileReader::GetBlob:TamperWithResult",
                           &record_slice);

  if (read_options.verify_checksums) {
    const Status s = VerifyBlob(record_slice, user_key, value_size);
    if (!s.ok()) {
      return s;
    }
  }

  const Slice value_slice(record_slice.data() + adjustment, value_size);

  {
    const Status s = UncompressBlobIfNeeded(
        value_slice, compression_type, allocator, clock_, statistics_, result);
    if (!s.ok()) {
      return s;
    }
  }

  if (bytes_read) {
    *bytes_read = record_size;
  }

  return Status::OK();
}

void BlobFileReader::MultiGetBlob(
    const ReadOptions& read_options, MemoryAllocator* allocator,
    autovector<std::pair<BlobReadRequest*, std::unique_ptr<BlobContents>>>&
        blob_reqs,
    uint64_t* bytes_read) const {
  const size_t num_blobs = blob_reqs.size();
  assert(num_blobs > 0);
  assert(num_blobs <= MultiGetContext::MAX_BATCH_SIZE);

#ifndef NDEBUG
  for (size_t i = 0; i < num_blobs - 1; ++i) {
    assert(blob_reqs[i].first->offset <= blob_reqs[i + 1].first->offset);
  }
#endif  // !NDEBUG

  std::vector<FSReadRequest> read_reqs;
  autovector<uint64_t> adjustments;
  uint64_t total_len = 0;
  read_reqs.reserve(num_blobs);
  for (size_t i = 0; i < num_blobs; ++i) {
    BlobReadRequest* const req = blob_reqs[i].first;
    assert(req);
    assert(req->user_key);
    assert(req->status);

    const size_t key_size = req->user_key->size();
    const uint64_t offset = req->offset;
    const uint64_t value_size = req->len;

    if (!IsValidBlobOffset(offset, key_size, value_size, file_size_)) {
      *req->status = Status::Corruption("Invalid blob offset");
      continue;
    }
    if (req->compression != compression_type_) {
      *req->status =
          Status::Corruption("Compression type mismatch when reading a blob");
      continue;
    }

    const uint64_t adjustment =
        read_options.verify_checksums
            ? BlobLogRecord::CalculateAdjustmentForRecordHeader(key_size)
            : 0;
    assert(req->offset >= adjustment);
    adjustments.push_back(adjustment);

    FSReadRequest read_req;
    read_req.offset = req->offset - adjustment;
    read_req.len = req->len + adjustment;
    total_len += read_req.len;
    read_reqs.emplace_back(std::move(read_req));
  }

  RecordTick(statistics_, BLOB_DB_BLOB_FILE_BYTES_READ, total_len);

  Buffer buf;
  AlignedBuf aligned_buf;

  Status s;
  bool direct_io = file_reader_->use_direct_io();
  if (direct_io) {
    for (size_t i = 0; i < read_reqs.size(); ++i) {
      read_reqs[i].scratch = nullptr;
    }
  } else {
    buf.reset(new char[total_len]);
    std::ptrdiff_t pos = 0;
    for (size_t i = 0; i < read_reqs.size(); ++i) {
      read_reqs[i].scratch = buf.get() + pos;
      pos += read_reqs[i].len;
    }
  }
  TEST_SYNC_POINT("BlobFileReader::MultiGetBlob:ReadFromFile");
  PERF_COUNTER_ADD(blob_read_count, num_blobs);
  PERF_COUNTER_ADD(blob_read_byte, total_len);
  IOOptions opts;
  s = file_reader_->PrepareIOOptions(read_options, opts);
  if (s.ok()) {
    s = file_reader_->MultiRead(opts, read_reqs.data(), read_reqs.size(),
                                direct_io ? &aligned_buf : nullptr);
  }
  if (!s.ok()) {
    for (auto& req : read_reqs) {
      req.status.PermitUncheckedError();
    }
    for (auto& blob_req : blob_reqs) {
      BlobReadRequest* const req = blob_req.first;
      assert(req);
      assert(req->status);

      if (!req->status->IsCorruption()) {
        // Avoid overwriting corruption status.
        *req->status = s;
      }
    }
    return;
  }

  assert(s.ok());

  uint64_t total_bytes = 0;
  for (size_t i = 0, j = 0; i < num_blobs; ++i) {
    BlobReadRequest* const req = blob_reqs[i].first;
    assert(req);
    assert(req->user_key);
    assert(req->status);

    if (!req->status->ok()) {
      continue;
    }

    assert(j < read_reqs.size());
    auto& read_req = read_reqs[j++];
    const auto& record_slice = read_req.result;
    if (read_req.status.ok() && record_slice.size() != read_req.len) {
      read_req.status =
          IOStatus::Corruption("Failed to read data from blob file");
    }

    *req->status = read_req.status;
    if (!req->status->ok()) {
      continue;
    }

    // Verify checksums if enabled
    if (read_options.verify_checksums) {
      *req->status = VerifyBlob(record_slice, *req->user_key, req->len);
      if (!req->status->ok()) {
        continue;
      }
    }

    // Uncompress blob if needed
    Slice value_slice(record_slice.data() + adjustments[i], req->len);
    *req->status =
        UncompressBlobIfNeeded(value_slice, compression_type_, allocator,
                               clock_, statistics_, &blob_reqs[i].second);
    if (req->status->ok()) {
      total_bytes += record_slice.size();
    }
  }

  if (bytes_read) {
    *bytes_read = total_bytes;
  }
}

Status BlobFileReader::VerifyBlob(const Slice& record_slice,
                                  const Slice& user_key, uint64_t value_size) {
  PERF_TIMER_GUARD(blob_checksum_time);

  BlobLogRecord record;

  const Slice header_slice(record_slice.data(), BlobLogRecord::kHeaderSize);

  {
    const Status s = record.DecodeHeaderFrom(header_slice);
    if (!s.ok()) {
      return s;
    }
  }

  if (record.key_size != user_key.size()) {
    return Status::Corruption("Key size mismatch when reading blob");
  }

  if (record.value_size != value_size) {
    return Status::Corruption("Value size mismatch when reading blob");
  }

  record.key =
      Slice(record_slice.data() + BlobLogRecord::kHeaderSize, record.key_size);
  if (record.key != user_key) {
    return Status::Corruption("Key mismatch when reading blob");
  }

  record.value = Slice(record.key.data() + record.key_size, value_size);

  {
    TEST_SYNC_POINT_CALLBACK("BlobFileReader::VerifyBlob:CheckBlobCRC",
                             &record);

    const Status s = record.CheckBlobCRC();
    if (!s.ok()) {
      return s;
    }
  }

  return Status::OK();
}

Status BlobFileReader::UncompressBlobIfNeeded(
    const Slice& value_slice, CompressionType compression_type,
    MemoryAllocator* allocator, SystemClock* clock, Statistics* statistics,
    std::unique_ptr<BlobContents>* result) {
  assert(result);

  if (compression_type == kNoCompression) {
<<<<<<< HEAD
    BlobContentsCreator::Create(result, nullptr, value_slice, allocator);
=======
    BlobContentsCreator::Create(result, nullptr, value_slice, kNoCompression,
                                allocator);
>>>>>>> 49ce8a10
    return Status::OK();
  }

  UncompressionContext context(compression_type);
  UncompressionInfo info(context, UncompressionDict::GetEmptyDict(),
                         compression_type);

  size_t uncompressed_size = 0;
  constexpr uint32_t compression_format_version = 2;

  CacheAllocationPtr output;

  {
    PERF_TIMER_GUARD(blob_decompress_time);
    StopWatch stop_watch(clock, statistics, BLOB_DB_DECOMPRESSION_MICROS);
    output = UncompressData(info, value_slice.data(), value_slice.size(),
                            &uncompressed_size, compression_format_version,
                            allocator);
  }

  TEST_SYNC_POINT_CALLBACK(
      "BlobFileReader::UncompressBlobIfNeeded:TamperWithResult", &output);

  if (!output) {
    return Status::Corruption("Unable to uncompress blob");
  }

  result->reset(new BlobContents(std::move(output), uncompressed_size));

  return Status::OK();
}

}  // namespace ROCKSDB_NAMESPACE<|MERGE_RESOLUTION|>--- conflicted
+++ resolved
@@ -585,12 +585,8 @@
   assert(result);
 
   if (compression_type == kNoCompression) {
-<<<<<<< HEAD
-    BlobContentsCreator::Create(result, nullptr, value_slice, allocator);
-=======
     BlobContentsCreator::Create(result, nullptr, value_slice, kNoCompression,
                                 allocator);
->>>>>>> 49ce8a10
     return Status::OK();
   }
 
