--- conflicted
+++ resolved
@@ -1754,12 +1754,8 @@
     ASSERT_EQ("0v4", Get(0, "foo"));
     ASSERT_EQ("1v4", Get(1, "foo"));
     ASSERT_EQ(1U, GetNumSnapshots());
-<<<<<<< HEAD
-    ASSERT_LE(time_snap1, GetTimeOldestSnapshots());
-=======
     ASSERT_LT(time_snap1, GetTimeOldestSnapshots());
     ASSERT_EQ(GetSequenceOldestSnapshots(), s2->GetSequenceNumber());
->>>>>>> 0915c99f
 
     db_->ReleaseSnapshot(s2);
     ASSERT_EQ(0U, GetNumSnapshots());
