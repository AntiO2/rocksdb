//  Copyright (c) 2018-present, Facebook, Inc.  All rights reserved.
//  This source code is licensed under both the GPLv2 (found in the
//  COPYING file in the root directory) and Apache 2.0 License
//  (found in the LICENSE.Apache file in the root directory).
#pragma once

#include <sstream>

#include "monitoring/instrumented_mutex.h"
#include "options/db_options.h"
#include "rocksdb/io_status.h"
#include "rocksdb/listener.h"
#include "rocksdb/status.h"
#include "util/autovector.h"

namespace ROCKSDB_NAMESPACE {

class DBImpl;

// This structure is used to store the DB recovery context. The context is
// the information that related to the recover actions. For example, it contains
// FlushReason, which tells the flush job why this flush is called.
struct DBRecoverContext {
  FlushReason flush_reason;
  bool flush_after_recovery;

  DBRecoverContext()
      : flush_reason(FlushReason::kErrorRecovery),
        flush_after_recovery(false) {}
  DBRecoverContext(FlushReason reason)
      : flush_reason(reason), flush_after_recovery(false) {}
};

class ErrorHandler {
 public:
  ErrorHandler(DBImpl* db, const ImmutableDBOptions& db_options,
               InstrumentedMutex* db_mutex)
      : db_(db),
        db_options_(db_options),
        cv_(db_mutex),
        end_recovery_(false),
        recovery_thread_(nullptr),
        db_mutex_(db_mutex),
        auto_recovery_(false),
        recovery_in_prog_(false),
        soft_error_no_bg_work_(false),
        is_db_stopped_(false),
        bg_error_stats_(db_options.statistics) {
    // Clear the checked flag for uninitialized errors
    bg_error_.PermitUncheckedError();
    recovery_error_.PermitUncheckedError();
<<<<<<< HEAD
    recovery_io_error_.PermitUncheckedError();
=======
>>>>>>> 49ce8a10
  }

  void EnableAutoRecovery() { auto_recovery_ = true; }

  Status::Severity GetErrorSeverity(BackgroundErrorReason reason,
                                    Status::Code code, Status::SubCode subcode);

  const Status& SetBGError(const Status& bg_err, BackgroundErrorReason reason);

  Status GetBGError() const { return bg_error_; }

  Status GetRecoveryError() const { return recovery_error_; }

  Status ClearBGError();

  bool IsDBStopped() { return is_db_stopped_.load(std::memory_order_acquire); }

  bool IsBGWorkStopped() {
    assert(db_mutex_);
    db_mutex_->AssertHeld();
    return !bg_error_.ok() &&
           (bg_error_.severity() >= Status::Severity::kHardError ||
            !auto_recovery_ || soft_error_no_bg_work_);
  }

  bool IsSoftErrorNoBGWork() { return soft_error_no_bg_work_; }

  bool IsRecoveryInProgress() { return recovery_in_prog_; }

  Status RecoverFromBGError(bool is_manual = false);
  void CancelErrorRecovery();

  void EndAutoRecovery();

<<<<<<< HEAD
=======
  void AddFilesToQuarantine(
      autovector<const autovector<uint64_t>*> files_to_quarantine);

  const autovector<uint64_t>& GetFilesToQuarantine() const {
    db_mutex_->AssertHeld();
    return files_to_quarantine_;
  }

  void ClearFilesToQuarantine();

>>>>>>> 49ce8a10
 private:
  DBImpl* db_;
  const ImmutableDBOptions& db_options_;
  Status bg_error_;
  // A separate Status variable used to record any errors during the
  // recovery process from hard errors
<<<<<<< HEAD
  Status recovery_error_;
  // A separate IO Status variable used to record any IO errors during
  // the recovery process. At the same time, recovery_error_ is also set.
  IOStatus recovery_io_error_;
=======
  IOStatus recovery_error_;
>>>>>>> 49ce8a10
  // The condition variable used with db_mutex during auto resume for time
  // wait.
  InstrumentedCondVar cv_;
  bool end_recovery_;
  std::unique_ptr<port::Thread> recovery_thread_;

  InstrumentedMutex* db_mutex_;
  // A flag indicating whether automatic recovery from errors is enabled
  bool auto_recovery_;
  bool recovery_in_prog_;
  // A flag to indicate that for the soft error, we should not allow any
  // background work except the work is from recovery.
  bool soft_error_no_bg_work_;

  // Used to store the context for recover, such as flush reason.
  DBRecoverContext recover_context_;
  std::atomic<bool> is_db_stopped_;

  // The pointer of DB statistics.
  std::shared_ptr<Statistics> bg_error_stats_;

<<<<<<< HEAD
=======
  // During recovery from manifest IO errors, files whose VersionEdits entries
  // could be in an ambiguous state are quarantined and file deletion refrain
  // from deleting them. Successful recovery will clear this vector. Files are
  // added to this vector while DB mutex was locked, this data structure is
  // unsorted.
  autovector<uint64_t> files_to_quarantine_;

>>>>>>> 49ce8a10
  const Status& HandleKnownErrors(const Status& bg_err,
                                  BackgroundErrorReason reason);
  Status OverrideNoSpaceError(const Status& bg_error, bool* auto_recovery);
  void RecoverFromNoSpace();
  const Status& StartRecoverFromRetryableBGIOError(const IOStatus& io_error);
  void RecoverFromRetryableBGIOError();
  // First, if it is in recovery and the recovery_error is ok. Set the
  // recovery_error_ to bg_err. Second, if the severity is higher than the
  // current bg_error_, overwrite it.
  void CheckAndSetRecoveryAndBGError(const Status& bg_err);
};

}  // namespace ROCKSDB_NAMESPACE<|MERGE_RESOLUTION|>--- conflicted
+++ resolved
@@ -49,10 +49,6 @@
     // Clear the checked flag for uninitialized errors
     bg_error_.PermitUncheckedError();
     recovery_error_.PermitUncheckedError();
-<<<<<<< HEAD
-    recovery_io_error_.PermitUncheckedError();
-=======
->>>>>>> 49ce8a10
   }
 
   void EnableAutoRecovery() { auto_recovery_ = true; }
@@ -87,8 +83,6 @@
 
   void EndAutoRecovery();
 
-<<<<<<< HEAD
-=======
   void AddFilesToQuarantine(
       autovector<const autovector<uint64_t>*> files_to_quarantine);
 
@@ -99,21 +93,13 @@
 
   void ClearFilesToQuarantine();
 
->>>>>>> 49ce8a10
  private:
   DBImpl* db_;
   const ImmutableDBOptions& db_options_;
   Status bg_error_;
   // A separate Status variable used to record any errors during the
   // recovery process from hard errors
-<<<<<<< HEAD
-  Status recovery_error_;
-  // A separate IO Status variable used to record any IO errors during
-  // the recovery process. At the same time, recovery_error_ is also set.
-  IOStatus recovery_io_error_;
-=======
   IOStatus recovery_error_;
->>>>>>> 49ce8a10
   // The condition variable used with db_mutex during auto resume for time
   // wait.
   InstrumentedCondVar cv_;
@@ -135,8 +121,6 @@
   // The pointer of DB statistics.
   std::shared_ptr<Statistics> bg_error_stats_;
 
-<<<<<<< HEAD
-=======
   // During recovery from manifest IO errors, files whose VersionEdits entries
   // could be in an ambiguous state are quarantined and file deletion refrain
   // from deleting them. Successful recovery will clear this vector. Files are
@@ -144,7 +128,6 @@
   // unsorted.
   autovector<uint64_t> files_to_quarantine_;
 
->>>>>>> 49ce8a10
   const Status& HandleKnownErrors(const Status& bg_err,
                                   BackgroundErrorReason reason);
   Status OverrideNoSpaceError(const Status& bg_error, bool* auto_recovery);
