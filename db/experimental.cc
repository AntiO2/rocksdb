--- conflicted
+++ resolved
@@ -102,12 +102,8 @@
                   lf->oldest_blob_file_number, lf->oldest_ancester_time,
                   lf->file_creation_time, lf->epoch_number, lf->file_checksum,
                   lf->file_checksum_func_name, lf->unique_id,
-<<<<<<< HEAD
-                  lf->compensated_range_deletion_size);
-=======
                   lf->compensated_range_deletion_size, lf->tail_size,
                   lf->user_defined_timestamps_persisted);
->>>>>>> 49ce8a10
             }
           }
         } else {
