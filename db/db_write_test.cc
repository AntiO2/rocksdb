//  Copyright (c) 2011-present, Facebook, Inc.  All rights reserved.
//  This source code is licensed under both the GPLv2 (found in the
//  COPYING file in the root directory) and Apache 2.0 License
//  (found in the LICENSE.Apache file in the root directory).

#include <atomic>
#include <cstdint>
#include <fstream>
#include <memory>
#include <thread>
#include <vector>

#include "db/db_test_util.h"
#include "db/write_batch_internal.h"
#include "db/write_thread.h"
#include "port/port.h"
#include "port/stack_trace.h"
#include "test_util/sync_point.h"
#include "util/random.h"
#include "util/string_util.h"
#include "utilities/fault_injection_env.h"
#include "utilities/fault_injection_fs.h"

namespace ROCKSDB_NAMESPACE {

// Test variations of WriteImpl.
class DBWriteTest : public DBTestBase, public testing::WithParamInterface<int> {
 public:
  DBWriteTest() : DBTestBase("db_write_test", /*env_do_fsync=*/true) {}

  Options GetOptions() { return DBTestBase::GetOptions(GetParam()); }

  void Open() { DBTestBase::Reopen(GetOptions()); }
};

class DBWriteTestUnparameterized : public DBTestBase {
 public:
  explicit DBWriteTestUnparameterized()
      : DBTestBase("pipelined_write_test", /*env_do_fsync=*/false) {}
};

// It is invalid to do sync write while disabling WAL.
TEST_P(DBWriteTest, SyncAndDisableWAL) {
  WriteOptions write_options;
  write_options.sync = true;
  write_options.disableWAL = true;
  ASSERT_TRUE(dbfull()->Put(write_options, "foo", "bar").IsInvalidArgument());
  WriteBatch batch;
  ASSERT_OK(batch.Put("foo", "bar"));
  ASSERT_TRUE(dbfull()->Write(write_options, &batch).IsInvalidArgument());
}

TEST_P(DBWriteTest, WriteStallRemoveNoSlowdownWrite) {
  Options options = GetOptions();
  options.level0_stop_writes_trigger = options.level0_slowdown_writes_trigger =
      4;
  std::vector<port::Thread> threads;
  std::atomic<int> thread_num(0);
  port::Mutex mutex;
  port::CondVar cv(&mutex);
  // Guarded by mutex
  int writers = 0;

  Reopen(options);

  std::function<void()> write_slowdown_func = [&]() {
    int a = thread_num.fetch_add(1);
    std::string key = "foo" + std::to_string(a);
    WriteOptions wo;
    wo.no_slowdown = false;
    ASSERT_OK(dbfull()->Put(wo, key, "bar"));
  };
  std::function<void()> write_no_slowdown_func = [&]() {
    int a = thread_num.fetch_add(1);
    std::string key = "foo" + std::to_string(a);
    WriteOptions wo;
    wo.no_slowdown = true;
    Status s = dbfull()->Put(wo, key, "bar");
    ASSERT_TRUE(s.ok() || s.IsIncomplete());
  };
  std::function<void(void*)> unblock_main_thread_func = [&](void*) {
    mutex.Lock();
    ++writers;
    cv.SignalAll();
    mutex.Unlock();
  };

  // Create 3 L0 files and schedule 4th without waiting
  ASSERT_OK(Put("foo" + std::to_string(thread_num.fetch_add(1)), "bar"));
  ASSERT_OK(Flush());
  ASSERT_OK(Put("foo" + std::to_string(thread_num.fetch_add(1)), "bar"));
  ASSERT_OK(Flush());
  ASSERT_OK(Put("foo" + std::to_string(thread_num.fetch_add(1)), "bar"));
  ASSERT_OK(Flush());
  ASSERT_OK(Put("foo" + std::to_string(thread_num.fetch_add(1)), "bar"));

  ROCKSDB_NAMESPACE::SyncPoint::GetInstance()->SetCallBack(
      "WriteThread::JoinBatchGroup:Start", unblock_main_thread_func);
  ROCKSDB_NAMESPACE::SyncPoint::GetInstance()->LoadDependency(
      {{"DBWriteTest::WriteStallRemoveNoSlowdownWrite:1",
        "DBImpl::BackgroundCallFlush:start"},
       {"DBWriteTest::WriteStallRemoveNoSlowdownWrite:2",
        "DBImplWrite::PipelinedWriteImpl:AfterJoinBatchGroup"},
       // Make compaction start wait for the write stall to be detected and
       // implemented by a write group leader
       {"DBWriteTest::WriteStallRemoveNoSlowdownWrite:3",
        "BackgroundCallCompaction:0"}});
  ROCKSDB_NAMESPACE::SyncPoint::GetInstance()->EnableProcessing();

  // Schedule creation of 4th L0 file without waiting. This will seal the
  // memtable and then wait for a sync point before writing the file. We need
  // to do it this way because SwitchMemtable() needs to enter the
  // write_thread
  FlushOptions fopt;
  fopt.wait = false;
  ASSERT_OK(dbfull()->Flush(fopt));

  // Create a mix of slowdown/no_slowdown write threads
  mutex.Lock();
  // First leader
  threads.emplace_back(write_slowdown_func);
  while (writers != 1) {
    cv.Wait();
  }

  // Second leader. Will stall writes
  // Build a writers list with no slowdown in the middle:
  //  +-------------+
  //  | slowdown    +<----+ newest
  //  +--+----------+
  //     |
  //     v
  //  +--+----------+
  //  | no slowdown |
  //  +--+----------+
  //     |
  //     v
  //  +--+----------+
  //  | slowdown    +
  //  +-------------+
  threads.emplace_back(write_slowdown_func);
  while (writers != 2) {
    cv.Wait();
  }
  threads.emplace_back(write_no_slowdown_func);
  while (writers != 3) {
    cv.Wait();
  }
  threads.emplace_back(write_slowdown_func);
  while (writers != 4) {
    cv.Wait();
  }

  mutex.Unlock();

  TEST_SYNC_POINT("DBWriteTest::WriteStallRemoveNoSlowdownWrite:1");
  ASSERT_OK(dbfull()->TEST_WaitForFlushMemTable(nullptr));
  // This would have triggered a write stall. Unblock the write group leader
  TEST_SYNC_POINT("DBWriteTest::WriteStallRemoveNoSlowdownWrite:2");
  // The leader is going to create missing newer links. When the leader
  // finishes, the next leader is going to delay writes and fail writers with
  // no_slowdown

  TEST_SYNC_POINT("DBWriteTest::WriteStallRemoveNoSlowdownWrite:3");
  for (auto& t : threads) {
    t.join();
  }

  ROCKSDB_NAMESPACE::SyncPoint::GetInstance()->DisableProcessing();
  ROCKSDB_NAMESPACE::SyncPoint::GetInstance()->ClearAllCallBacks();
}

TEST_P(DBWriteTest, WriteThreadHangOnWriteStall) {
  Options options = GetOptions();
  options.level0_stop_writes_trigger = options.level0_slowdown_writes_trigger =
      4;
  std::vector<port::Thread> threads;
  std::atomic<int> thread_num(0);
  port::Mutex mutex;
  port::CondVar cv(&mutex);
  // Guarded by mutex
  int writers = 0;

  Reopen(options);

  std::function<void()> write_slowdown_func = [&]() {
    int a = thread_num.fetch_add(1);
    std::string key = "foo" + std::to_string(a);
    WriteOptions wo;
    wo.no_slowdown = false;
    ASSERT_OK(dbfull()->Put(wo, key, "bar"));
  };
  std::function<void()> write_no_slowdown_func = [&]() {
    int a = thread_num.fetch_add(1);
    std::string key = "foo" + std::to_string(a);
    WriteOptions wo;
    wo.no_slowdown = true;
    Status s = dbfull()->Put(wo, key, "bar");
    ASSERT_TRUE(s.ok() || s.IsIncomplete());
  };
  std::function<void(void*)> unblock_main_thread_func = [&](void*) {
    mutex.Lock();
    ++writers;
    cv.SignalAll();
    mutex.Unlock();
  };

  // Create 3 L0 files and schedule 4th without waiting
  ASSERT_OK(Put("foo" + std::to_string(thread_num.fetch_add(1)), "bar"));
  ASSERT_OK(Flush());
  ASSERT_OK(Put("foo" + std::to_string(thread_num.fetch_add(1)), "bar"));
  ASSERT_OK(Flush());
  ASSERT_OK(Put("foo" + std::to_string(thread_num.fetch_add(1)), "bar"));
  ASSERT_OK(Flush());
  ASSERT_OK(Put("foo" + std::to_string(thread_num.fetch_add(1)), "bar"));

  ROCKSDB_NAMESPACE::SyncPoint::GetInstance()->SetCallBack(
      "WriteThread::JoinBatchGroup:Start", unblock_main_thread_func);
  ROCKSDB_NAMESPACE::SyncPoint::GetInstance()->LoadDependency(
      {{"DBWriteTest::WriteThreadHangOnWriteStall:1",
        "DBImpl::BackgroundCallFlush:start"},
       {"DBWriteTest::WriteThreadHangOnWriteStall:2",
        "DBImpl::WriteImpl:BeforeLeaderEnters"},
       // Make compaction start wait for the write stall to be detected and
       // implemented by a write group leader
       {"DBWriteTest::WriteThreadHangOnWriteStall:3",
        "BackgroundCallCompaction:0"}});
  ROCKSDB_NAMESPACE::SyncPoint::GetInstance()->EnableProcessing();

  // Schedule creation of 4th L0 file without waiting. This will seal the
  // memtable and then wait for a sync point before writing the file. We need
  // to do it this way because SwitchMemtable() needs to enter the
  // write_thread
  FlushOptions fopt;
  fopt.wait = false;
  ASSERT_OK(dbfull()->Flush(fopt));

  // Create a mix of slowdown/no_slowdown write threads
  mutex.Lock();
  // First leader
  threads.emplace_back(write_slowdown_func);
  while (writers != 1) {
    cv.Wait();
  }
  // Second leader. Will stall writes
  threads.emplace_back(write_slowdown_func);
  threads.emplace_back(write_no_slowdown_func);
  threads.emplace_back(write_slowdown_func);
  threads.emplace_back(write_no_slowdown_func);
  threads.emplace_back(write_slowdown_func);
  while (writers != 6) {
    cv.Wait();
  }
  mutex.Unlock();

  TEST_SYNC_POINT("DBWriteTest::WriteThreadHangOnWriteStall:1");
  ASSERT_OK(dbfull()->TEST_WaitForFlushMemTable(nullptr));
  // This would have triggered a write stall. Unblock the write group leader
  TEST_SYNC_POINT("DBWriteTest::WriteThreadHangOnWriteStall:2");
  // The leader is going to create missing newer links. When the leader
  // finishes, the next leader is going to delay writes and fail writers with
  // no_slowdown

  TEST_SYNC_POINT("DBWriteTest::WriteThreadHangOnWriteStall:3");
  for (auto& t : threads) {
    t.join();
  }
  ROCKSDB_NAMESPACE::SyncPoint::GetInstance()->DisableProcessing();
  ROCKSDB_NAMESPACE::SyncPoint::GetInstance()->ClearAllCallBacks();
}

TEST_P(DBWriteTest, IOErrorOnWALWritePropagateToWriteThreadFollower) {
  constexpr int kNumThreads = 5;
  std::unique_ptr<FaultInjectionTestEnv> mock_env(
      new FaultInjectionTestEnv(env_));
  Options options = GetOptions();
  options.env = mock_env.get();
  Reopen(options);
  std::atomic<int> ready_count{0};
  std::atomic<int> leader_count{0};
  std::vector<port::Thread> threads;
  mock_env->SetFilesystemActive(false);

  // Wait until all threads linked to write threads, to make sure
  // all threads join the same batch group.
  SyncPoint::GetInstance()->SetCallBack(
      "WriteThread::JoinBatchGroup:Wait", [&](void* arg) {
        ready_count++;
        auto* w = reinterpret_cast<WriteThread::Writer*>(arg);
        if (w->state == WriteThread::STATE_GROUP_LEADER) {
          leader_count++;
          while (ready_count < kNumThreads) {
            // busy waiting
          }
        }
      });
  SyncPoint::GetInstance()->EnableProcessing();
  for (int i = 0; i < kNumThreads; i++) {
    threads.push_back(port::Thread(
        [&](int index) {
          // All threads should fail.
          auto res = Put("key" + std::to_string(index), "value");
          if (options.manual_wal_flush) {
            ASSERT_TRUE(res.ok());
            // we should see fs error when we do the flush

            // TSAN reports a false alarm for lock-order-inversion but Open and
            // FlushWAL are not run concurrently. Disabling this until TSAN is
            // fixed.
            // res = dbfull()->FlushWAL(false);
            // ASSERT_FALSE(res.ok());
          } else {
            ASSERT_FALSE(res.ok());
          }
        },
        i));
  }
  for (int i = 0; i < kNumThreads; i++) {
    threads[i].join();
  }
  ASSERT_EQ(1, leader_count);

  // The Failed PUT operations can cause a BG error to be set.
  // Mark it as Checked for the ASSERT_STATUS_CHECKED
  dbfull()->Resume().PermitUncheckedError();

  // Close before mock_env destruct.
  Close();
}

TEST_F(DBWriteTestUnparameterized, PipelinedWriteRace) {
  // This test was written to trigger a race in ExitAsBatchGroupLeader in case
  // enable_pipelined_write_ was true.
  // Writers for which ShouldWriteToMemtable() evaluates to false are removed
  // from the write_group via CompleteFollower/ CompleteLeader. Writers in the
  // middle of the group are fully unlinked, but if that writers is the
  // last_writer, then we did not update the predecessor's link_older, i.e.,
  // this writer was still reachable via newest_writer_.
  //
  // But the problem was, that CompleteFollower already wakes up the thread
  // owning that writer before the writer has been removed. This resulted in a
  // race - if the leader thread was fast enough, then everything was fine.
  // However, if the woken up thread finished the current write operation and
  // then performed yet another write, then a new writer instance was added
  // to newest_writer_. It is possible that the new writer is located on the
  // same address on stack, and if this happened, then we had a problem,
  // because the old code tried to find the last_writer in the list to unlink
  // it, which in this case produced a cycle in the list.
  // Whether two invocations of PipelinedWriteImpl() by the same thread actually
  // allocate the writer on the same address depends on the OS and/or compiler,
  // so it is rather hard to create a deterministic test for this.

  Options options = GetDefaultOptions();
  options.create_if_missing = true;
  options.enable_pipelined_write = true;
  std::vector<port::Thread> threads;

  std::atomic<int> write_counter{0};
  std::atomic<int> active_writers{0};
  std::atomic<bool> second_write_starting{false};
  std::atomic<bool> second_write_in_progress{false};
  std::atomic<WriteThread::Writer*> leader{nullptr};
  std::atomic<bool> finished_WAL_write{false};

  DestroyAndReopen(options);

  auto write_one_doc = [&]() {
    int a = write_counter.fetch_add(1);
    std::string key = "foo" + std::to_string(a);
    WriteOptions wo;
    ASSERT_OK(dbfull()->Put(wo, key, "bar"));
    --active_writers;
  };

  auto write_two_docs = [&]() {
    write_one_doc();
    second_write_starting = true;
    write_one_doc();
  };

  ROCKSDB_NAMESPACE::SyncPoint::GetInstance()->SetCallBack(
      "WriteThread::JoinBatchGroup:Wait", [&](void* arg) {
        if (second_write_starting.load()) {
          second_write_in_progress = true;
          return;
        }
        auto* w = reinterpret_cast<WriteThread::Writer*>(arg);
        if (w->state == WriteThread::STATE_GROUP_LEADER) {
          active_writers++;
          if (leader.load() == nullptr) {
            leader.store(w);
            while (active_writers.load() < 2) {
              // wait for another thread to join the write_group
            }
          }
        } else {
          // we disable the memtable for all followers so that they they are
          // removed from the write_group before enqueuing it for the memtable
          // write
          w->disable_memtable = true;
          active_writers++;
        }
      });

  ROCKSDB_NAMESPACE::SyncPoint::GetInstance()->SetCallBack(
      "WriteThread::ExitAsBatchGroupLeader:Start", [&](void* arg) {
        auto* wg = reinterpret_cast<WriteThread::WriteGroup*>(arg);
        if (wg->leader == leader && !finished_WAL_write) {
          finished_WAL_write = true;
          while (active_writers.load() < 3) {
            // wait for the new writer to be enqueued
          }
        }
      });

  ROCKSDB_NAMESPACE::SyncPoint::GetInstance()->SetCallBack(
      "WriteThread::ExitAsBatchGroupLeader:AfterCompleteWriters",
      [&](void* arg) {
        auto* wg = reinterpret_cast<WriteThread::WriteGroup*>(arg);
        if (wg->leader == leader) {
          while (!second_write_in_progress.load()) {
            // wait for the old follower thread to start the next write
          }
        }
      });

  ROCKSDB_NAMESPACE::SyncPoint::GetInstance()->EnableProcessing();

  // start leader + one follower
  threads.emplace_back(write_one_doc);
  while (leader.load() == nullptr) {
    // wait for leader
  }

  // we perform two writes in the follower, so that for the second write
  // the thread reinserts a Writer with the same address
  threads.emplace_back(write_two_docs);

  // wait for the leader to enter ExitAsBatchGroupLeader
  while (!finished_WAL_write.load()) {
    // wait for write_group to have finished the WAL writes
  }

  // start another writer thread to be enqueued before the leader can
  // complete the writers from its write_group
  threads.emplace_back(write_one_doc);

  for (auto& t : threads) {
    t.join();
  }
  ROCKSDB_NAMESPACE::SyncPoint::GetInstance()->DisableProcessing();
  ROCKSDB_NAMESPACE::SyncPoint::GetInstance()->ClearAllCallBacks();
}

TEST_P(DBWriteTest, ManualWalFlushInEffect) {
  Options options = GetOptions();
  Reopen(options);
  // try the 1st WAL created during open
  ASSERT_TRUE(Put("key" + std::to_string(0), "value").ok());
  ASSERT_TRUE(options.manual_wal_flush != dbfull()->WALBufferIsEmpty());
  ASSERT_TRUE(dbfull()->FlushWAL(false).ok());
  ASSERT_TRUE(dbfull()->WALBufferIsEmpty());
  // try the 2nd wal created during SwitchWAL
  ASSERT_OK(dbfull()->TEST_SwitchWAL());
  ASSERT_TRUE(Put("key" + std::to_string(0), "value").ok());
  ASSERT_TRUE(options.manual_wal_flush != dbfull()->WALBufferIsEmpty());
  ASSERT_TRUE(dbfull()->FlushWAL(false).ok());
  ASSERT_TRUE(dbfull()->WALBufferIsEmpty());
}

TEST_P(DBWriteTest, UnflushedPutRaceWithTrackedWalSync) {
  // Repro race condition bug where unflushed WAL data extended the synced size
  // recorded to MANIFEST despite being unrecoverable.
  Options options = GetOptions();
  std::unique_ptr<FaultInjectionTestEnv> fault_env(
      new FaultInjectionTestEnv(env_));
  options.env = fault_env.get();
  options.manual_wal_flush = true;
  options.track_and_verify_wals_in_manifest = true;
  Reopen(options);

  ASSERT_OK(Put("key1", "val1"));

  SyncPoint::GetInstance()->SetCallBack(
      "DBImpl::SyncWAL:Begin",
      [this](void* /* arg */) { ASSERT_OK(Put("key2", "val2")); });
  ROCKSDB_NAMESPACE::SyncPoint::GetInstance()->EnableProcessing();

  ASSERT_OK(db_->FlushWAL(true /* sync */));

  // Ensure callback ran.
  ASSERT_EQ("val2", Get("key2"));

  Close();

  // Simulate full loss of unsynced data. This drops "key2" -> "val2" from the
  // DB WAL.
  ASSERT_OK(fault_env->DropUnsyncedFileData());

  Reopen(options);

  // Need to close before `fault_env` goes out of scope.
  Close();
}

TEST_P(DBWriteTest, InactiveWalFullySyncedBeforeUntracked) {
  // Repro bug where a WAL is appended and switched after
  // `FlushWAL(true /* sync */)`'s sync finishes and before it untracks fully
  // synced inactive logs. Previously such a WAL would be wrongly untracked
  // so the final append would never be synced.
  Options options = GetOptions();
  std::unique_ptr<FaultInjectionTestEnv> fault_env(
      new FaultInjectionTestEnv(env_));
  options.env = fault_env.get();
  Reopen(options);

  ASSERT_OK(Put("key1", "val1"));

  SyncPoint::GetInstance()->SetCallBack(
      "DBImpl::SyncWAL:BeforeMarkLogsSynced:1", [this](void* /* arg */) {
        ASSERT_OK(Put("key2", "val2"));
        ASSERT_OK(dbfull()->TEST_SwitchMemtable());
      });
  ROCKSDB_NAMESPACE::SyncPoint::GetInstance()->EnableProcessing();

  ASSERT_OK(db_->FlushWAL(true /* sync */));

  ROCKSDB_NAMESPACE::SyncPoint::GetInstance()->DisableProcessing();
  ROCKSDB_NAMESPACE::SyncPoint::GetInstance()->ClearAllCallBacks();

  ASSERT_OK(Put("key3", "val3"));

  ASSERT_OK(db_->FlushWAL(true /* sync */));

  Close();

  // Simulate full loss of unsynced data. This should drop nothing since we did
  // `FlushWAL(true /* sync */)` before `Close()`.
  ASSERT_OK(fault_env->DropUnsyncedFileData());

  Reopen(options);

  ASSERT_EQ("val1", Get("key1"));
  ASSERT_EQ("val2", Get("key2"));
  ASSERT_EQ("val3", Get("key3"));

  // Need to close before `fault_env` goes out of scope.
  Close();
}

TEST_P(DBWriteTest, IOErrorOnWALWriteTriggersReadOnlyMode) {
  std::unique_ptr<FaultInjectionTestEnv> mock_env(
      new FaultInjectionTestEnv(env_));
  Options options = GetOptions();
  options.env = mock_env.get();
  Reopen(options);
  for (int i = 0; i < 2; i++) {
    // Forcibly fail WAL write for the first Put only. Subsequent Puts should
    // fail due to read-only mode
    mock_env->SetFilesystemActive(i != 0);
    auto res = Put("key" + std::to_string(i), "value");
    // TSAN reports a false alarm for lock-order-inversion but Open and
    // FlushWAL are not run concurrently. Disabling this until TSAN is
    // fixed.
    /*
    if (options.manual_wal_flush && i == 0) {
      // even with manual_wal_flush the 2nd Put should return error because of
      // the read-only mode
      ASSERT_TRUE(res.ok());
      // we should see fs error when we do the flush
      res = dbfull()->FlushWAL(false);
    }
    */
    if (!options.manual_wal_flush) {
      ASSERT_NOK(res);
    } else {
      ASSERT_OK(res);
    }
  }
  // Close before mock_env destruct.
  Close();
}

TEST_P(DBWriteTest, IOErrorOnSwitchMemtable) {
  Random rnd(301);
  std::unique_ptr<FaultInjectionTestEnv> mock_env(
      new FaultInjectionTestEnv(env_));
  Options options = GetOptions();
  options.env = mock_env.get();
  options.writable_file_max_buffer_size = 4 * 1024 * 1024;
  options.write_buffer_size = 3 * 512 * 1024;
  options.wal_bytes_per_sync = 256 * 1024;
  options.manual_wal_flush = true;
  Reopen(options);
  mock_env->SetFilesystemActive(false, Status::IOError("Not active"));
  Status s;
  for (int i = 0; i < 4 * 512; ++i) {
    s = Put(Key(i), rnd.RandomString(1024));
    if (!s.ok()) {
      break;
    }
  }
  ASSERT_EQ(s.severity(), Status::Severity::kFatalError);

  mock_env->SetFilesystemActive(true);
  // Close before mock_env destruct.
  Close();
}

// Test that db->LockWAL() flushes the WAL after locking, which can fail
TEST_P(DBWriteTest, LockWALInEffect) {
  if (mem_env_ || encrypted_env_) {
    ROCKSDB_GTEST_SKIP("Test requires non-mem or non-encrypted environment");
    return;
  }
  Options options = GetOptions();
  std::shared_ptr<FaultInjectionTestFS> fault_fs(
      new FaultInjectionTestFS(FileSystem::Default()));
  std::unique_ptr<Env> fault_fs_env(NewCompositeEnv(fault_fs));
  options.env = fault_fs_env.get();
  options.disable_auto_compactions = true;
  options.paranoid_checks = false;
  options.max_bgerror_resume_count = 0;  // manual Resume()
  Reopen(options);
  // try the 1st WAL created during open
  ASSERT_OK(Put("key0", "value"));
  ASSERT_NE(options.manual_wal_flush, dbfull()->WALBufferIsEmpty());
  ASSERT_OK(db_->LockWAL());
  ASSERT_TRUE(dbfull()->WALBufferIsEmpty());
  ASSERT_OK(db_->UnlockWAL());
  // try the 2nd wal created during SwitchWAL
  ASSERT_OK(dbfull()->TEST_SwitchWAL());
  ASSERT_OK(Put("key1", "value"));
  ASSERT_NE(options.manual_wal_flush, dbfull()->WALBufferIsEmpty());
  ASSERT_OK(db_->LockWAL());
  ASSERT_TRUE(dbfull()->WALBufferIsEmpty());
  ASSERT_OK(db_->UnlockWAL());

  // The above `TEST_SwitchWAL()` triggered a flush. That flush needs to finish
  // before we make the filesystem inactive, otherwise the flush might hit an
  // unrecoverable error (e.g., failed MANIFEST update).
  ASSERT_OK(dbfull()->TEST_WaitForFlushMemTable(nullptr));

  // Fail the WAL flush if applicable
  fault_fs->SetFilesystemActive(false);
  Status s = Put("key2", "value");
  if (options.manual_wal_flush) {
    ASSERT_OK(s);
    // I/O failure
    ASSERT_NOK(db_->LockWAL());
    // Should not need UnlockWAL after LockWAL fails
  } else {
    ASSERT_NOK(s);
    ASSERT_OK(db_->LockWAL());
    ASSERT_OK(db_->UnlockWAL());
  }
  fault_fs->SetFilesystemActive(true);
  ASSERT_OK(db_->Resume());
  // Writes should work again
  ASSERT_OK(Put("key3", "value"));
  ASSERT_EQ(Get("key3"), "value");

  // Should be extraneous, but allowed
  ASSERT_NOK(db_->UnlockWAL());

  // Close before mock_env destruct.
  Close();
}

<<<<<<< HEAD
TEST_P(DBWriteTest, ConcurrentlyDisabledWAL) {
  Options options = GetOptions();
  options.statistics = ROCKSDB_NAMESPACE::CreateDBStatistics();
  options.statistics->set_stats_level(StatsLevel::kAll);
  Reopen(options);
  std::string wal_key_prefix = "WAL_KEY_";
  std::string no_wal_key_prefix = "K_";
  // 100 KB value each for NO-WAL operation
  std::string no_wal_value(1024 * 100, 'X');
  // 1B value each for WAL operation
  std::string wal_value = "0";
  std::thread threads[10];
  for (int t = 0; t < 10; t++) {
    threads[t] = std::thread([t, wal_key_prefix, wal_value, no_wal_key_prefix,
                              no_wal_value, this] {
      for (int i = 0; i < 10; i++) {
        ROCKSDB_NAMESPACE::WriteOptions write_option_disable;
        write_option_disable.disableWAL = true;
        ROCKSDB_NAMESPACE::WriteOptions write_option_default;
        std::string no_wal_key =
            no_wal_key_prefix + std::to_string(t) + "_" + std::to_string(i);
        ASSERT_OK(this->Put(no_wal_key, no_wal_value, write_option_disable));
        std::string wal_key =
            wal_key_prefix + std::to_string(i) + "_" + std::to_string(i);
        ASSERT_OK(this->Put(wal_key, wal_value, write_option_default));
        ASSERT_OK(dbfull()->SyncWAL());
      }
      return;
    });
  }
  for (auto& t : threads) {
    t.join();
  }
  uint64_t bytes_num = options.statistics->getTickerCount(
      ROCKSDB_NAMESPACE::Tickers::WAL_FILE_BYTES);
  // written WAL size should less than 100KB (even included HEADER & FOOTER
  // overhead)
  ASSERT_LE(bytes_num, 1024 * 100);
}

TEST_P(DBWriteTest, DisableWriteStall) {
  Options options = GetOptions();
  options.disable_write_stall = true;
  options.max_write_buffer_number = 2;
  options.use_options_file = false;
  Reopen(options);
  db_->PauseBackgroundWork();
  ASSERT_OK(Put("k1", "v1"));
  FlushOptions opts;
  opts.wait = false;
  opts.allow_write_stall = true;
  ASSERT_OK(db_->Flush(opts));
  ASSERT_OK(Put("k2", "v2"));
  ASSERT_OK(db_->Flush(opts));

  // no write stall since it's disabled
  ASSERT_OK(Put("k3", "v3"));

  // now enable write stall
  ASSERT_OK(db_->SetOptions({{"disable_write_stall", "false"}}));

  WriteOptions wopts;
  wopts.no_slowdown = true;
  auto st = db_->Put(wopts, "k4", "v4");
  EXPECT_TRUE(st.IsIncomplete());

  // now disable again
  ASSERT_OK(db_->SetOptions({{"disable_write_stall", "true"}}));
  // no write stall since it's disabled
  ASSERT_OK(Put("k4", "v4"));

  // verify that disable write stall will unblock writes
  ASSERT_OK(db_->SetOptions({{"disable_write_stall", "false"}}));

  std::thread t([&]() {
    // writes will be blocked due to write stall
    // but once we disable write stall, the writes are unblocked
    ASSERT_OK(Put("k5", "v5"));
  });
  // sleep to make sure t is blocked on write. Not ideal but it works
  std::this_thread::sleep_for(std::chrono::milliseconds(100));
  ASSERT_OK(db_->SetOptions({{"disable_write_stall", "true"}}));
  t.join();

  Close();
}

class DummyListener : public ReplicationLogListener {
   public:
    std::string OnReplicationLogRecord(
        ReplicationLogRecord /*record*/) override {
        seq_ += 1;
        return std::to_string(seq_);
    }

   private:
    std::atomic_int seq_{0};
};

// verifies that when `disable_write_stall` is the only cf option we set,
// there won't be manifest updates
TEST_P(DBWriteTest, DisableWriteStallNotWriteManifest) {
  // pipelined write is conflicted with atomic flush
  if (GetParam() == kPipelinedWrite) {
    return ;
  }
  Options options = GetOptions();
  options.disable_write_stall = false;
  // make sure manifest update seq is bumped
  options.replication_log_listener = std::make_shared<DummyListener>();
  options.atomic_flush = true;
  Reopen(options);

  uint64_t manifestUpdateSeq;
  ASSERT_OK(db_->GetManifestUpdateSequence(&manifestUpdateSeq));

  db_->SetOptions({{"disable_write_stall", "true"}});

  uint64_t newManifestUpdateSeq;
  ASSERT_OK(db_->GetManifestUpdateSequence(&newManifestUpdateSeq));

  EXPECT_EQ(manifestUpdateSeq, newManifestUpdateSeq);

  Close();
}

void functionTrampoline(void* arg) {
    (*reinterpret_cast<std::function<void()>*>(arg))();
}

// Test the case that non-trival compaction is triggered before we disable write stall
// and make sure compaction job with old mutable_cf_options won't cause write stall
TEST_P(DBWriteTest, AutoCompactionBeforeDisableWriteStall) {
  const int kNumKeysPerFile = 100;

  Options options;
  options.env = env_;
  options.use_options_file = false;

  // auto flush/compaction enabled so that write stall will be triggered
  options.disable_auto_compactions = false;
  options.disable_auto_flush = false;

  // set write buffer number to trigger write stall
  options.max_write_buffer_number = 2;
  options.disable_write_stall = false;

  // set compaction trigger to trigger non trival auto compaction
  options.num_levels = 3;
  options.level0_file_num_compaction_trigger = 3;

  // large write buffer size so auto flush never triggered
  options.write_buffer_size = 10 << 20;

  options.max_background_jobs = 2;

  options.info_log = info_log_;
  CreateAndReopenWithCF({"pikachu"}, options);

  auto cfd = static_cast_with_check<ColumnFamilyHandleImpl>(handles_[1])->cfd();

  Random rnd(301);

  for (int num = 0; num < options.level0_file_num_compaction_trigger - 1;
       num++) {
    std::vector<std::string> values;
    // Write 100KB (100 values, each 1K)
    for (int i = 0; i < kNumKeysPerFile; i++) {
      values.push_back(rnd.RandomString(990));
      ASSERT_OK(Put(1, Key(i), values[i]));
    }
    ASSERT_OK(dbfull()->Flush({}, handles_[1]));
    ASSERT_EQ(NumTableFilesAtLevel(0, 1), num + 1);
  }

  // We are trying to simulate following case:
  // 1. non trival compaction job scheduled but not starting yet
  // 2. continuous writes trigger flush, which generates too many memtables and
  // stalls writes
  // 3. disable write stall through setOption API
  // 4. compaction job is done. Even though it installs super version with stale
  // `mutable_cf_options`, which still has `disable_write_stall=false`, the
  // writes are not stalled since latest `mutable_cf_options` has
  // `disable_write_stall=true`
  // 5. flush jobs are done
  SyncPoint::GetInstance()->LoadDependency(
      {{"DBImpl::BackgroundCompaction:NonTrivial:BeforeRun",
        "DBWriteTest::CompactionBeforeDisableWriteStall:BeforeDisableWriteStall"},
        {
          "DBWriteTest::CompactionBeforeDisableWriteStall:AfterDisableWriteStall",
          "CompactionJob::Run():Start"
        }});
  SyncPoint::GetInstance()->EnableProcessing();

  // Write one more file to trigger auto compaction
  std::vector<std::string> values;
  for (int i = 0; i < kNumKeysPerFile; i++) {
    values.push_back(rnd.RandomString(990));
    ASSERT_OK(Put(1, Key(i), values[i]));
  }
  ASSERT_OK(dbfull()->Flush({}, handles_[1]));

  TEST_SYNC_POINT("DBWriteTest::CompactionBeforeDisableWriteStall:BeforeDisableWriteStall");
  // writes not stalled yet
  EXPECT_FALSE(cfd->GetSuperVersion()->mutable_cf_options.disable_write_stall);
  EXPECT_FALSE(dbfull()
                   ->GetVersionSet()
                   ->GetColumnFamilySet()
                   ->write_controller()
                   ->IsStopped());

  auto cork = std::make_shared<std::atomic<bool>>();
  cork->store(true);
  std::function<void()> corkFunction = [cork]() {
    while (cork->load()) {
      std::this_thread::sleep_for(std::chrono::milliseconds(10));
    }
  };

  // schedule high priority jobs to block the flush from finishing.
  // We can't `pauseBackgroundWork` here since that would prevent the compaction
  // from finishing as well
  for (int i = 0; i < 2; i++) {
    env_->Schedule(&functionTrampoline, &corkFunction, rocksdb::Env::Priority::HIGH);
  }

  ASSERT_OK(Put(1, "k1", "v1"));
  FlushOptions fopts;
  fopts.wait = false;
  fopts.allow_write_stall = true;
  ASSERT_OK(dbfull()->Flush(fopts, handles_[1]));
  ASSERT_OK(Put(1, "k2", "v2"));
  // write stall condition triggered after this flush
  ASSERT_OK(dbfull()->Flush(fopts, handles_[1]));
  EXPECT_EQ(cfd->imm()->NumNotFlushed(), 2);
  EXPECT_TRUE(dbfull()
                  ->GetVersionSet()
                  ->GetColumnFamilySet()
                  ->write_controller()
                  ->IsStopped());

  ASSERT_OK(db_->SetOptions(
    handles_[1], {{"disable_write_stall", "true"}}));

  TEST_SYNC_POINT("DBWriteTest::CompactionBeforeDisableWriteStall:AfterDisableWriteStall");

  ASSERT_OK(dbfull()->TEST_WaitForScheduledCompaction());
  // compaction job installs super version with stale mutable_cf_options
  EXPECT_FALSE(cfd->GetSuperVersion()->mutable_cf_options.disable_write_stall);
  // but latest mutable_cf_options should be correctly set
  EXPECT_TRUE(cfd->GetLatestMutableCFOptions()->disable_write_stall);
  // and writes are not stalled!
  EXPECT_FALSE(dbfull()->GetVersionSet()->GetColumnFamilySet()->write_controller()->IsStopped());

  WriteOptions wopts;
  wopts.no_slowdown = true;
  EXPECT_OK(db_->Put(wopts, handles_[1], "k3", "v3"));

  cork->store(false);
  // wait for flush to be done
  ASSERT_OK(dbfull()->TEST_WaitForBackgroundWork());

  Close();
=======
TEST_P(DBWriteTest, LockWALConcurrentRecursive) {
  Options options = GetOptions();
  Reopen(options);
  ASSERT_OK(Put("k1", "val"));
  ASSERT_OK(db_->LockWAL());  // 0 -> 1
  auto frozen_seqno = db_->GetLatestSequenceNumber();
  std::atomic<bool> t1_completed{false};
  port::Thread t1{[&]() {
    // Won't finish until WAL unlocked
    ASSERT_OK(Put("k1", "val2"));
    t1_completed = true;
  }};

  ASSERT_OK(db_->LockWAL());  // 1 -> 2
  // Read-only ops are OK
  ASSERT_EQ(Get("k1"), "val");
  {
    std::vector<LiveFileStorageInfo> files;
    LiveFilesStorageInfoOptions lf_opts;
    // A DB flush could deadlock
    lf_opts.wal_size_for_flush = UINT64_MAX;
    ASSERT_OK(db_->GetLiveFilesStorageInfo({lf_opts}, &files));
  }

  port::Thread t2{[&]() {
    ASSERT_OK(db_->LockWAL());  // 2 -> 3 or 1 -> 2
  }};

  ASSERT_OK(db_->UnlockWAL());  // 2 -> 1 or 3 -> 2
  // Give t1 an extra chance to jump in case of bug
  std::this_thread::yield();
  t2.join();
  ASSERT_FALSE(t1_completed.load());

  // Should now have 2 outstanding LockWAL
  ASSERT_EQ(Get("k1"), "val");

  ASSERT_OK(db_->UnlockWAL());  // 2 -> 1

  ASSERT_FALSE(t1_completed.load());
  ASSERT_EQ(Get("k1"), "val");
  ASSERT_EQ(frozen_seqno, db_->GetLatestSequenceNumber());

  // Ensure final Unlock is concurrency safe and extra Unlock is safe but
  // non-OK
  std::atomic<int> unlock_ok{0};
  port::Thread t3{[&]() {
    if (db_->UnlockWAL().ok()) {
      unlock_ok++;
    }
    ASSERT_OK(db_->LockWAL());
    if (db_->UnlockWAL().ok()) {
      unlock_ok++;
    }
  }};

  if (db_->UnlockWAL().ok()) {
    unlock_ok++;
  }
  t3.join();

  // There was one extra unlock, so just one non-ok
  ASSERT_EQ(unlock_ok.load(), 2);

  // Write can proceed
  t1.join();
  ASSERT_TRUE(t1_completed.load());
  ASSERT_EQ(Get("k1"), "val2");
  // And new writes
  ASSERT_OK(Put("k2", "val"));
  ASSERT_EQ(Get("k2"), "val");
}

TEST_P(DBWriteTest, ConcurrentlyDisabledWAL) {
  Options options = GetOptions();
  options.statistics = ROCKSDB_NAMESPACE::CreateDBStatistics();
  options.statistics->set_stats_level(StatsLevel::kAll);
  Reopen(options);
  std::string wal_key_prefix = "WAL_KEY_";
  std::string no_wal_key_prefix = "K_";
  // 100 KB value each for NO-WAL operation
  std::string no_wal_value(1024 * 100, 'X');
  // 1B value each for WAL operation
  std::string wal_value = "0";
  std::thread threads[10];
  for (int t = 0; t < 10; t++) {
    threads[t] = std::thread([t, wal_key_prefix, wal_value, no_wal_key_prefix,
                              no_wal_value, this] {
      for (int i = 0; i < 10; i++) {
        ROCKSDB_NAMESPACE::WriteOptions write_option_disable;
        write_option_disable.disableWAL = true;
        ROCKSDB_NAMESPACE::WriteOptions write_option_default;
        std::string no_wal_key =
            no_wal_key_prefix + std::to_string(t) + "_" + std::to_string(i);
        ASSERT_OK(this->Put(no_wal_key, no_wal_value, write_option_disable));
        std::string wal_key =
            wal_key_prefix + std::to_string(i) + "_" + std::to_string(i);
        ASSERT_OK(this->Put(wal_key, wal_value, write_option_default));
        ASSERT_OK(dbfull()->SyncWAL());
      }
      return;
    });
  }
  for (auto& t : threads) {
    t.join();
  }
  uint64_t bytes_num = options.statistics->getTickerCount(
      ROCKSDB_NAMESPACE::Tickers::WAL_FILE_BYTES);
  // written WAL size should less than 100KB (even included HEADER & FOOTER
  // overhead)
  ASSERT_LE(bytes_num, 1024 * 100);
>>>>>>> 49ce8a10
}

INSTANTIATE_TEST_CASE_P(DBWriteTestInstance, DBWriteTest,
                        testing::Values(DBTestBase::kDefault,
                                        DBTestBase::kConcurrentWALWrites,
                                        DBTestBase::kPipelinedWrite));

}  // namespace ROCKSDB_NAMESPACE

int main(int argc, char** argv) {
  ROCKSDB_NAMESPACE::port::InstallStackTraceHandler();
  ::testing::InitGoogleTest(&argc, argv);
  RegisterCustomObjects(argc, argv);
  return RUN_ALL_TESTS();
}<|MERGE_RESOLUTION|>--- conflicted
+++ resolved
@@ -667,7 +667,79 @@
   Close();
 }
 
-<<<<<<< HEAD
+TEST_P(DBWriteTest, LockWALConcurrentRecursive) {
+  Options options = GetOptions();
+  Reopen(options);
+  ASSERT_OK(Put("k1", "val"));
+  ASSERT_OK(db_->LockWAL());  // 0 -> 1
+  auto frozen_seqno = db_->GetLatestSequenceNumber();
+  std::atomic<bool> t1_completed{false};
+  port::Thread t1{[&]() {
+    // Won't finish until WAL unlocked
+    ASSERT_OK(Put("k1", "val2"));
+    t1_completed = true;
+  }};
+
+  ASSERT_OK(db_->LockWAL());  // 1 -> 2
+  // Read-only ops are OK
+  ASSERT_EQ(Get("k1"), "val");
+  {
+    std::vector<LiveFileStorageInfo> files;
+    LiveFilesStorageInfoOptions lf_opts;
+    // A DB flush could deadlock
+    lf_opts.wal_size_for_flush = UINT64_MAX;
+    ASSERT_OK(db_->GetLiveFilesStorageInfo({lf_opts}, &files));
+  }
+
+  port::Thread t2{[&]() {
+    ASSERT_OK(db_->LockWAL());  // 2 -> 3 or 1 -> 2
+  }};
+
+  ASSERT_OK(db_->UnlockWAL());  // 2 -> 1 or 3 -> 2
+  // Give t1 an extra chance to jump in case of bug
+  std::this_thread::yield();
+  t2.join();
+  ASSERT_FALSE(t1_completed.load());
+
+  // Should now have 2 outstanding LockWAL
+  ASSERT_EQ(Get("k1"), "val");
+
+  ASSERT_OK(db_->UnlockWAL());  // 2 -> 1
+
+  ASSERT_FALSE(t1_completed.load());
+  ASSERT_EQ(Get("k1"), "val");
+  ASSERT_EQ(frozen_seqno, db_->GetLatestSequenceNumber());
+
+  // Ensure final Unlock is concurrency safe and extra Unlock is safe but
+  // non-OK
+  std::atomic<int> unlock_ok{0};
+  port::Thread t3{[&]() {
+    if (db_->UnlockWAL().ok()) {
+      unlock_ok++;
+    }
+    ASSERT_OK(db_->LockWAL());
+    if (db_->UnlockWAL().ok()) {
+      unlock_ok++;
+    }
+  }};
+
+  if (db_->UnlockWAL().ok()) {
+    unlock_ok++;
+  }
+  t3.join();
+
+  // There was one extra unlock, so just one non-ok
+  ASSERT_EQ(unlock_ok.load(), 2);
+
+  // Write can proceed
+  t1.join();
+  ASSERT_TRUE(t1_completed.load());
+  ASSERT_EQ(Get("k1"), "val2");
+  // And new writes
+  ASSERT_OK(Put("k2", "val"));
+  ASSERT_EQ(Get("k2"), "val");
+}
+
 TEST_P(DBWriteTest, ConcurrentlyDisabledWAL) {
   Options options = GetOptions();
   options.statistics = ROCKSDB_NAMESPACE::CreateDBStatistics();
@@ -708,344 +780,6 @@
   ASSERT_LE(bytes_num, 1024 * 100);
 }
 
-TEST_P(DBWriteTest, DisableWriteStall) {
-  Options options = GetOptions();
-  options.disable_write_stall = true;
-  options.max_write_buffer_number = 2;
-  options.use_options_file = false;
-  Reopen(options);
-  db_->PauseBackgroundWork();
-  ASSERT_OK(Put("k1", "v1"));
-  FlushOptions opts;
-  opts.wait = false;
-  opts.allow_write_stall = true;
-  ASSERT_OK(db_->Flush(opts));
-  ASSERT_OK(Put("k2", "v2"));
-  ASSERT_OK(db_->Flush(opts));
-
-  // no write stall since it's disabled
-  ASSERT_OK(Put("k3", "v3"));
-
-  // now enable write stall
-  ASSERT_OK(db_->SetOptions({{"disable_write_stall", "false"}}));
-
-  WriteOptions wopts;
-  wopts.no_slowdown = true;
-  auto st = db_->Put(wopts, "k4", "v4");
-  EXPECT_TRUE(st.IsIncomplete());
-
-  // now disable again
-  ASSERT_OK(db_->SetOptions({{"disable_write_stall", "true"}}));
-  // no write stall since it's disabled
-  ASSERT_OK(Put("k4", "v4"));
-
-  // verify that disable write stall will unblock writes
-  ASSERT_OK(db_->SetOptions({{"disable_write_stall", "false"}}));
-
-  std::thread t([&]() {
-    // writes will be blocked due to write stall
-    // but once we disable write stall, the writes are unblocked
-    ASSERT_OK(Put("k5", "v5"));
-  });
-  // sleep to make sure t is blocked on write. Not ideal but it works
-  std::this_thread::sleep_for(std::chrono::milliseconds(100));
-  ASSERT_OK(db_->SetOptions({{"disable_write_stall", "true"}}));
-  t.join();
-
-  Close();
-}
-
-class DummyListener : public ReplicationLogListener {
-   public:
-    std::string OnReplicationLogRecord(
-        ReplicationLogRecord /*record*/) override {
-        seq_ += 1;
-        return std::to_string(seq_);
-    }
-
-   private:
-    std::atomic_int seq_{0};
-};
-
-// verifies that when `disable_write_stall` is the only cf option we set,
-// there won't be manifest updates
-TEST_P(DBWriteTest, DisableWriteStallNotWriteManifest) {
-  // pipelined write is conflicted with atomic flush
-  if (GetParam() == kPipelinedWrite) {
-    return ;
-  }
-  Options options = GetOptions();
-  options.disable_write_stall = false;
-  // make sure manifest update seq is bumped
-  options.replication_log_listener = std::make_shared<DummyListener>();
-  options.atomic_flush = true;
-  Reopen(options);
-
-  uint64_t manifestUpdateSeq;
-  ASSERT_OK(db_->GetManifestUpdateSequence(&manifestUpdateSeq));
-
-  db_->SetOptions({{"disable_write_stall", "true"}});
-
-  uint64_t newManifestUpdateSeq;
-  ASSERT_OK(db_->GetManifestUpdateSequence(&newManifestUpdateSeq));
-
-  EXPECT_EQ(manifestUpdateSeq, newManifestUpdateSeq);
-
-  Close();
-}
-
-void functionTrampoline(void* arg) {
-    (*reinterpret_cast<std::function<void()>*>(arg))();
-}
-
-// Test the case that non-trival compaction is triggered before we disable write stall
-// and make sure compaction job with old mutable_cf_options won't cause write stall
-TEST_P(DBWriteTest, AutoCompactionBeforeDisableWriteStall) {
-  const int kNumKeysPerFile = 100;
-
-  Options options;
-  options.env = env_;
-  options.use_options_file = false;
-
-  // auto flush/compaction enabled so that write stall will be triggered
-  options.disable_auto_compactions = false;
-  options.disable_auto_flush = false;
-
-  // set write buffer number to trigger write stall
-  options.max_write_buffer_number = 2;
-  options.disable_write_stall = false;
-
-  // set compaction trigger to trigger non trival auto compaction
-  options.num_levels = 3;
-  options.level0_file_num_compaction_trigger = 3;
-
-  // large write buffer size so auto flush never triggered
-  options.write_buffer_size = 10 << 20;
-
-  options.max_background_jobs = 2;
-
-  options.info_log = info_log_;
-  CreateAndReopenWithCF({"pikachu"}, options);
-
-  auto cfd = static_cast_with_check<ColumnFamilyHandleImpl>(handles_[1])->cfd();
-
-  Random rnd(301);
-
-  for (int num = 0; num < options.level0_file_num_compaction_trigger - 1;
-       num++) {
-    std::vector<std::string> values;
-    // Write 100KB (100 values, each 1K)
-    for (int i = 0; i < kNumKeysPerFile; i++) {
-      values.push_back(rnd.RandomString(990));
-      ASSERT_OK(Put(1, Key(i), values[i]));
-    }
-    ASSERT_OK(dbfull()->Flush({}, handles_[1]));
-    ASSERT_EQ(NumTableFilesAtLevel(0, 1), num + 1);
-  }
-
-  // We are trying to simulate following case:
-  // 1. non trival compaction job scheduled but not starting yet
-  // 2. continuous writes trigger flush, which generates too many memtables and
-  // stalls writes
-  // 3. disable write stall through setOption API
-  // 4. compaction job is done. Even though it installs super version with stale
-  // `mutable_cf_options`, which still has `disable_write_stall=false`, the
-  // writes are not stalled since latest `mutable_cf_options` has
-  // `disable_write_stall=true`
-  // 5. flush jobs are done
-  SyncPoint::GetInstance()->LoadDependency(
-      {{"DBImpl::BackgroundCompaction:NonTrivial:BeforeRun",
-        "DBWriteTest::CompactionBeforeDisableWriteStall:BeforeDisableWriteStall"},
-        {
-          "DBWriteTest::CompactionBeforeDisableWriteStall:AfterDisableWriteStall",
-          "CompactionJob::Run():Start"
-        }});
-  SyncPoint::GetInstance()->EnableProcessing();
-
-  // Write one more file to trigger auto compaction
-  std::vector<std::string> values;
-  for (int i = 0; i < kNumKeysPerFile; i++) {
-    values.push_back(rnd.RandomString(990));
-    ASSERT_OK(Put(1, Key(i), values[i]));
-  }
-  ASSERT_OK(dbfull()->Flush({}, handles_[1]));
-
-  TEST_SYNC_POINT("DBWriteTest::CompactionBeforeDisableWriteStall:BeforeDisableWriteStall");
-  // writes not stalled yet
-  EXPECT_FALSE(cfd->GetSuperVersion()->mutable_cf_options.disable_write_stall);
-  EXPECT_FALSE(dbfull()
-                   ->GetVersionSet()
-                   ->GetColumnFamilySet()
-                   ->write_controller()
-                   ->IsStopped());
-
-  auto cork = std::make_shared<std::atomic<bool>>();
-  cork->store(true);
-  std::function<void()> corkFunction = [cork]() {
-    while (cork->load()) {
-      std::this_thread::sleep_for(std::chrono::milliseconds(10));
-    }
-  };
-
-  // schedule high priority jobs to block the flush from finishing.
-  // We can't `pauseBackgroundWork` here since that would prevent the compaction
-  // from finishing as well
-  for (int i = 0; i < 2; i++) {
-    env_->Schedule(&functionTrampoline, &corkFunction, rocksdb::Env::Priority::HIGH);
-  }
-
-  ASSERT_OK(Put(1, "k1", "v1"));
-  FlushOptions fopts;
-  fopts.wait = false;
-  fopts.allow_write_stall = true;
-  ASSERT_OK(dbfull()->Flush(fopts, handles_[1]));
-  ASSERT_OK(Put(1, "k2", "v2"));
-  // write stall condition triggered after this flush
-  ASSERT_OK(dbfull()->Flush(fopts, handles_[1]));
-  EXPECT_EQ(cfd->imm()->NumNotFlushed(), 2);
-  EXPECT_TRUE(dbfull()
-                  ->GetVersionSet()
-                  ->GetColumnFamilySet()
-                  ->write_controller()
-                  ->IsStopped());
-
-  ASSERT_OK(db_->SetOptions(
-    handles_[1], {{"disable_write_stall", "true"}}));
-
-  TEST_SYNC_POINT("DBWriteTest::CompactionBeforeDisableWriteStall:AfterDisableWriteStall");
-
-  ASSERT_OK(dbfull()->TEST_WaitForScheduledCompaction());
-  // compaction job installs super version with stale mutable_cf_options
-  EXPECT_FALSE(cfd->GetSuperVersion()->mutable_cf_options.disable_write_stall);
-  // but latest mutable_cf_options should be correctly set
-  EXPECT_TRUE(cfd->GetLatestMutableCFOptions()->disable_write_stall);
-  // and writes are not stalled!
-  EXPECT_FALSE(dbfull()->GetVersionSet()->GetColumnFamilySet()->write_controller()->IsStopped());
-
-  WriteOptions wopts;
-  wopts.no_slowdown = true;
-  EXPECT_OK(db_->Put(wopts, handles_[1], "k3", "v3"));
-
-  cork->store(false);
-  // wait for flush to be done
-  ASSERT_OK(dbfull()->TEST_WaitForBackgroundWork());
-
-  Close();
-=======
-TEST_P(DBWriteTest, LockWALConcurrentRecursive) {
-  Options options = GetOptions();
-  Reopen(options);
-  ASSERT_OK(Put("k1", "val"));
-  ASSERT_OK(db_->LockWAL());  // 0 -> 1
-  auto frozen_seqno = db_->GetLatestSequenceNumber();
-  std::atomic<bool> t1_completed{false};
-  port::Thread t1{[&]() {
-    // Won't finish until WAL unlocked
-    ASSERT_OK(Put("k1", "val2"));
-    t1_completed = true;
-  }};
-
-  ASSERT_OK(db_->LockWAL());  // 1 -> 2
-  // Read-only ops are OK
-  ASSERT_EQ(Get("k1"), "val");
-  {
-    std::vector<LiveFileStorageInfo> files;
-    LiveFilesStorageInfoOptions lf_opts;
-    // A DB flush could deadlock
-    lf_opts.wal_size_for_flush = UINT64_MAX;
-    ASSERT_OK(db_->GetLiveFilesStorageInfo({lf_opts}, &files));
-  }
-
-  port::Thread t2{[&]() {
-    ASSERT_OK(db_->LockWAL());  // 2 -> 3 or 1 -> 2
-  }};
-
-  ASSERT_OK(db_->UnlockWAL());  // 2 -> 1 or 3 -> 2
-  // Give t1 an extra chance to jump in case of bug
-  std::this_thread::yield();
-  t2.join();
-  ASSERT_FALSE(t1_completed.load());
-
-  // Should now have 2 outstanding LockWAL
-  ASSERT_EQ(Get("k1"), "val");
-
-  ASSERT_OK(db_->UnlockWAL());  // 2 -> 1
-
-  ASSERT_FALSE(t1_completed.load());
-  ASSERT_EQ(Get("k1"), "val");
-  ASSERT_EQ(frozen_seqno, db_->GetLatestSequenceNumber());
-
-  // Ensure final Unlock is concurrency safe and extra Unlock is safe but
-  // non-OK
-  std::atomic<int> unlock_ok{0};
-  port::Thread t3{[&]() {
-    if (db_->UnlockWAL().ok()) {
-      unlock_ok++;
-    }
-    ASSERT_OK(db_->LockWAL());
-    if (db_->UnlockWAL().ok()) {
-      unlock_ok++;
-    }
-  }};
-
-  if (db_->UnlockWAL().ok()) {
-    unlock_ok++;
-  }
-  t3.join();
-
-  // There was one extra unlock, so just one non-ok
-  ASSERT_EQ(unlock_ok.load(), 2);
-
-  // Write can proceed
-  t1.join();
-  ASSERT_TRUE(t1_completed.load());
-  ASSERT_EQ(Get("k1"), "val2");
-  // And new writes
-  ASSERT_OK(Put("k2", "val"));
-  ASSERT_EQ(Get("k2"), "val");
-}
-
-TEST_P(DBWriteTest, ConcurrentlyDisabledWAL) {
-  Options options = GetOptions();
-  options.statistics = ROCKSDB_NAMESPACE::CreateDBStatistics();
-  options.statistics->set_stats_level(StatsLevel::kAll);
-  Reopen(options);
-  std::string wal_key_prefix = "WAL_KEY_";
-  std::string no_wal_key_prefix = "K_";
-  // 100 KB value each for NO-WAL operation
-  std::string no_wal_value(1024 * 100, 'X');
-  // 1B value each for WAL operation
-  std::string wal_value = "0";
-  std::thread threads[10];
-  for (int t = 0; t < 10; t++) {
-    threads[t] = std::thread([t, wal_key_prefix, wal_value, no_wal_key_prefix,
-                              no_wal_value, this] {
-      for (int i = 0; i < 10; i++) {
-        ROCKSDB_NAMESPACE::WriteOptions write_option_disable;
-        write_option_disable.disableWAL = true;
-        ROCKSDB_NAMESPACE::WriteOptions write_option_default;
-        std::string no_wal_key =
-            no_wal_key_prefix + std::to_string(t) + "_" + std::to_string(i);
-        ASSERT_OK(this->Put(no_wal_key, no_wal_value, write_option_disable));
-        std::string wal_key =
-            wal_key_prefix + std::to_string(i) + "_" + std::to_string(i);
-        ASSERT_OK(this->Put(wal_key, wal_value, write_option_default));
-        ASSERT_OK(dbfull()->SyncWAL());
-      }
-      return;
-    });
-  }
-  for (auto& t : threads) {
-    t.join();
-  }
-  uint64_t bytes_num = options.statistics->getTickerCount(
-      ROCKSDB_NAMESPACE::Tickers::WAL_FILE_BYTES);
-  // written WAL size should less than 100KB (even included HEADER & FOOTER
-  // overhead)
-  ASSERT_LE(bytes_num, 1024 * 100);
->>>>>>> 49ce8a10
-}
-
 INSTANTIATE_TEST_CASE_P(DBWriteTestInstance, DBWriteTest,
                         testing::Values(DBTestBase::kDefault,
                                         DBTestBase::kConcurrentWALWrites,
