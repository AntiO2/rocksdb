--- conflicted
+++ resolved
@@ -51,16 +51,9 @@
   //
   // If "checksum" is true, verify checksums if available.
   Reader(std::shared_ptr<Logger> info_log,
-<<<<<<< HEAD
-  // @lint-ignore TXT2 T25377293 Grandfathered in
-	 unique_ptr<SequentialFileReader>&& file,
-         Reporter* reporter, bool checksum, uint64_t initial_offset,
-         uint64_t log_num);
-=======
          // @lint-ignore TXT2 T25377293 Grandfathered in
          unique_ptr<SequentialFileReader>&& file, Reporter* reporter,
          bool checksum, uint64_t log_num);
->>>>>>> f438b98e
 
   ~Reader();
 
