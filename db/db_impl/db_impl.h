--- conflicted
+++ resolved
@@ -33,12 +33,8 @@
 #include "db/log_writer.h"
 #include "db/logs_with_prep_tracker.h"
 #include "db/memtable_list.h"
-<<<<<<< HEAD
-=======
 #include "db/periodic_task_scheduler.h"
 #include "db/post_memtable_callback.h"
-#include "db/pre_release_callback.h"
->>>>>>> bf2c3351
 #include "db/range_del_aggregator.h"
 #include "db/read_callback.h"
 #include "db/seqno_to_time_mapping.h"
@@ -1542,15 +1538,10 @@
 
   virtual bool OwnTablesAndLogs() const { return true; }
 
-<<<<<<< HEAD
-  // Set DB identity file, and write DB ID to manifest if necessary.
-  Status SetDBId(bool read_only, RecoveryContext* recovery_ctx);
-=======
   // Setup DB identity file, and write DB ID to manifest if necessary.
   Status SetupDBId(bool read_only, RecoveryContext* recovery_ctx);
   // Assign db_id_ and write DB ID to manifest if necessary.
   void SetDBId(std::string&& id, bool read_only, RecoveryContext* recovery_ctx);
->>>>>>> bf2c3351
 
   // REQUIRES: db mutex held when calling this function, but the db mutex can
   // be released and re-acquired. Db mutex will be held when the function
@@ -1594,14 +1585,6 @@
                                           log::Reader::Reporter& reporter,
                                           Status& status, bool& stop_replay,
                                           WriteBatch& batch);
-
-  // recovery_ctx stores the context about version edits and
-  // LogAndApplyForRecovery persist all those edits to new Manifest after
-  // successfully syncing new WAL.
-  // LogAndApplyForRecovery should be called only once during recovery and it
-  // should be called when RocksDB writes to a first new MANIFEST since this
-  // recovery.
-  Status LogAndApplyForRecovery(const RecoveryContext& recovery_ctx);
 
  private:
   friend class DB;
@@ -2355,14 +2338,12 @@
   Status IncreaseFullHistoryTsLowImpl(ColumnFamilyData* cfd,
                                       std::string ts_low);
 
-<<<<<<< HEAD
   // Return any column family (not dropped) with flush disabled
   //
   // REQUIRES: mutex_ locked
   ColumnFamilyData* GetAnyCFWithAutoFlushDisabled() const;
-=======
+
   bool ShouldReferenceSuperVersion(const MergeContext& merge_context);
->>>>>>> bf2c3351
 
   // Lock over the persistent DB state.  Non-nullptr iff successfully acquired.
   FileLock* db_lock_;
