//  Copyright (c) 2011-present, Facebook, Inc.  All rights reserved.
//  This source code is licensed under both the GPLv2 (found in the
//  COPYING file in the root directory) and Apache 2.0 License
//  (found in the LICENSE.Apache file in the root directory).
//
// Copyright (c) 2011 The LevelDB Authors. All rights reserved.
// Use of this source code is governed by a BSD-style license that can be
// found in the LICENSE file. See the AUTHORS file for names of contributors.

#include <cstring>
#include <iomanip>
#include <sstream>
#include <string>

#include "cache/cache_entry_roles.h"
#include "cache/cache_reservation_manager.h"
#include "db/db_test_util.h"
#include "options/options_helper.h"
#include "port/stack_trace.h"
#include "rocksdb/advanced_options.h"
#include "rocksdb/convenience.h"
#include "rocksdb/filter_policy.h"
#include "rocksdb/perf_context.h"
#include "rocksdb/statistics.h"
#include "rocksdb/table.h"
#include "table/block_based/block_based_table_reader.h"
#include "table/block_based/filter_policy_internal.h"
#include "table/format.h"
#include "test_util/testutil.h"
#include "util/string_util.h"

namespace ROCKSDB_NAMESPACE {

namespace {
std::shared_ptr<const FilterPolicy> Create(double bits_per_key,
                                           const std::string& name) {
  return BloomLikeFilterPolicy::Create(name, bits_per_key);
}
const std::string kLegacyBloom = test::LegacyBloomFilterPolicy::kClassName();
const std::string kFastLocalBloom =
    test::FastLocalBloomFilterPolicy::kClassName();
const std::string kStandard128Ribbon =
    test::Standard128RibbonFilterPolicy::kClassName();
const std::string kAutoBloom = BloomFilterPolicy::kClassName();
const std::string kAutoRibbon = RibbonFilterPolicy::kClassName();
<<<<<<< HEAD
=======

template <typename T>
T Pop(T& var) {
  auto rv = var;
  var = 0;
  return rv;
}
PerfContextByLevel& GetLevelPerfContext(uint32_t level) {
  return (*(get_perf_context()->level_to_perf_context))[level];
}
>>>>>>> 49ce8a10
}  // anonymous namespace

// DB tests related to bloom filter.

class DBBloomFilterTest : public DBTestBase {
 public:
  DBBloomFilterTest()
      : DBTestBase("db_bloom_filter_test", /*env_do_fsync=*/true) {}
};

class DBBloomFilterTestWithParam
    : public DBTestBase,
      public testing::WithParamInterface<
          std::tuple<std::string, bool, uint32_t>> {
  //                             public testing::WithParamInterface<bool> {
 protected:
  std::string bfp_impl_;
  bool partition_filters_;
  uint32_t format_version_;

 public:
  DBBloomFilterTestWithParam()
      : DBTestBase("db_bloom_filter_tests", /*env_do_fsync=*/true) {}

  ~DBBloomFilterTestWithParam() override {}

  void SetUp() override {
    bfp_impl_ = std::get<0>(GetParam());
    partition_filters_ = std::get<1>(GetParam());
    format_version_ = std::get<2>(GetParam());
  }
};

class DBBloomFilterTestDefFormatVersion : public DBBloomFilterTestWithParam {};

class SliceTransformLimitedDomainGeneric : public SliceTransform {
  const char* Name() const override {
    return "SliceTransformLimitedDomainGeneric";
  }

  Slice Transform(const Slice& src) const override {
    return Slice(src.data(), 5);
  }

  bool InDomain(const Slice& src) const override {
    // prefix will be x????
    return src.size() >= 5;
  }

  bool InRange(const Slice& dst) const override {
    // prefix will be x????
    return dst.size() == 5;
  }
};

// KeyMayExist can lead to a few false positives, but not false negatives.
// To make test deterministic, use a much larger number of bits per key-20 than
// bits in the key, so that false positives are eliminated
TEST_P(DBBloomFilterTestDefFormatVersion, KeyMayExist) {
  do {
    ReadOptions ropts;
    std::string value;
    anon::OptionsOverride options_override;
    options_override.filter_policy = Create(20, bfp_impl_);
    options_override.partition_filters = partition_filters_;
    options_override.metadata_block_size = 32;
    options_override.full_block_cache = true;
    Options options = CurrentOptions(options_override);
    if (partition_filters_) {
      auto* table_options =
          options.table_factory->GetOptions<BlockBasedTableOptions>();
      if (table_options != nullptr &&
          table_options->index_type !=
              BlockBasedTableOptions::kTwoLevelIndexSearch) {
        // In the current implementation partitioned filters depend on
        // partitioned indexes
        continue;
      }
    }
    options.statistics = ROCKSDB_NAMESPACE::CreateDBStatistics();
    CreateAndReopenWithCF({"pikachu"}, options);

    ASSERT_TRUE(!db_->KeyMayExist(ropts, handles_[1], "a", &value));

    ASSERT_OK(Put(1, "a", "b"));
    bool value_found = false;
    ASSERT_TRUE(
        db_->KeyMayExist(ropts, handles_[1], "a", &value, &value_found));
    ASSERT_TRUE(value_found);
    ASSERT_EQ("b", value);

    ASSERT_OK(Flush(1));
    value.clear();

    uint64_t numopen = TestGetTickerCount(options, NO_FILE_OPENS);
    uint64_t cache_added = TestGetTickerCount(options, BLOCK_CACHE_ADD);
    ASSERT_TRUE(
        db_->KeyMayExist(ropts, handles_[1], "a", &value, &value_found));
    ASSERT_TRUE(!value_found);
    // assert that no new files were opened and no new blocks were
    // read into block cache.
    ASSERT_EQ(numopen, TestGetTickerCount(options, NO_FILE_OPENS));
    ASSERT_EQ(cache_added, TestGetTickerCount(options, BLOCK_CACHE_ADD));

    ASSERT_OK(Delete(1, "a"));

    numopen = TestGetTickerCount(options, NO_FILE_OPENS);
    cache_added = TestGetTickerCount(options, BLOCK_CACHE_ADD);
    ASSERT_TRUE(!db_->KeyMayExist(ropts, handles_[1], "a", &value));
    ASSERT_EQ(numopen, TestGetTickerCount(options, NO_FILE_OPENS));
    ASSERT_EQ(cache_added, TestGetTickerCount(options, BLOCK_CACHE_ADD));

    ASSERT_OK(Flush(1));
    ASSERT_OK(dbfull()->TEST_CompactRange(0, nullptr, nullptr, handles_[1],
                                          true /* disallow trivial move */));

    numopen = TestGetTickerCount(options, NO_FILE_OPENS);
    cache_added = TestGetTickerCount(options, BLOCK_CACHE_ADD);
    ASSERT_TRUE(!db_->KeyMayExist(ropts, handles_[1], "a", &value));
    ASSERT_EQ(numopen, TestGetTickerCount(options, NO_FILE_OPENS));
    ASSERT_EQ(cache_added, TestGetTickerCount(options, BLOCK_CACHE_ADD));

    ASSERT_OK(Delete(1, "c"));

    numopen = TestGetTickerCount(options, NO_FILE_OPENS);
    cache_added = TestGetTickerCount(options, BLOCK_CACHE_ADD);
    ASSERT_TRUE(!db_->KeyMayExist(ropts, handles_[1], "c", &value));
    ASSERT_EQ(numopen, TestGetTickerCount(options, NO_FILE_OPENS));
    ASSERT_EQ(cache_added, TestGetTickerCount(options, BLOCK_CACHE_ADD));

    // KeyMayExist function only checks data in block caches, which is not used
    // by plain table format.
  } while (
      ChangeOptions(kSkipPlainTable | kSkipHashIndex | kSkipFIFOCompaction));
}

TEST_F(DBBloomFilterTest, GetFilterByPrefixBloomCustomPrefixExtractor) {
  for (bool partition_filters : {true, false}) {
    Options options = last_options_;
    options.prefix_extractor =
        std::make_shared<SliceTransformLimitedDomainGeneric>();
    options.statistics = ROCKSDB_NAMESPACE::CreateDBStatistics();
    get_perf_context()->EnablePerLevelPerfContext();
    BlockBasedTableOptions bbto;
    bbto.filter_policy.reset(NewBloomFilterPolicy(10));
    if (partition_filters) {
      bbto.partition_filters = true;
      bbto.index_type = BlockBasedTableOptions::IndexType::kTwoLevelIndexSearch;
    }
    bbto.whole_key_filtering = false;
    options.table_factory.reset(NewBlockBasedTableFactory(bbto));
    DestroyAndReopen(options);

    WriteOptions wo;
    ReadOptions ro;
    FlushOptions fo;
    fo.wait = true;
    std::string value;

    ASSERT_OK(dbfull()->Put(wo, "barbarbar", "foo"));
    ASSERT_OK(dbfull()->Put(wo, "barbarbar2", "foo2"));
    ASSERT_OK(dbfull()->Put(wo, "foofoofoo", "bar"));

    ASSERT_OK(dbfull()->Flush(fo));

    ASSERT_EQ("foo", Get("barbarbar"));
    EXPECT_EQ(PopTicker(options, BLOOM_FILTER_PREFIX_USEFUL), 0);
    EXPECT_EQ(Pop(GetLevelPerfContext(0).bloom_filter_useful), 0);

    ASSERT_EQ("foo2", Get("barbarbar2"));
    EXPECT_EQ(PopTicker(options, BLOOM_FILTER_PREFIX_USEFUL), 0);
    EXPECT_EQ(Pop(GetLevelPerfContext(0).bloom_filter_useful), 0);

    ASSERT_EQ("NOT_FOUND", Get("barbarbar3"));
    EXPECT_EQ(PopTicker(options, BLOOM_FILTER_PREFIX_USEFUL), 0);
    EXPECT_EQ(Pop(GetLevelPerfContext(0).bloom_filter_useful), 0);

    ASSERT_EQ("NOT_FOUND", Get("barfoofoo"));
    EXPECT_EQ(PopTicker(options, BLOOM_FILTER_PREFIX_USEFUL), 1);
    EXPECT_EQ(Pop(GetLevelPerfContext(0).bloom_filter_useful), 1);

    ASSERT_EQ("NOT_FOUND", Get("foobarbar"));
    EXPECT_EQ(PopTicker(options, BLOOM_FILTER_PREFIX_USEFUL), 1);
    EXPECT_EQ(Pop(GetLevelPerfContext(0).bloom_filter_useful), 1);

    ro.total_order_seek = true;
    // NOTE: total_order_seek no longer affects Get()
    ASSERT_EQ("NOT_FOUND", Get("foobarbar"));
    EXPECT_EQ(PopTicker(options, BLOOM_FILTER_PREFIX_USEFUL), 1);
    EXPECT_EQ(Pop(GetLevelPerfContext(0).bloom_filter_useful), 1);

    // No bloom on extractor changed
    ASSERT_OK(db_->SetOptions({{"prefix_extractor", "capped:10"}}));
    ASSERT_EQ("NOT_FOUND", Get("foobarbar"));
    EXPECT_EQ(PopTicker(options, BLOOM_FILTER_PREFIX_USEFUL), 0);
    EXPECT_EQ(Pop(GetLevelPerfContext(0).bloom_filter_useful), 0);

    // No bloom on extractor changed, after re-open
    options.prefix_extractor.reset(NewCappedPrefixTransform(10));
    Reopen(options);
    ASSERT_EQ("NOT_FOUND", Get("foobarbar"));
    EXPECT_EQ(PopTicker(options, BLOOM_FILTER_PREFIX_USEFUL), 0);
    EXPECT_EQ(Pop(GetLevelPerfContext(0).bloom_filter_useful), 0);

    get_perf_context()->Reset();
  }
}

TEST_F(DBBloomFilterTest, GetFilterByPrefixBloom) {
  for (bool partition_filters : {true, false}) {
    Options options = last_options_;
    options.prefix_extractor.reset(NewFixedPrefixTransform(8));
    options.statistics = ROCKSDB_NAMESPACE::CreateDBStatistics();
    get_perf_context()->EnablePerLevelPerfContext();
    BlockBasedTableOptions bbto;
    bbto.filter_policy.reset(NewBloomFilterPolicy(10));
    if (partition_filters) {
      bbto.partition_filters = true;
      bbto.index_type = BlockBasedTableOptions::IndexType::kTwoLevelIndexSearch;
    }
    bbto.whole_key_filtering = false;
    options.table_factory.reset(NewBlockBasedTableFactory(bbto));
    DestroyAndReopen(options);

    WriteOptions wo;
    ReadOptions ro;
    FlushOptions fo;
    fo.wait = true;
    std::string value;

    ASSERT_OK(dbfull()->Put(wo, "barbarbar", "foo"));
    ASSERT_OK(dbfull()->Put(wo, "barbarbar2", "foo2"));
    ASSERT_OK(dbfull()->Put(wo, "foofoofoo", "bar"));

    ASSERT_OK(dbfull()->Flush(fo));

    ASSERT_EQ("foo", Get("barbarbar"));
    EXPECT_EQ(PopTicker(options, BLOOM_FILTER_PREFIX_USEFUL), 0);
    ASSERT_EQ("foo2", Get("barbarbar2"));
    EXPECT_EQ(PopTicker(options, BLOOM_FILTER_PREFIX_USEFUL), 0);
    ASSERT_EQ("NOT_FOUND", Get("barbarbar3"));
    EXPECT_EQ(PopTicker(options, BLOOM_FILTER_PREFIX_USEFUL), 0);
    EXPECT_EQ(Pop(GetLevelPerfContext(0).bloom_filter_useful), 0);

    ASSERT_EQ("NOT_FOUND", Get("barfoofoo"));
    EXPECT_EQ(PopTicker(options, BLOOM_FILTER_PREFIX_USEFUL), 1);
    EXPECT_EQ(Pop(GetLevelPerfContext(0).bloom_filter_useful), 1);

    ASSERT_EQ("NOT_FOUND", Get("foobarbar"));
    EXPECT_EQ(PopTicker(options, BLOOM_FILTER_PREFIX_USEFUL), 1);
    EXPECT_EQ(Pop(GetLevelPerfContext(0).bloom_filter_useful), 1);

    ro.total_order_seek = true;
    // NOTE: total_order_seek no longer affects Get()
    ASSERT_EQ("NOT_FOUND", Get("foobarbar"));
    EXPECT_EQ(PopTicker(options, BLOOM_FILTER_PREFIX_USEFUL), 1);
    EXPECT_EQ(Pop(GetLevelPerfContext(0).bloom_filter_useful), 1);

    // No bloom on extractor changed
    ASSERT_OK(db_->SetOptions({{"prefix_extractor", "capped:10"}}));
    ASSERT_EQ("NOT_FOUND", Get("foobarbar"));
    EXPECT_EQ(PopTicker(options, BLOOM_FILTER_PREFIX_USEFUL), 0);
    EXPECT_EQ(Pop(GetLevelPerfContext(0).bloom_filter_useful), 0);

    get_perf_context()->Reset();
  }
}

TEST_F(DBBloomFilterTest, WholeKeyFilterProp) {
  for (bool partition_filters : {true, false}) {
    Options options = last_options_;
    options.prefix_extractor.reset(NewFixedPrefixTransform(3));
    options.statistics = ROCKSDB_NAMESPACE::CreateDBStatistics();
    get_perf_context()->EnablePerLevelPerfContext();

    BlockBasedTableOptions bbto;
    bbto.filter_policy.reset(NewBloomFilterPolicy(10));
    bbto.whole_key_filtering = false;
    if (partition_filters) {
      bbto.partition_filters = true;
      bbto.index_type = BlockBasedTableOptions::IndexType::kTwoLevelIndexSearch;
    }
    options.table_factory.reset(NewBlockBasedTableFactory(bbto));
    DestroyAndReopen(options);

    WriteOptions wo;
    ReadOptions ro;
    FlushOptions fo;
    fo.wait = true;
    std::string value;

    ASSERT_OK(dbfull()->Put(wo, "foobar", "foo"));
    // Needs insert some keys to make sure files are not filtered out by key
    // ranges.
    ASSERT_OK(dbfull()->Put(wo, "aaa", ""));
    ASSERT_OK(dbfull()->Put(wo, "zzz", ""));
    ASSERT_OK(dbfull()->Flush(fo));

    Reopen(options);
    EXPECT_EQ(PopTicker(options, BLOOM_FILTER_PREFIX_USEFUL), 0);
    EXPECT_EQ(PopTicker(options, BLOOM_FILTER_USEFUL), 0);
    ASSERT_EQ("NOT_FOUND", Get("foo"));
    EXPECT_EQ(PopTicker(options, BLOOM_FILTER_PREFIX_USEFUL), 0);
    EXPECT_EQ(PopTicker(options, BLOOM_FILTER_USEFUL), 0);
    ASSERT_EQ("NOT_FOUND", Get("bar"));
    EXPECT_EQ(PopTicker(options, BLOOM_FILTER_PREFIX_USEFUL), 1);
    EXPECT_EQ(PopTicker(options, BLOOM_FILTER_USEFUL), 0);
    ASSERT_EQ("foo", Get("foobar"));
    EXPECT_EQ(PopTicker(options, BLOOM_FILTER_PREFIX_USEFUL), 0);
    EXPECT_EQ(PopTicker(options, BLOOM_FILTER_USEFUL), 0);

    // Reopen with whole key filtering enabled and prefix extractor
    // NULL. Bloom filter should be off for both of whole key and
    // prefix bloom.
    bbto.whole_key_filtering = true;
    options.table_factory.reset(NewBlockBasedTableFactory(bbto));
    options.prefix_extractor.reset();
    Reopen(options);

    EXPECT_EQ(PopTicker(options, BLOOM_FILTER_PREFIX_USEFUL), 0);
    EXPECT_EQ(PopTicker(options, BLOOM_FILTER_USEFUL), 0);
    ASSERT_EQ("NOT_FOUND", Get("foo"));
    EXPECT_EQ(PopTicker(options, BLOOM_FILTER_PREFIX_USEFUL), 0);
    EXPECT_EQ(PopTicker(options, BLOOM_FILTER_USEFUL), 0);
    ASSERT_EQ("NOT_FOUND", Get("bar"));
    EXPECT_EQ(PopTicker(options, BLOOM_FILTER_PREFIX_USEFUL), 0);
    EXPECT_EQ(PopTicker(options, BLOOM_FILTER_USEFUL), 0);
    ASSERT_EQ("foo", Get("foobar"));
    EXPECT_EQ(PopTicker(options, BLOOM_FILTER_PREFIX_USEFUL), 0);
    EXPECT_EQ(PopTicker(options, BLOOM_FILTER_USEFUL), 0);
    // Write DB with only full key filtering.
    ASSERT_OK(dbfull()->Put(wo, "foobar", "foo"));
    // Needs insert some keys to make sure files are not filtered out by key
    // ranges.
    ASSERT_OK(dbfull()->Put(wo, "aaa", ""));
    ASSERT_OK(dbfull()->Put(wo, "zzz", ""));
    ASSERT_OK(db_->CompactRange(CompactRangeOptions(), nullptr, nullptr));

    // Reopen with both of whole key off and prefix extractor enabled.
    // Still no bloom filter should be used.
    options.prefix_extractor.reset(NewFixedPrefixTransform(3));
    bbto.whole_key_filtering = false;
    options.table_factory.reset(NewBlockBasedTableFactory(bbto));
    Reopen(options);

    EXPECT_EQ(PopTicker(options, BLOOM_FILTER_PREFIX_USEFUL), 0);
    EXPECT_EQ(PopTicker(options, BLOOM_FILTER_USEFUL), 0);
    ASSERT_EQ("NOT_FOUND", Get("foo"));
    EXPECT_EQ(PopTicker(options, BLOOM_FILTER_PREFIX_USEFUL), 0);
    EXPECT_EQ(PopTicker(options, BLOOM_FILTER_USEFUL), 0);
    ASSERT_EQ("NOT_FOUND", Get("bar"));
    EXPECT_EQ(PopTicker(options, BLOOM_FILTER_PREFIX_USEFUL), 0);
    EXPECT_EQ(PopTicker(options, BLOOM_FILTER_USEFUL), 0);
    ASSERT_EQ("foo", Get("foobar"));
    EXPECT_EQ(PopTicker(options, BLOOM_FILTER_PREFIX_USEFUL), 0);
    EXPECT_EQ(PopTicker(options, BLOOM_FILTER_USEFUL), 0);

    // Try to create a DB with mixed files:
    ASSERT_OK(dbfull()->Put(wo, "foobar", "foo"));
    // Needs insert some keys to make sure files are not filtered out by key
    // ranges.
    ASSERT_OK(dbfull()->Put(wo, "aaa", ""));
    ASSERT_OK(dbfull()->Put(wo, "zzz", ""));
    ASSERT_OK(db_->CompactRange(CompactRangeOptions(), nullptr, nullptr));

    options.prefix_extractor.reset();
    bbto.whole_key_filtering = true;
    options.table_factory.reset(NewBlockBasedTableFactory(bbto));
    Reopen(options);

    // Try to create a DB with mixed files.
    ASSERT_OK(dbfull()->Put(wo, "barfoo", "bar"));
    // In this case needs insert some keys to make sure files are
    // not filtered out by key ranges.
    ASSERT_OK(dbfull()->Put(wo, "aaa", ""));
    ASSERT_OK(dbfull()->Put(wo, "zzz", ""));
    ASSERT_OK(Flush());

    // Now we have two files:
    // File 1: An older file with prefix bloom (disabled)
    // File 2: A newer file with whole bloom filter.
    EXPECT_EQ(PopTicker(options, BLOOM_FILTER_PREFIX_USEFUL), 0);
    EXPECT_EQ(PopTicker(options, BLOOM_FILTER_USEFUL), 0);
    ASSERT_EQ("NOT_FOUND", Get("foo"));
    EXPECT_EQ(PopTicker(options, BLOOM_FILTER_PREFIX_USEFUL), 0);
    EXPECT_EQ(PopTicker(options, BLOOM_FILTER_USEFUL), 1);
    ASSERT_EQ("NOT_FOUND", Get("bar"));
    EXPECT_EQ(PopTicker(options, BLOOM_FILTER_PREFIX_USEFUL), 0);
    EXPECT_EQ(PopTicker(options, BLOOM_FILTER_USEFUL), 1);
    ASSERT_EQ("foo", Get("foobar"));
    EXPECT_EQ(PopTicker(options, BLOOM_FILTER_PREFIX_USEFUL), 0);
    EXPECT_EQ(PopTicker(options, BLOOM_FILTER_USEFUL), 1);
    ASSERT_EQ("bar", Get("barfoo"));
    EXPECT_EQ(PopTicker(options, BLOOM_FILTER_PREFIX_USEFUL), 0);
    EXPECT_EQ(PopTicker(options, BLOOM_FILTER_USEFUL), 0);

    // Reopen with the same setting: only whole key is used
    Reopen(options);
    EXPECT_EQ(PopTicker(options, BLOOM_FILTER_PREFIX_USEFUL), 0);
    EXPECT_EQ(PopTicker(options, BLOOM_FILTER_USEFUL), 0);
    ASSERT_EQ("NOT_FOUND", Get("foo"));
    EXPECT_EQ(PopTicker(options, BLOOM_FILTER_PREFIX_USEFUL), 0);
    EXPECT_EQ(PopTicker(options, BLOOM_FILTER_USEFUL), 1);
    ASSERT_EQ("NOT_FOUND", Get("bar"));
    EXPECT_EQ(PopTicker(options, BLOOM_FILTER_PREFIX_USEFUL), 0);
    EXPECT_EQ(PopTicker(options, BLOOM_FILTER_USEFUL), 1);
    ASSERT_EQ("foo", Get("foobar"));
    EXPECT_EQ(PopTicker(options, BLOOM_FILTER_PREFIX_USEFUL), 0);
    EXPECT_EQ(PopTicker(options, BLOOM_FILTER_USEFUL), 1);
    ASSERT_EQ("bar", Get("barfoo"));
    EXPECT_EQ(PopTicker(options, BLOOM_FILTER_PREFIX_USEFUL), 0);
    EXPECT_EQ(PopTicker(options, BLOOM_FILTER_USEFUL), 0);

    // Restart with both filters are allowed
    options.prefix_extractor.reset(NewFixedPrefixTransform(3));
    bbto.whole_key_filtering = true;
    options.table_factory.reset(NewBlockBasedTableFactory(bbto));
    Reopen(options);
    EXPECT_EQ(PopTicker(options, BLOOM_FILTER_PREFIX_USEFUL), 0);
    EXPECT_EQ(PopTicker(options, BLOOM_FILTER_USEFUL), 0);
    // File 1 will has it filtered out.
    // File 2 will not, as prefix `foo` exists in the file.
    ASSERT_EQ("NOT_FOUND", Get("foo"));
    EXPECT_EQ(PopTicker(options, BLOOM_FILTER_PREFIX_USEFUL), 0);
    EXPECT_EQ(PopTicker(options, BLOOM_FILTER_USEFUL), 1);
    ASSERT_EQ("NOT_FOUND", Get("bar"));
    EXPECT_EQ(PopTicker(options, BLOOM_FILTER_PREFIX_USEFUL), 1);
    EXPECT_EQ(PopTicker(options, BLOOM_FILTER_USEFUL), 1);
    ASSERT_EQ("foo", Get("foobar"));
    EXPECT_EQ(PopTicker(options, BLOOM_FILTER_PREFIX_USEFUL), 0);
    EXPECT_EQ(PopTicker(options, BLOOM_FILTER_USEFUL), 1);
    ASSERT_EQ("bar", Get("barfoo"));
    EXPECT_EQ(PopTicker(options, BLOOM_FILTER_PREFIX_USEFUL), 0);
    EXPECT_EQ(PopTicker(options, BLOOM_FILTER_USEFUL), 0);

    // Restart with only prefix bloom is allowed.
    options.prefix_extractor.reset(NewFixedPrefixTransform(3));
    bbto.whole_key_filtering = false;
    options.table_factory.reset(NewBlockBasedTableFactory(bbto));
    Reopen(options);
    EXPECT_EQ(PopTicker(options, BLOOM_FILTER_PREFIX_USEFUL), 0);
    EXPECT_EQ(PopTicker(options, BLOOM_FILTER_USEFUL), 0);
    ASSERT_EQ("NOT_FOUND", Get("foo"));
    EXPECT_EQ(PopTicker(options, BLOOM_FILTER_PREFIX_USEFUL), 0);
    EXPECT_EQ(PopTicker(options, BLOOM_FILTER_USEFUL), 0);
    ASSERT_EQ("NOT_FOUND", Get("bar"));
    EXPECT_EQ(PopTicker(options, BLOOM_FILTER_PREFIX_USEFUL), 1);
    EXPECT_EQ(PopTicker(options, BLOOM_FILTER_USEFUL), 0);
    ASSERT_EQ("foo", Get("foobar"));
    EXPECT_EQ(PopTicker(options, BLOOM_FILTER_PREFIX_USEFUL), 0);
    EXPECT_EQ(PopTicker(options, BLOOM_FILTER_USEFUL), 0);
    ASSERT_EQ("bar", Get("barfoo"));
    EXPECT_EQ(PopTicker(options, BLOOM_FILTER_PREFIX_USEFUL), 0);
    EXPECT_EQ(PopTicker(options, BLOOM_FILTER_USEFUL), 0);
    uint64_t bloom_filter_useful_all_levels = 0;
    for (auto& kv : (*(get_perf_context()->level_to_perf_context))) {
      if (kv.second.bloom_filter_useful > 0) {
        bloom_filter_useful_all_levels += kv.second.bloom_filter_useful;
      }
    }
    ASSERT_EQ(12, bloom_filter_useful_all_levels);
    get_perf_context()->Reset();
  }
}

TEST_P(DBBloomFilterTestWithParam, BloomFilter) {
  do {
    Options options = CurrentOptions();
    env_->count_random_reads_ = true;
    options.env = env_;
    // ChangeCompactOptions() only changes compaction style, which does not
    // trigger reset of table_factory
    BlockBasedTableOptions table_options;
    table_options.no_block_cache = true;
    table_options.filter_policy = Create(10, bfp_impl_);
    table_options.partition_filters = partition_filters_;
    if (partition_filters_) {
      table_options.index_type =
          BlockBasedTableOptions::IndexType::kTwoLevelIndexSearch;
    }
    table_options.format_version = format_version_;
    if (format_version_ >= 4) {
      // value delta encoding challenged more with index interval > 1
      table_options.index_block_restart_interval = 8;
    }
    table_options.metadata_block_size = 32;
    options.table_factory.reset(NewBlockBasedTableFactory(table_options));

    CreateAndReopenWithCF({"pikachu"}, options);

    // Populate multiple layers
    const int N = 10000;
    for (int i = 0; i < N; i++) {
      ASSERT_OK(Put(1, Key(i), Key(i)));
    }
    Compact(1, "a", "z");
    for (int i = 0; i < N; i += 100) {
      ASSERT_OK(Put(1, Key(i), Key(i)));
    }
    ASSERT_OK(Flush(1));

    // Prevent auto compactions triggered by seeks
    env_->delay_sstable_sync_.store(true, std::memory_order_release);

    // Lookup present keys.  Should rarely read from small sstable.
    env_->random_read_counter_.Reset();
    for (int i = 0; i < N; i++) {
      ASSERT_EQ(Key(i), Get(1, Key(i)));
    }
    int reads = env_->random_read_counter_.Read();
    fprintf(stderr, "%d present => %d reads\n", N, reads);
    ASSERT_GE(reads, N);
    if (partition_filters_) {
      // Without block cache, we read an extra partition filter per each
      // level*read and a partition index per each read
      ASSERT_LE(reads, 4 * N + 2 * N / 100);
    } else {
      ASSERT_LE(reads, N + 2 * N / 100);
    }

    // Lookup present keys.  Should rarely read from either sstable.
    env_->random_read_counter_.Reset();
    for (int i = 0; i < N; i++) {
      ASSERT_EQ("NOT_FOUND", Get(1, Key(i) + ".missing"));
    }
    reads = env_->random_read_counter_.Read();
    fprintf(stderr, "%d missing => %d reads\n", N, reads);
    if (partition_filters_) {
      // With partitioned filter we read one extra filter per level per each
      // missed read.
      ASSERT_LE(reads, 2 * N + 3 * N / 100);
    } else {
      ASSERT_LE(reads, 3 * N / 100);
    }

    // Sanity check some table properties
    std::map<std::string, std::string> props;
    ASSERT_TRUE(db_->GetMapProperty(
        handles_[1], DB::Properties::kAggregatedTableProperties, &props));
    uint64_t nkeys = N + N / 100;
    uint64_t filter_size = ParseUint64(props["filter_size"]);
    EXPECT_LE(filter_size,
              (partition_filters_ ? 12 : 11) * nkeys / /*bits / byte*/ 8);
    if (bfp_impl_ == kAutoRibbon) {
      // Sometimes using Ribbon filter which is more space-efficient
      EXPECT_GE(filter_size, 7 * nkeys / /*bits / byte*/ 8);
    } else {
      // Always Bloom
      EXPECT_GE(filter_size, 10 * nkeys / /*bits / byte*/ 8);
    }

    uint64_t num_filter_entries = ParseUint64(props["num_filter_entries"]);
    EXPECT_EQ(num_filter_entries, nkeys);

    env_->delay_sstable_sync_.store(false, std::memory_order_release);
    Close();
  } while (ChangeCompactOptions());
}

namespace {

class AlwaysTrueBitsBuilder : public FilterBitsBuilder {
 public:
  void AddKey(const Slice&) override {}
  size_t EstimateEntriesAdded() override { return 0U; }
  Slice Finish(std::unique_ptr<const char[]>* /* buf */) override {
    // Interpreted as "always true" filter (0 probes over 1 byte of
    // payload, 5 bytes metadata)
    return Slice("\0\0\0\0\0\0", 6);
  }
  using FilterBitsBuilder::Finish;
  size_t ApproximateNumEntries(size_t) override { return SIZE_MAX; }
};

class AlwaysTrueFilterPolicy : public ReadOnlyBuiltinFilterPolicy {
 public:
  explicit AlwaysTrueFilterPolicy(bool skip) : skip_(skip) {}

  FilterBitsBuilder* GetBuilderWithContext(
      const FilterBuildingContext&) const override {
    if (skip_) {
      return nullptr;
    } else {
      return new AlwaysTrueBitsBuilder();
    }
  }

 private:
  bool skip_;
};

}  // anonymous namespace

TEST_P(DBBloomFilterTestWithParam, SkipFilterOnEssentiallyZeroBpk) {
  constexpr int maxKey = 10;
  auto PutFn = [&]() {
    int i;
    // Put
    for (i = 0; i < maxKey; i++) {
      ASSERT_OK(Put(Key(i), Key(i)));
    }
    ASSERT_OK(Flush());
  };
  auto GetFn = [&]() {
    int i;
    // Get OK
    for (i = 0; i < maxKey; i++) {
      ASSERT_EQ(Key(i), Get(Key(i)));
    }
    // Get NotFound
    for (; i < maxKey * 2; i++) {
      ASSERT_EQ(Get(Key(i)), "NOT_FOUND");
    }
  };
  auto PutAndGetFn = [&]() {
    PutFn();
    GetFn();
  };
  std::map<std::string, std::string> props;
  const auto& kAggTableProps = DB::Properties::kAggregatedTableProperties;

  Options options = CurrentOptions();
  options.statistics = ROCKSDB_NAMESPACE::CreateDBStatistics();
  BlockBasedTableOptions table_options;
  table_options.partition_filters = partition_filters_;
  if (partition_filters_) {
    table_options.index_type =
        BlockBasedTableOptions::IndexType::kTwoLevelIndexSearch;
  }
  table_options.format_version = format_version_;

  // Test 1: bits per key < 0.5 means skip filters -> no filter
  // constructed or read.
  table_options.filter_policy = Create(0.4, bfp_impl_);
  options.table_factory.reset(NewBlockBasedTableFactory(table_options));
  DestroyAndReopen(options);
  PutAndGetFn();

  // Verify no filter access nor contruction
  EXPECT_EQ(TestGetTickerCount(options, BLOOM_FILTER_FULL_POSITIVE), 0);
  EXPECT_EQ(TestGetTickerCount(options, BLOOM_FILTER_FULL_TRUE_POSITIVE), 0);

  props.clear();
  ASSERT_TRUE(db_->GetMapProperty(kAggTableProps, &props));
  EXPECT_EQ(props["filter_size"], "0");

  // Test 2: use custom API to skip filters -> no filter constructed
  // or read.
  table_options.filter_policy.reset(
      new AlwaysTrueFilterPolicy(/* skip */ true));
  options.table_factory.reset(NewBlockBasedTableFactory(table_options));
  DestroyAndReopen(options);
  PutAndGetFn();

  // Verify no filter access nor construction
  EXPECT_EQ(TestGetTickerCount(options, BLOOM_FILTER_FULL_POSITIVE), 0);
  EXPECT_EQ(TestGetTickerCount(options, BLOOM_FILTER_FULL_TRUE_POSITIVE), 0);

  props.clear();
  ASSERT_TRUE(db_->GetMapProperty(kAggTableProps, &props));
  EXPECT_EQ(props["filter_size"], "0");

  // Control test: using an actual filter with 100% FP rate -> the filter
  // is constructed and checked on read.
  table_options.filter_policy.reset(
      new AlwaysTrueFilterPolicy(/* skip */ false));
  options.table_factory.reset(NewBlockBasedTableFactory(table_options));
  DestroyAndReopen(options);
  PutAndGetFn();

  // Verify filter is accessed (and constructed)
  EXPECT_EQ(PopTicker(options, BLOOM_FILTER_FULL_POSITIVE), maxKey * 2);
  EXPECT_EQ(PopTicker(options, BLOOM_FILTER_FULL_TRUE_POSITIVE), maxKey);
  props.clear();
  ASSERT_TRUE(db_->GetMapProperty(kAggTableProps, &props));
  EXPECT_NE(props["filter_size"], "0");

  // Test 3 (options test): Able to read existing filters with longstanding
  // generated options file entry `filter_policy=rocksdb.BuiltinBloomFilter`
  ASSERT_OK(FilterPolicy::CreateFromString(ConfigOptions(),
                                           "rocksdb.BuiltinBloomFilter",
                                           &table_options.filter_policy));
  options.table_factory.reset(NewBlockBasedTableFactory(table_options));
  Reopen(options);
  GetFn();

  // Verify filter is accessed
  EXPECT_EQ(PopTicker(options, BLOOM_FILTER_FULL_POSITIVE), maxKey * 2);
  EXPECT_EQ(PopTicker(options, BLOOM_FILTER_FULL_TRUE_POSITIVE), maxKey);

  // But new filters are not generated (configuration details unknown)
  DestroyAndReopen(options);
  PutAndGetFn();

  // Verify no filter access nor construction
  EXPECT_EQ(TestGetTickerCount(options, BLOOM_FILTER_FULL_POSITIVE), 0);
  EXPECT_EQ(TestGetTickerCount(options, BLOOM_FILTER_FULL_TRUE_POSITIVE), 0);

  props.clear();
  ASSERT_TRUE(db_->GetMapProperty(kAggTableProps, &props));
  EXPECT_EQ(props["filter_size"], "0");
}

#if !defined(ROCKSDB_VALGRIND_RUN) || defined(ROCKSDB_FULL_VALGRIND_RUN)
INSTANTIATE_TEST_CASE_P(
    FormatDef, DBBloomFilterTestDefFormatVersion,
    ::testing::Values(
        std::make_tuple(kAutoBloom, true, test::kDefaultFormatVersion),
        std::make_tuple(kAutoBloom, false, test::kDefaultFormatVersion),
        std::make_tuple(kAutoRibbon, false, test::kDefaultFormatVersion)));

INSTANTIATE_TEST_CASE_P(
    FormatDef, DBBloomFilterTestWithParam,
    ::testing::Values(
        std::make_tuple(kAutoBloom, true, test::kDefaultFormatVersion),
        std::make_tuple(kAutoBloom, false, test::kDefaultFormatVersion),
        std::make_tuple(kAutoRibbon, false, test::kDefaultFormatVersion)));

INSTANTIATE_TEST_CASE_P(
    FormatLatest, DBBloomFilterTestWithParam,
    ::testing::Values(std::make_tuple(kAutoBloom, true, kLatestFormatVersion),
                      std::make_tuple(kAutoBloom, false, kLatestFormatVersion),
                      std::make_tuple(kAutoRibbon, false,
                                      kLatestFormatVersion)));
#endif  // !defined(ROCKSDB_VALGRIND_RUN) || defined(ROCKSDB_FULL_VALGRIND_RUN)

TEST_F(DBBloomFilterTest, BloomFilterRate) {
  while (ChangeFilterOptions()) {
    Options options = CurrentOptions();
    options.statistics = ROCKSDB_NAMESPACE::CreateDBStatistics();
    get_perf_context()->EnablePerLevelPerfContext();
    CreateAndReopenWithCF({"pikachu"}, options);

    const int maxKey = 10000;
    for (int i = 0; i < maxKey; i++) {
      ASSERT_OK(Put(1, Key(i), Key(i)));
    }
    // Add a large key to make the file contain wide range
    ASSERT_OK(Put(1, Key(maxKey + 55555), Key(maxKey + 55555)));
    ASSERT_OK(Flush(1));

    // Check if they can be found
    for (int i = 0; i < maxKey; i++) {
      ASSERT_EQ(Key(i), Get(1, Key(i)));
    }
    ASSERT_EQ(TestGetTickerCount(options, BLOOM_FILTER_USEFUL), 0);

    // Check if filter is useful
    for (int i = 0; i < maxKey; i++) {
      ASSERT_EQ("NOT_FOUND", Get(1, Key(i + 33333)));
    }
    ASSERT_GE(TestGetTickerCount(options, BLOOM_FILTER_USEFUL), maxKey * 0.98);
    ASSERT_GE(GetLevelPerfContext(0).bloom_filter_useful, maxKey * 0.98);
    get_perf_context()->Reset();
  }
}

namespace {
struct CompatibilityConfig {
  std::shared_ptr<const FilterPolicy> policy;
  bool partitioned;
  uint32_t format_version;

  void SetInTableOptions(BlockBasedTableOptions* table_options) {
    table_options->filter_policy = policy;
    table_options->partition_filters = partitioned;
    if (partitioned) {
      table_options->index_type =
          BlockBasedTableOptions::IndexType::kTwoLevelIndexSearch;
    } else {
      table_options->index_type =
          BlockBasedTableOptions::IndexType::kBinarySearch;
    }
    table_options->format_version = format_version;
  }
};
// High bits per key -> almost no FPs
std::shared_ptr<const FilterPolicy> kCompatibilityBloomPolicy{
    NewBloomFilterPolicy(20)};
// bloom_before_level=-1 -> always use Ribbon
std::shared_ptr<const FilterPolicy> kCompatibilityRibbonPolicy{
    NewRibbonFilterPolicy(20, -1)};

std::vector<CompatibilityConfig> kCompatibilityConfigs = {
    {kCompatibilityBloomPolicy, false, BlockBasedTableOptions().format_version},
    {kCompatibilityBloomPolicy, true, BlockBasedTableOptions().format_version},
    {kCompatibilityBloomPolicy, false, /* legacy Bloom */ 4U},
    {kCompatibilityRibbonPolicy, false,
     BlockBasedTableOptions().format_version},
    {kCompatibilityRibbonPolicy, true, BlockBasedTableOptions().format_version},
};
}  // anonymous namespace

TEST_F(DBBloomFilterTest, BloomFilterCompatibility) {
  Options options = CurrentOptions();
  options.statistics = ROCKSDB_NAMESPACE::CreateDBStatistics();
  options.level0_file_num_compaction_trigger =
      static_cast<int>(kCompatibilityConfigs.size()) + 1;
  options.max_open_files = -1;

  Close();

  // Create one file for each kind of filter. Each file covers a distinct key
  // range.
  for (size_t i = 0; i < kCompatibilityConfigs.size(); ++i) {
    BlockBasedTableOptions table_options;
    kCompatibilityConfigs[i].SetInTableOptions(&table_options);
    ASSERT_TRUE(table_options.filter_policy != nullptr);
    options.table_factory.reset(NewBlockBasedTableFactory(table_options));
    Reopen(options);

    std::string prefix = std::to_string(i) + "_";
    ASSERT_OK(Put(prefix + "A", "val"));
    ASSERT_OK(Put(prefix + "Z", "val"));
    ASSERT_OK(Flush());
  }

  // Test filter is used between each pair of {reader,writer} configurations,
  // because any built-in FilterPolicy should be able to read filters from any
  // other built-in FilterPolicy
  for (size_t i = 0; i < kCompatibilityConfigs.size(); ++i) {
    BlockBasedTableOptions table_options;
    kCompatibilityConfigs[i].SetInTableOptions(&table_options);
    options.table_factory.reset(NewBlockBasedTableFactory(table_options));
    Reopen(options);
    for (size_t j = 0; j < kCompatibilityConfigs.size(); ++j) {
      std::string prefix = std::to_string(j) + "_";
      ASSERT_EQ("val", Get(prefix + "A"));  // Filter positive
      ASSERT_EQ("val", Get(prefix + "Z"));  // Filter positive
      // Filter negative, with high probability
      ASSERT_EQ("NOT_FOUND", Get(prefix + "Q"));
      EXPECT_EQ(PopTicker(options, BLOOM_FILTER_FULL_POSITIVE), 2);
      EXPECT_EQ(PopTicker(options, BLOOM_FILTER_USEFUL), 1);
    }
  }
}

// To align with the type of hash entry being reserved in implementation.
using FilterConstructionReserveMemoryHash = uint64_t;

class ChargeFilterConstructionTestWithParam
    : public DBTestBase,
      public testing::WithParamInterface<std::tuple<
          CacheEntryRoleOptions::Decision, std::string, bool, bool>> {
 public:
  ChargeFilterConstructionTestWithParam()
      : DBTestBase("db_bloom_filter_tests",
                   /*env_do_fsync=*/true),
        num_key_(0),
        charge_filter_construction_(std::get<0>(GetParam())),
        policy_(std::get<1>(GetParam())),
        partition_filters_(std::get<2>(GetParam())),
        detect_filter_construct_corruption_(std::get<3>(GetParam())) {
    if (charge_filter_construction_ ==
            CacheEntryRoleOptions::Decision::kDisabled ||
        policy_ == kLegacyBloom) {
      // For these cases, we only interested in whether filter construction
      // cache charging happens instead of its accuracy. Therefore we don't
      // need many keys.
      num_key_ = 5;
    } else if (partition_filters_) {
      // For PartitionFilter case, since we set
      // table_options.metadata_block_size big enough such that each partition
      // trigger at least 1 dummy entry reservation each for hash entries and
      // final filter, we need a large number of keys to ensure we have at least
      // two partitions.
      num_key_ = 18 *
                 CacheReservationManagerImpl<
                     CacheEntryRole::kFilterConstruction>::GetDummyEntrySize() /
                 sizeof(FilterConstructionReserveMemoryHash);
    } else if (policy_ == kFastLocalBloom) {
      // For Bloom Filter + FullFilter case, since we design the num_key_ to
      // make hash entry cache charging be a multiple of dummy entries, the
      // correct behavior of charging final filter on top of it will trigger at
      // least another dummy entry insertion. Therefore we can assert that
      // behavior and we don't need a large number of keys to verify we
      // indeed charge the final filter for in cache, even though final
      // filter is a lot smaller than hash entries.
      num_key_ = 1 *
                 CacheReservationManagerImpl<
                     CacheEntryRole::kFilterConstruction>::GetDummyEntrySize() /
                 sizeof(FilterConstructionReserveMemoryHash);
    } else {
      // For Ribbon Filter + FullFilter case, we need a large enough number of
      // keys so that charging final filter after releasing the hash entries
      // reservation will trigger at least another dummy entry (or equivalently
      // to saying, causing another peak in cache charging) as banding
      // reservation might not be a multiple of dummy entry.
      num_key_ = 12 *
                 CacheReservationManagerImpl<
                     CacheEntryRole::kFilterConstruction>::GetDummyEntrySize() /
                 sizeof(FilterConstructionReserveMemoryHash);
    }
  }

  BlockBasedTableOptions GetBlockBasedTableOptions() {
    BlockBasedTableOptions table_options;

    // We set cache capacity big enough to prevent cache full for convenience in
    // calculation.
    constexpr std::size_t kCacheCapacity = 100 * 1024 * 1024;

    table_options.cache_usage_options.options_overrides.insert(
        {CacheEntryRole::kFilterConstruction,
         {/*.charged = */ charge_filter_construction_}});
    table_options.filter_policy = Create(10, policy_);
    table_options.partition_filters = partition_filters_;
    if (table_options.partition_filters) {
      table_options.index_type =
          BlockBasedTableOptions::IndexType::kTwoLevelIndexSearch;
      // We set table_options.metadata_block_size big enough so that each
      // partition trigger at least 1 dummy entry insertion each for hash
      // entries and final filter.
      table_options.metadata_block_size = 409000;
    }
    table_options.detect_filter_construct_corruption =
        detect_filter_construct_corruption_;

    LRUCacheOptions lo;
    lo.capacity = kCacheCapacity;
    lo.num_shard_bits = 0;  // 2^0 shard
    lo.strict_capacity_limit = true;
    cache_ = std::make_shared<
        TargetCacheChargeTrackingCache<CacheEntryRole::kFilterConstruction>>(
        (NewLRUCache(lo)));
    table_options.block_cache = cache_;

    return table_options;
  }

  std::size_t GetNumKey() { return num_key_; }

  CacheEntryRoleOptions::Decision ChargeFilterConstructMemory() {
    return charge_filter_construction_;
  }

  std::string GetFilterPolicy() { return policy_; }

  bool PartitionFilters() { return partition_filters_; }

  std::shared_ptr<
      TargetCacheChargeTrackingCache<CacheEntryRole::kFilterConstruction>>
  GetCache() {
    return cache_;
  }

 private:
  std::size_t num_key_;
  CacheEntryRoleOptions::Decision charge_filter_construction_;
  std::string policy_;
  bool partition_filters_;
  std::shared_ptr<
      TargetCacheChargeTrackingCache<CacheEntryRole::kFilterConstruction>>
      cache_;
  bool detect_filter_construct_corruption_;
};

INSTANTIATE_TEST_CASE_P(
    ChargeFilterConstructionTestWithParam,
    ChargeFilterConstructionTestWithParam,
    ::testing::Values(
        std::make_tuple(CacheEntryRoleOptions::Decision::kDisabled,
                        kFastLocalBloom, false, false),

        std::make_tuple(CacheEntryRoleOptions::Decision::kEnabled,
                        kFastLocalBloom, false, false),
        std::make_tuple(CacheEntryRoleOptions::Decision::kEnabled,
                        kFastLocalBloom, false, true),
        std::make_tuple(CacheEntryRoleOptions::Decision::kEnabled,
                        kFastLocalBloom, true, false),
        std::make_tuple(CacheEntryRoleOptions::Decision::kEnabled,
                        kFastLocalBloom, true, true),

        std::make_tuple(CacheEntryRoleOptions::Decision::kEnabled,
                        kStandard128Ribbon, false, false),
        std::make_tuple(CacheEntryRoleOptions::Decision::kEnabled,
                        kStandard128Ribbon, false, true),
        std::make_tuple(CacheEntryRoleOptions::Decision::kEnabled,
                        kStandard128Ribbon, true, false),
        std::make_tuple(CacheEntryRoleOptions::Decision::kEnabled,
                        kStandard128Ribbon, true, true),

        std::make_tuple(CacheEntryRoleOptions::Decision::kEnabled, kLegacyBloom,
                        false, false)));

// TODO: Speed up this test, and reduce disk space usage (~700MB)
// The current test inserts many keys (on the scale of dummy entry size)
// in order to make small memory user (e.g, final filter, partitioned hash
// entries/filter/banding) , which is proportional to the number of
// keys, big enough so that its cache charging triggers dummy entry insertion
// and becomes observable in the test.
//
// However, inserting that many keys slows down this test and leaves future
// developers an opportunity to speed it up.
//
// Possible approaches & challenges:
// 1. Use sync point during cache charging of filter construction
//
// Benefit: It does not rely on triggering dummy entry insertion
// but the sync point to verify small memory user is charged correctly.
//
// Challenge: this approach is intrusive.
//
// 2. Make dummy entry size configurable and set it small in the test
//
// Benefit: It increases the precision of cache charging and therefore
// small memory usage can still trigger insertion of dummy entry.
//
// Challenge: change CacheReservationManager related APIs and a hack
// might be needed to control the size of dummmy entry of
// CacheReservationManager used in filter construction for testing
// since CacheReservationManager is not exposed at the high level.
//
TEST_P(ChargeFilterConstructionTestWithParam, Basic) {
  Options options = CurrentOptions();
  // We set write_buffer_size big enough so that in the case where there is
  // filter construction cache charging, flush won't be triggered before we
  // manually trigger it for clean testing
  options.write_buffer_size = 640 << 20;
  BlockBasedTableOptions table_options = GetBlockBasedTableOptions();
  options.table_factory.reset(NewBlockBasedTableFactory(table_options));
  std::shared_ptr<
      TargetCacheChargeTrackingCache<CacheEntryRole::kFilterConstruction>>
      cache = GetCache();
  options.create_if_missing = true;
  // Disable auto compaction to prevent its unexpected side effect
  // to the number of keys per partition designed by us in the test
  options.disable_auto_compactions = true;
  DestroyAndReopen(options);
  int num_key = static_cast<int>(GetNumKey());
  for (int i = 0; i < num_key; i++) {
    ASSERT_OK(Put(Key(i), Key(i)));
  }

  ASSERT_EQ(cache->GetChargedCacheIncrementSum(), 0)
      << "Flush was triggered too early in the test case with filter "
         "construction cache charging - please make sure no flush triggered "
         "during the key insertions above";

  ASSERT_OK(Flush());

  bool charge_filter_construction = (ChargeFilterConstructMemory() ==
                                     CacheEntryRoleOptions::Decision::kEnabled);
  std::string policy = GetFilterPolicy();
  bool partition_filters = PartitionFilters();
  bool detect_filter_construct_corruption =
      table_options.detect_filter_construct_corruption;

  std::deque<std::size_t> filter_construction_cache_res_peaks =
      cache->GetChargedCachePeaks();
  std::size_t filter_construction_cache_res_increments_sum =
      cache->GetChargedCacheIncrementSum();

  if (!charge_filter_construction) {
    EXPECT_EQ(filter_construction_cache_res_peaks.size(), 0);
    return;
  }

  if (policy == kLegacyBloom) {
    EXPECT_EQ(filter_construction_cache_res_peaks.size(), 0)
        << "There shouldn't be filter construction cache charging as this "
           "feature does not support kLegacyBloom";
    return;
  }

  const std::size_t kDummyEntrySize = CacheReservationManagerImpl<
      CacheEntryRole::kFilterConstruction>::GetDummyEntrySize();

  const std::size_t predicted_hash_entries_cache_res =
      num_key * sizeof(FilterConstructionReserveMemoryHash);
  ASSERT_EQ(predicted_hash_entries_cache_res % kDummyEntrySize, 0)
      << "It's by this test's design that predicted_hash_entries_cache_res is "
         "a multipe of dummy entry";

  const std::size_t predicted_hash_entries_cache_res_dummy_entry_num =
      predicted_hash_entries_cache_res / kDummyEntrySize;
  const std::size_t predicted_final_filter_cache_res =
      static_cast<std::size_t>(
          std::ceil(1.0 * predicted_hash_entries_cache_res_dummy_entry_num / 6 *
                    (policy == kStandard128Ribbon ? 0.7 : 1))) *
      kDummyEntrySize;
  const std::size_t predicted_banding_cache_res =
      static_cast<std::size_t>(
          std::ceil(predicted_hash_entries_cache_res_dummy_entry_num * 2.5)) *
      kDummyEntrySize;

  if (policy == kFastLocalBloom) {
    /* kFastLocalBloom + FullFilter
     *        p0
     *       /  \
     *    b /    \
     *     /      \
     *    /        \
     *  0/          \
     *  hash entries = b - 0, final filter = p0 - b
     *  p0 = hash entries + final filter
     *
     *  The test is designed in a way such that the reservation for b is a
     *  multiple of dummy entries so that reservation for (p0 - b)
     *  will trigger at least another dummy entry insertion.
     *
     * kFastLocalBloom + FullFilter +
     * detect_filter_construct_corruption
     *  The peak p0 stays the same as
     *  (kFastLocalBloom + FullFilter) but just lasts
     *  longer since we release hash entries reservation later.
     *
     * kFastLocalBloom + PartitionedFilter
     *                   p1
     *                  /  \
     *        p0     b'/    \
     *       /  \     /      \
     *    b /    \   /        \
     *     /      \ /          \
     *    /        a            \
     *  0/                       \
     *  partitioned hash entries1 = b - 0, partitioned hash entries1 = b' - a
     *  parittioned final filter1 = p0 - b, parittioned final filter2 = p1 - b'
     *
     *  (increment p0 - 0) + (increment p1 - a)
     *  = partitioned hash entries1 + partitioned hash entries2
     *  + parittioned final filter1 + parittioned final filter2
     *  = hash entries + final filter
     *
     * kFastLocalBloom + PartitionedFilter +
     * detect_filter_construct_corruption
     *  The peak p0, p1 stay the same as
     *  (kFastLocalBloom + PartitionedFilter) but just
     *  last longer since we release hash entries reservation later.
     *
     */
    if (!partition_filters) {
      EXPECT_EQ(filter_construction_cache_res_peaks.size(), 1)
          << "Filter construction cache charging should have only 1 peak in "
             "case: kFastLocalBloom + FullFilter";
      std::size_t filter_construction_cache_res_peak =
          filter_construction_cache_res_peaks[0];
      EXPECT_GT(filter_construction_cache_res_peak,
                predicted_hash_entries_cache_res)
          << "The testing number of hash entries is designed to make hash "
             "entries cache charging be multiples of dummy entries"
             " so the correct behavior of charging final filter on top of it"
             " should've triggered at least another dummy entry insertion";

      std::size_t predicted_filter_construction_cache_res_peak =
          predicted_hash_entries_cache_res + predicted_final_filter_cache_res;
      EXPECT_GE(filter_construction_cache_res_peak,
                predicted_filter_construction_cache_res_peak * 0.9);
      EXPECT_LE(filter_construction_cache_res_peak,
                predicted_filter_construction_cache_res_peak * 1.1);
      return;
    } else {
      EXPECT_GE(filter_construction_cache_res_peaks.size(), 2)
          << "Filter construction cache charging should have multiple peaks "
             "in case: kFastLocalBloom + "
             "PartitionedFilter";
      std::size_t predicted_filter_construction_cache_res_increments_sum =
          predicted_hash_entries_cache_res + predicted_final_filter_cache_res;
      EXPECT_GE(filter_construction_cache_res_increments_sum,
                predicted_filter_construction_cache_res_increments_sum * 0.9);
      EXPECT_LE(filter_construction_cache_res_increments_sum,
                predicted_filter_construction_cache_res_increments_sum * 1.1);
      return;
    }
  }

  if (policy == kStandard128Ribbon) {
    /* kStandard128Ribbon + FullFilter
     *        p0
     *       /  \  p1
     *      /    \/\
     *   b /     b' \
     *    /          \
     *  0/            \
     *  hash entries = b - 0, banding = p0 - b, final filter = p1 - b'
     *  p0 = hash entries + banding
     *
     *  The test is designed in a way such that the reservation for (p1 - b')
     *  will trigger at least another dummy entry insertion
     *  (or equivalently to saying, creating another peak).
     *
     * kStandard128Ribbon + FullFilter +
     * detect_filter_construct_corruption
     *
     *         new p0
     *          /  \
     *         /    \
     *     pre p0    \
     *       /        \
     *      /          \
     *   b /            \
     *    /              \
     *  0/                \
     *  hash entries = b - 0, banding = pre p0 - b,
     *  final filter = new p0 - pre p0
     *  new p0 =  hash entries + banding + final filter
     *
     *  The previous p0 will no longer be a peak since under
     *  detect_filter_construct_corruption == true, we do not release hash
     *  entries reserveration (like p0 - b' previously) until after final filter
     *  creation and post-verification
     *
     * kStandard128Ribbon + PartitionedFilter
     *                     p3
     *        p0           /\  p4
     *       /  \ p1      /  \ /\
     *      /    \/\  b''/    a' \
     *   b /     b' \   /         \
     *    /          \ /           \
     *  0/            a             \
     *  partitioned hash entries1 = b - 0, partitioned hash entries2 = b'' - a
     *  partitioned banding1 = p0 - b, partitioned banding2 = p3 - b''
     *  parittioned final filter1 = p1 - b',parittioned final filter2 = p4 - a'
     *
     *  (increment p0 - 0) + (increment p1 - b')
     *  + (increment p3 - a) + (increment p4 - a')
     *  = partitioned hash entries1 + partitioned hash entries2
     *  + parittioned banding1 + parittioned banding2
     *  + parittioned final filter1 + parittioned final filter2
     *  = hash entries + banding + final filter
     *
     * kStandard128Ribbon + PartitionedFilter +
     * detect_filter_construct_corruption
     *
     *                          new p3
     *                          /    \
     *                        pre p3  \
     *        new p0          /        \
     *         /  \          /          \
     *      pre p0 \        /            \
     *       /      \    b'/              \
     *      /        \    /                \
     *   b /          \  /                  \
     *    /            \a                    \
     *  0/                                    \
     *  partitioned hash entries1 = b - 0, partitioned hash entries2 = b' - a
     *  partitioned banding1 = pre p0 - b, partitioned banding2 = pre p3 - b'
     *  parittioned final filter1 = new p0 - pre p0,
     *  parittioned final filter2 = new p3 - pre p3
     *
     *  The previous p0 and p3 will no longer be a peak since under
     *  detect_filter_construct_corruption == true, we do not release hash
     *  entries reserveration (like p0 - b', p3 - a' previously) until after
     *  parittioned final filter creation and post-verification
     *
     *  However, increments sum stay the same as shown below:
     *    (increment new p0 - 0) + (increment new p3 - a)
     *  = partitioned hash entries1 + partitioned hash entries2
     *  + parittioned banding1 + parittioned banding2
     *  + parittioned final filter1 + parittioned final filter2
     *  = hash entries + banding + final filter
     *
     */
    if (!partition_filters) {
      ASSERT_GE(
          std::floor(
              1.0 * predicted_final_filter_cache_res /
              CacheReservationManagerImpl<
                  CacheEntryRole::kFilterConstruction>::GetDummyEntrySize()),
          1)
          << "Final filter cache charging too small for this test - please "
             "increase the number of keys";
      if (!detect_filter_construct_corruption) {
        EXPECT_EQ(filter_construction_cache_res_peaks.size(), 2)
            << "Filter construction cache charging should have 2 peaks in "
               "case: kStandard128Ribbon + "
               "FullFilter. "
               "The second peak is resulted from charging the final filter "
               "after "
               "decreasing the hash entry reservation since the testing final "
               "filter reservation is designed to be at least 1 dummy entry "
               "size";

        std::size_t filter_construction_cache_res_peak =
            filter_construction_cache_res_peaks[0];
        std::size_t predicted_filter_construction_cache_res_peak =
            predicted_hash_entries_cache_res + predicted_banding_cache_res;
        EXPECT_GE(filter_construction_cache_res_peak,
                  predicted_filter_construction_cache_res_peak * 0.9);
        EXPECT_LE(filter_construction_cache_res_peak,
                  predicted_filter_construction_cache_res_peak * 1.1);
      } else {
        EXPECT_EQ(filter_construction_cache_res_peaks.size(), 1)
            << "Filter construction cache charging should have 1 peaks in "
               "case: kStandard128Ribbon + FullFilter "
               "+ detect_filter_construct_corruption. "
               "The previous second peak now disappears since we don't "
               "decrease the hash entry reservation"
               "until after final filter reservation and post-verification";

        std::size_t filter_construction_cache_res_peak =
            filter_construction_cache_res_peaks[0];
        std::size_t predicted_filter_construction_cache_res_peak =
            predicted_hash_entries_cache_res + predicted_banding_cache_res +
            predicted_final_filter_cache_res;
        EXPECT_GE(filter_construction_cache_res_peak,
                  predicted_filter_construction_cache_res_peak * 0.9);
        EXPECT_LE(filter_construction_cache_res_peak,
                  predicted_filter_construction_cache_res_peak * 1.1);
      }
      return;
    } else {
      if (!detect_filter_construct_corruption) {
        EXPECT_GE(filter_construction_cache_res_peaks.size(), 3)
            << "Filter construction cache charging should have more than 3 "
               "peaks "
               "in case: kStandard128Ribbon + "
               "PartitionedFilter";
      } else {
        EXPECT_GE(filter_construction_cache_res_peaks.size(), 2)
            << "Filter construction cache charging should have more than 2 "
               "peaks "
               "in case: kStandard128Ribbon + "
               "PartitionedFilter + detect_filter_construct_corruption";
      }
      std::size_t predicted_filter_construction_cache_res_increments_sum =
          predicted_hash_entries_cache_res + predicted_banding_cache_res +
          predicted_final_filter_cache_res;
      EXPECT_GE(filter_construction_cache_res_increments_sum,
                predicted_filter_construction_cache_res_increments_sum * 0.9);
      EXPECT_LE(filter_construction_cache_res_increments_sum,
                predicted_filter_construction_cache_res_increments_sum * 1.1);
      return;
    }
  }
}

class DBFilterConstructionCorruptionTestWithParam
    : public DBTestBase,
      public testing::WithParamInterface<
          std::tuple<bool /* detect_filter_construct_corruption */, std::string,
                     bool /* partition_filters */>> {
 public:
  DBFilterConstructionCorruptionTestWithParam()
      : DBTestBase("db_bloom_filter_tests",
                   /*env_do_fsync=*/true) {}

  BlockBasedTableOptions GetBlockBasedTableOptions() {
    BlockBasedTableOptions table_options;
    table_options.detect_filter_construct_corruption = std::get<0>(GetParam());
    table_options.filter_policy = Create(10, std::get<1>(GetParam()));
    table_options.partition_filters = std::get<2>(GetParam());
    if (table_options.partition_filters) {
      table_options.index_type =
          BlockBasedTableOptions::IndexType::kTwoLevelIndexSearch;
      // We set table_options.metadata_block_size small enough so we can
      // trigger filter partitioning with GetNumKey() amount of keys
      table_options.metadata_block_size = 10;
    }

    return table_options;
  }

  // Return an appropriate amount of keys for testing
  // to generate a long filter (i.e, size >= 8 + kMetadataLen)
  std::size_t GetNumKey() { return 5000; }
};

INSTANTIATE_TEST_CASE_P(
    DBFilterConstructionCorruptionTestWithParam,
    DBFilterConstructionCorruptionTestWithParam,
    ::testing::Values(std::make_tuple(false, kFastLocalBloom, false),
                      std::make_tuple(true, kFastLocalBloom, false),
                      std::make_tuple(true, kFastLocalBloom, true),
                      std::make_tuple(true, kStandard128Ribbon, false),
                      std::make_tuple(true, kStandard128Ribbon, true)));

TEST_P(DBFilterConstructionCorruptionTestWithParam, DetectCorruption) {
  Options options = CurrentOptions();
  BlockBasedTableOptions table_options = GetBlockBasedTableOptions();
  options.table_factory.reset(NewBlockBasedTableFactory(table_options));
  options.create_if_missing = true;
  options.disable_auto_compactions = true;

  DestroyAndReopen(options);
  int num_key = static_cast<int>(GetNumKey());
  Status s;

  // Case 1: No corruption in filter construction
  for (int i = 0; i < num_key; i++) {
    ASSERT_OK(Put(Key(i), Key(i)));
  }
  s = Flush();
  EXPECT_TRUE(s.ok());

  // Case 2: Corruption of hash entries in filter construction
  for (int i = 0; i < num_key; i++) {
    ASSERT_OK(Put(Key(i), Key(i)));
  }

  SyncPoint::GetInstance()->SetCallBack(
      "XXPH3FilterBitsBuilder::Finish::TamperHashEntries", [&](void* arg) {
        std::deque<uint64_t>* hash_entries_to_corrupt =
            (std::deque<uint64_t>*)arg;
        assert(!hash_entries_to_corrupt->empty());
        *(hash_entries_to_corrupt->begin()) =
            *(hash_entries_to_corrupt->begin()) ^ uint64_t { 1 };
      });
  SyncPoint::GetInstance()->EnableProcessing();

  s = Flush();

  if (table_options.detect_filter_construct_corruption) {
    EXPECT_TRUE(s.IsCorruption());
    EXPECT_TRUE(
        s.ToString().find("Filter's hash entries checksum mismatched") !=
        std::string::npos);
  } else {
    EXPECT_TRUE(s.ok());
  }

  SyncPoint::GetInstance()->DisableProcessing();
  SyncPoint::GetInstance()->ClearCallBack(
      "XXPH3FilterBitsBuilder::Finish::"
      "TamperHashEntries");

  // Case 3: Corruption of filter content in filter construction
  DestroyAndReopen(options);

  for (int i = 0; i < num_key; i++) {
    ASSERT_OK(Put(Key(i), Key(i)));
  }

  SyncPoint::GetInstance()->SetCallBack(
      "XXPH3FilterBitsBuilder::Finish::TamperFilter", [&](void* arg) {
        std::pair<std::unique_ptr<char[]>*, std::size_t>* TEST_arg_pair =
            (std::pair<std::unique_ptr<char[]>*, std::size_t>*)arg;
        std::size_t filter_size = TEST_arg_pair->second;
        // 5 is the kMetadataLen and
        assert(filter_size >= 8 + 5);
        std::unique_ptr<char[]>* filter_content_to_corrupt =
            TEST_arg_pair->first;
        std::memset(filter_content_to_corrupt->get(), '\0', 8);
      });
  SyncPoint::GetInstance()->EnableProcessing();

  s = Flush();

  if (table_options.detect_filter_construct_corruption) {
    EXPECT_TRUE(s.IsCorruption());
    EXPECT_TRUE(s.ToString().find("Corrupted filter content") !=
                std::string::npos);
  } else {
    EXPECT_TRUE(s.ok());
  }

  SyncPoint::GetInstance()->DisableProcessing();
  SyncPoint::GetInstance()->ClearCallBack(
      "XXPH3FilterBitsBuilder::Finish::"
      "TamperFilter");
}

// RocksDB lite does not support dynamic options
TEST_P(DBFilterConstructionCorruptionTestWithParam,
       DynamicallyTurnOnAndOffDetectConstructCorruption) {
  Options options = CurrentOptions();
  BlockBasedTableOptions table_options = GetBlockBasedTableOptions();
  // We intend to turn on
  // table_options.detect_filter_construct_corruption dynamically
  // therefore we override this test parmater's value
  table_options.detect_filter_construct_corruption = false;

  options.table_factory.reset(NewBlockBasedTableFactory(table_options));
  options.create_if_missing = true;

  int num_key = static_cast<int>(GetNumKey());
  Status s;

  DestroyAndReopen(options);

  // Case 1: !table_options.detect_filter_construct_corruption
  for (int i = 0; i < num_key; i++) {
    ASSERT_OK(Put(Key(i), Key(i)));
  }

  SyncPoint::GetInstance()->SetCallBack(
      "XXPH3FilterBitsBuilder::Finish::TamperHashEntries", [&](void* arg) {
        std::deque<uint64_t>* hash_entries_to_corrupt =
            (std::deque<uint64_t>*)arg;
        assert(!hash_entries_to_corrupt->empty());
        *(hash_entries_to_corrupt->begin()) =
            *(hash_entries_to_corrupt->begin()) ^ uint64_t { 1 };
      });
  SyncPoint::GetInstance()->EnableProcessing();

  s = Flush();

  SyncPoint::GetInstance()->DisableProcessing();
  SyncPoint::GetInstance()->ClearCallBack(
      "XXPH3FilterBitsBuilder::Finish::"
      "TamperHashEntries");

  ASSERT_FALSE(table_options.detect_filter_construct_corruption);
  EXPECT_TRUE(s.ok());

  // Case 2: dynamically turn on
  // table_options.detect_filter_construct_corruption
  ASSERT_OK(db_->SetOptions({{"block_based_table_factory",
                              "{detect_filter_construct_corruption=true;}"}}));

  for (int i = 0; i < num_key; i++) {
    ASSERT_OK(Put(Key(i), Key(i)));
  }

  SyncPoint::GetInstance()->SetCallBack(
      "XXPH3FilterBitsBuilder::Finish::TamperHashEntries", [&](void* arg) {
        std::deque<uint64_t>* hash_entries_to_corrupt =
            (std::deque<uint64_t>*)arg;
        assert(!hash_entries_to_corrupt->empty());
        *(hash_entries_to_corrupt->begin()) =
            *(hash_entries_to_corrupt->begin()) ^ uint64_t { 1 };
      });
  SyncPoint::GetInstance()->EnableProcessing();

  s = Flush();

  SyncPoint::GetInstance()->DisableProcessing();
  SyncPoint::GetInstance()->ClearCallBack(
      "XXPH3FilterBitsBuilder::Finish::"
      "TamperHashEntries");

  auto updated_table_options =
      db_->GetOptions().table_factory->GetOptions<BlockBasedTableOptions>();
  EXPECT_TRUE(updated_table_options->detect_filter_construct_corruption);
  EXPECT_TRUE(s.IsCorruption());
  EXPECT_TRUE(s.ToString().find("Filter's hash entries checksum mismatched") !=
              std::string::npos);

  // Case 3: dynamically turn off
  // table_options.detect_filter_construct_corruption
  ASSERT_OK(db_->SetOptions({{"block_based_table_factory",
                              "{detect_filter_construct_corruption=false;}"}}));
  updated_table_options =
      db_->GetOptions().table_factory->GetOptions<BlockBasedTableOptions>();
  EXPECT_FALSE(updated_table_options->detect_filter_construct_corruption);
}

namespace {
// NOTE: This class is referenced by HISTORY.md as a model for a wrapper
// FilterPolicy selecting among configurations based on context.
class LevelAndStyleCustomFilterPolicy : public FilterPolicy {
 public:
  explicit LevelAndStyleCustomFilterPolicy(int bpk_fifo, int bpk_l0_other,
                                           int bpk_otherwise)
      : policy_fifo_(NewBloomFilterPolicy(bpk_fifo)),
        policy_l0_other_(NewBloomFilterPolicy(bpk_l0_other)),
        policy_otherwise_(NewBloomFilterPolicy(bpk_otherwise)) {}

  const char* Name() const override {
    return "LevelAndStyleCustomFilterPolicy";
  }

  // OK to use built-in policy name because we are deferring to a
  // built-in builder. We aren't changing the serialized format.
  const char* CompatibilityName() const override {
    return policy_fifo_->CompatibilityName();
  }

  FilterBitsBuilder* GetBuilderWithContext(
      const FilterBuildingContext& context) const override {
    if (context.compaction_style == kCompactionStyleFIFO) {
      return policy_fifo_->GetBuilderWithContext(context);
    } else if (context.level_at_creation == 0) {
      return policy_l0_other_->GetBuilderWithContext(context);
    } else {
      return policy_otherwise_->GetBuilderWithContext(context);
    }
  }

  FilterBitsReader* GetFilterBitsReader(const Slice& contents) const override {
    // OK to defer to any of them; they all can parse built-in filters
    // from any settings.
    return policy_fifo_->GetFilterBitsReader(contents);
  }

 private:
  const std::unique_ptr<const FilterPolicy> policy_fifo_;
  const std::unique_ptr<const FilterPolicy> policy_l0_other_;
  const std::unique_ptr<const FilterPolicy> policy_otherwise_;
};

static std::map<TableFileCreationReason, std::string>
    table_file_creation_reason_to_string{
        {TableFileCreationReason::kCompaction, "kCompaction"},
        {TableFileCreationReason::kFlush, "kFlush"},
        {TableFileCreationReason::kMisc, "kMisc"},
        {TableFileCreationReason::kRecovery, "kRecovery"},
    };

class TestingContextCustomFilterPolicy
    : public LevelAndStyleCustomFilterPolicy {
 public:
  explicit TestingContextCustomFilterPolicy(int bpk_fifo, int bpk_l0_other,
                                            int bpk_otherwise)
      : LevelAndStyleCustomFilterPolicy(bpk_fifo, bpk_l0_other, bpk_otherwise) {
  }

  FilterBitsBuilder* GetBuilderWithContext(
      const FilterBuildingContext& context) const override {
    test_report_ += "cf=";
    test_report_ += context.column_family_name;
    test_report_ += ",s=";
    test_report_ +=
        OptionsHelper::compaction_style_to_string[context.compaction_style];
    test_report_ += ",n=";
    test_report_ += std::to_string(context.num_levels);
    test_report_ += ",l=";
    test_report_ += std::to_string(context.level_at_creation);
    test_report_ += ",b=";
    test_report_ += std::to_string(int{context.is_bottommost});
    test_report_ += ",r=";
    test_report_ += table_file_creation_reason_to_string[context.reason];
    test_report_ += "\n";

    return LevelAndStyleCustomFilterPolicy::GetBuilderWithContext(context);
  }

  std::string DumpTestReport() {
    std::string rv;
    std::swap(rv, test_report_);
    return rv;
  }

 private:
  mutable std::string test_report_;
};
}  // anonymous namespace

TEST_F(DBBloomFilterTest, ContextCustomFilterPolicy) {
  auto policy = std::make_shared<TestingContextCustomFilterPolicy>(15, 8, 5);
  Options options;
  for (bool fifo : {true, false}) {
    options = CurrentOptions();
    options.max_open_files = fifo ? -1 : options.max_open_files;
    options.statistics = ROCKSDB_NAMESPACE::CreateDBStatistics();
    options.compaction_style =
        fifo ? kCompactionStyleFIFO : kCompactionStyleLevel;

    BlockBasedTableOptions table_options;
    table_options.filter_policy = policy;
    table_options.format_version = 5;
    options.table_factory.reset(NewBlockBasedTableFactory(table_options));

    ASSERT_OK(TryReopen(options));
    CreateAndReopenWithCF({fifo ? "abe" : "bob"}, options);

    const int maxKey = 10000;
    for (int i = 0; i < maxKey / 2; i++) {
      ASSERT_OK(Put(1, Key(i), Key(i)));
    }
    // Add a large key to make the file contain wide range
    ASSERT_OK(Put(1, Key(maxKey + 55555), Key(maxKey + 55555)));
    ASSERT_OK(Flush(1));
    EXPECT_EQ(policy->DumpTestReport(),
              fifo ? "cf=abe,s=kCompactionStyleFIFO,n=7,l=0,b=0,r=kFlush\n"
                   : "cf=bob,s=kCompactionStyleLevel,n=7,l=0,b=0,r=kFlush\n");

    for (int i = maxKey / 2; i < maxKey; i++) {
      ASSERT_OK(Put(1, Key(i), Key(i)));
    }
    ASSERT_OK(Flush(1));
    EXPECT_EQ(policy->DumpTestReport(),
              fifo ? "cf=abe,s=kCompactionStyleFIFO,n=7,l=0,b=0,r=kFlush\n"
                   : "cf=bob,s=kCompactionStyleLevel,n=7,l=0,b=0,r=kFlush\n");

    // Check that they can be found
    for (int i = 0; i < maxKey; i++) {
      ASSERT_EQ(Key(i), Get(1, Key(i)));
    }
    // Since we have two tables / two filters, we might have Bloom checks on
    // our queries, but no more than one "useful" per query on a found key.
    EXPECT_LE(PopTicker(options, BLOOM_FILTER_USEFUL), maxKey);

    // Check that we have two filters, each about
    // fifo: 0.12% FP rate (15 bits per key)
    // level: 2.3% FP rate (8 bits per key)
    for (int i = 0; i < maxKey; i++) {
      ASSERT_EQ("NOT_FOUND", Get(1, Key(i + 33333)));
    }
    {
      auto useful_count = PopTicker(options, BLOOM_FILTER_USEFUL);
      EXPECT_GE(useful_count, maxKey * 2 * (fifo ? 0.9980 : 0.975));
      EXPECT_LE(useful_count, maxKey * 2 * (fifo ? 0.9995 : 0.98));
    }

    if (!fifo) {  // FIFO doesn't fully support CompactRange
      // Full compaction
      ASSERT_OK(db_->CompactRange(CompactRangeOptions(), handles_[1], nullptr,
                                  nullptr));
      EXPECT_EQ(policy->DumpTestReport(),
                "cf=bob,s=kCompactionStyleLevel,n=7,l=1,b=1,r=kCompaction\n");

      // Check that we now have one filter, about 9.2% FP rate (5 bits per key)
      for (int i = 0; i < maxKey; i++) {
        ASSERT_EQ("NOT_FOUND", Get(1, Key(i + 33333)));
      }
      {
        auto useful_count = PopTicker(options, BLOOM_FILTER_USEFUL);
        EXPECT_GE(useful_count, maxKey * 0.90);
        EXPECT_LE(useful_count, maxKey * 0.91);
      }
    } else {
      // Also try external SST file
      {
        std::string file_path = dbname_ + "/external.sst";
        SstFileWriter sst_file_writer(EnvOptions(), options, handles_[1]);
        ASSERT_OK(sst_file_writer.Open(file_path));
        ASSERT_OK(sst_file_writer.Put("key", "value"));
        ASSERT_OK(sst_file_writer.Finish());
      }
      // Note: kCompactionStyleLevel is default, ignored if num_levels == -1
      EXPECT_EQ(policy->DumpTestReport(),
                "cf=abe,s=kCompactionStyleLevel,n=-1,l=-1,b=0,r=kMisc\n");
    }

    // Destroy
    ASSERT_OK(dbfull()->DropColumnFamily(handles_[1]));
    ASSERT_OK(dbfull()->DestroyColumnFamilyHandle(handles_[1]));
    handles_[1] = nullptr;
  }
}

TEST_F(DBBloomFilterTest, MutatingRibbonFilterPolicy) {
  // Test that RibbonFilterPolicy has a mutable bloom_before_level fields that
  // can be updated through SetOptions

  Options options = CurrentOptions();
  options.statistics = CreateDBStatistics();
  auto& stats = *options.statistics;
  BlockBasedTableOptions table_options;
  // First config forces Bloom filter, to establish a baseline before
  // SetOptions().
  table_options.filter_policy.reset(NewRibbonFilterPolicy(10, INT_MAX));
  double expected_bpk = 10.0;
  // Other configs to try, with approx expected bits per key
  std::vector<std::pair<std::string, double>> configs = {{"-1", 7.0},
                                                         {"0", 10.0}};

  table_options.cache_index_and_filter_blocks = true;
  options.table_factory.reset(NewBlockBasedTableFactory(table_options));

  ASSERT_OK(TryReopen(options));

  char v[] = "a";

  for (;; ++(v[0])) {
    const int maxKey = 8000;
    for (int i = 0; i < maxKey; i++) {
      ASSERT_OK(Put(Key(i), v));
    }
    ASSERT_OK(Flush());

    for (int i = 0; i < maxKey; i++) {
      ASSERT_EQ(Get(Key(i)), v);
    }

    uint64_t filter_bytes =
        stats.getAndResetTickerCount(BLOCK_CACHE_FILTER_BYTES_INSERT);

    EXPECT_NEAR(filter_bytes * 8.0 / maxKey, expected_bpk, 0.3);

    if (configs.empty()) {
      break;
    }

    ASSERT_OK(
        db_->SetOptions({{"table_factory.filter_policy.bloom_before_level",
                          configs.back().first}}));

    // Ensure original object is mutated
    std::string val;
    ASSERT_OK(
        table_options.filter_policy->GetOption({}, "bloom_before_level", &val));
    ASSERT_EQ(configs.back().first, val);

    expected_bpk = configs.back().second;
    configs.pop_back();
  }
}

class SliceTransformLimitedDomain : public SliceTransform {
  const char* Name() const override { return "SliceTransformLimitedDomain"; }

  Slice Transform(const Slice& src) const override {
    return Slice(src.data(), 5);
  }

  bool InDomain(const Slice& src) const override {
    // prefix will be x????
    return src.size() >= 5 && src[0] == 'x';
  }

  bool InRange(const Slice& dst) const override {
    // prefix will be x????
    return dst.size() == 5 && dst[0] == 'x';
  }
};

TEST_F(DBBloomFilterTest, PrefixExtractorWithFilter1) {
  BlockBasedTableOptions bbto;
  bbto.filter_policy.reset(ROCKSDB_NAMESPACE::NewBloomFilterPolicy(10));
  bbto.whole_key_filtering = false;

  Options options = CurrentOptions();
  options.prefix_extractor = std::make_shared<SliceTransformLimitedDomain>();
  options.table_factory.reset(NewBlockBasedTableFactory(bbto));

  DestroyAndReopen(options);

  ASSERT_OK(Put("x1111_AAAA", "val1"));
  ASSERT_OK(Put("x1112_AAAA", "val2"));
  ASSERT_OK(Put("x1113_AAAA", "val3"));
  ASSERT_OK(Put("x1114_AAAA", "val4"));
  // Not in domain, wont be added to filter
  ASSERT_OK(Put("zzzzz_AAAA", "val5"));

  ASSERT_OK(Flush());

  ASSERT_EQ(Get("x1111_AAAA"), "val1");
  ASSERT_EQ(Get("x1112_AAAA"), "val2");
  ASSERT_EQ(Get("x1113_AAAA"), "val3");
  ASSERT_EQ(Get("x1114_AAAA"), "val4");
  // Was not added to filter but rocksdb will try to read it from the filter
  ASSERT_EQ(Get("zzzzz_AAAA"), "val5");
}

TEST_F(DBBloomFilterTest, PrefixExtractorWithFilter2) {
  BlockBasedTableOptions bbto;
  bbto.filter_policy.reset(ROCKSDB_NAMESPACE::NewBloomFilterPolicy(10));

  Options options = CurrentOptions();
  options.prefix_extractor = std::make_shared<SliceTransformLimitedDomain>();
  options.table_factory.reset(NewBlockBasedTableFactory(bbto));

  DestroyAndReopen(options);

  ASSERT_OK(Put("x1113_AAAA", "val3"));
  ASSERT_OK(Put("x1114_AAAA", "val4"));
  // Not in domain, wont be added to filter
  ASSERT_OK(Put("zzzzz_AAAA", "val1"));
  ASSERT_OK(Put("zzzzz_AAAB", "val2"));
  ASSERT_OK(Put("zzzzz_AAAC", "val3"));
  ASSERT_OK(Put("zzzzz_AAAD", "val4"));

  ASSERT_OK(Flush());

  std::vector<std::string> iter_res;
  auto iter = db_->NewIterator(ReadOptions());
  // Seek to a key that was not in Domain
  for (iter->Seek("zzzzz_AAAA"); iter->Valid(); iter->Next()) {
    iter_res.emplace_back(iter->value().ToString());
  }
  ASSERT_OK(iter->status());

  std::vector<std::string> expected_res = {"val1", "val2", "val3", "val4"};
  ASSERT_EQ(iter_res, expected_res);
  delete iter;
}

TEST_F(DBBloomFilterTest, MemtableWholeKeyBloomFilter) {
  // regression test for #2743. the range delete tombstones in memtable should
  // be added even when Get() skips searching due to its prefix bloom filter
  const int kMemtableSize = 1 << 20;              // 1MB
  const int kMemtablePrefixFilterSize = 1 << 13;  // 8KB
  const int kPrefixLen = 4;
  Options options = CurrentOptions();
  options.memtable_prefix_bloom_size_ratio =
      static_cast<double>(kMemtablePrefixFilterSize) / kMemtableSize;
  options.prefix_extractor.reset(
      ROCKSDB_NAMESPACE::NewFixedPrefixTransform(kPrefixLen));
  options.write_buffer_size = kMemtableSize;
  options.memtable_whole_key_filtering = false;
  Reopen(options);
  std::string key1("AAAABBBB");
  std::string key2("AAAACCCC");  // not in DB
  std::string key3("AAAADDDD");
  std::string key4("AAAAEEEE");
  std::string value1("Value1");
  std::string value3("Value3");
  std::string value4("Value4");

  ASSERT_OK(Put(key1, value1, WriteOptions()));

  // check memtable bloom stats
  ASSERT_EQ("NOT_FOUND", Get(key2));
  ASSERT_EQ(0, get_perf_context()->bloom_memtable_miss_count);
  // same prefix, bloom filter false positive
  ASSERT_EQ(1, get_perf_context()->bloom_memtable_hit_count);

  // enable whole key bloom filter
  options.memtable_whole_key_filtering = true;
  Reopen(options);
  // check memtable bloom stats
  ASSERT_OK(Put(key3, value3, WriteOptions()));
  ASSERT_EQ("NOT_FOUND", Get(key2));
  // whole key bloom filter kicks in and determines it's a miss
  ASSERT_EQ(1, get_perf_context()->bloom_memtable_miss_count);
  ASSERT_EQ(1, get_perf_context()->bloom_memtable_hit_count);

  // verify whole key filtering does not depend on prefix_extractor
  options.prefix_extractor.reset();
  Reopen(options);
  // check memtable bloom stats
  ASSERT_OK(Put(key4, value4, WriteOptions()));
  ASSERT_EQ("NOT_FOUND", Get(key2));
  // whole key bloom filter kicks in and determines it's a miss
  ASSERT_EQ(2, get_perf_context()->bloom_memtable_miss_count);
  ASSERT_EQ(1, get_perf_context()->bloom_memtable_hit_count);
}

TEST_F(DBBloomFilterTest, MemtableWholeKeyBloomFilterMultiGet) {
  Options options = CurrentOptions();
  options.memtable_prefix_bloom_size_ratio = 0.015;
  options.memtable_whole_key_filtering = true;
  Reopen(options);
  std::string key1("AA");
  std::string key2("BB");
  std::string key3("CC");
  std::string key4("DD");
  std::string key_not("EE");
  std::string value1("Value1");
  std::string value2("Value2");
  std::string value3("Value3");
  std::string value4("Value4");

  ASSERT_OK(Put(key1, value1, WriteOptions()));
  ASSERT_OK(Put(key2, value2, WriteOptions()));
  ASSERT_OK(Flush());
  ASSERT_OK(Put(key3, value3, WriteOptions()));
  const Snapshot* snapshot = db_->GetSnapshot();
  ASSERT_OK(Put(key4, value4, WriteOptions()));

  // Delete key2 and key3
  ASSERT_OK(
      db_->DeleteRange(WriteOptions(), db_->DefaultColumnFamily(), "BA", "CZ"));

  // Read without snapshot
  auto results = MultiGet({key_not, key1, key2, key3, key4});
  ASSERT_EQ(results[0], "NOT_FOUND");
  ASSERT_EQ(results[1], value1);
  ASSERT_EQ(results[2], "NOT_FOUND");
  ASSERT_EQ(results[3], "NOT_FOUND");
  ASSERT_EQ(results[4], value4);

  // Also check Get
  ASSERT_EQ(Get(key1), value1);
  ASSERT_EQ(Get(key2), "NOT_FOUND");
  ASSERT_EQ(Get(key3), "NOT_FOUND");
  ASSERT_EQ(Get(key4), value4);

  // Read with snapshot
  results = MultiGet({key_not, key1, key2, key3, key4}, snapshot);
  ASSERT_EQ(results[0], "NOT_FOUND");
  ASSERT_EQ(results[1], value1);
  ASSERT_EQ(results[2], value2);
  ASSERT_EQ(results[3], value3);
  ASSERT_EQ(results[4], "NOT_FOUND");

  // Also check Get
  ASSERT_EQ(Get(key1, snapshot), value1);
  ASSERT_EQ(Get(key2, snapshot), value2);
  ASSERT_EQ(Get(key3, snapshot), value3);
  ASSERT_EQ(Get(key4, snapshot), "NOT_FOUND");

  db_->ReleaseSnapshot(snapshot);
}

TEST_F(DBBloomFilterTest, MemtablePrefixBloomOutOfDomain) {
  constexpr size_t kPrefixSize = 8;
  const std::string kKey = "key";
  assert(kKey.size() < kPrefixSize);
  Options options = CurrentOptions();
  options.prefix_extractor.reset(NewFixedPrefixTransform(kPrefixSize));
  options.memtable_prefix_bloom_size_ratio = 0.25;
  Reopen(options);
  ASSERT_OK(Put(kKey, "v"));
  ASSERT_EQ("v", Get(kKey));
  std::unique_ptr<Iterator> iter(dbfull()->NewIterator(ReadOptions()));
  iter->Seek(kKey);
  ASSERT_TRUE(iter->Valid());
  ASSERT_EQ(kKey, iter->key());
  iter->SeekForPrev(kKey);
  ASSERT_TRUE(iter->Valid());
  ASSERT_EQ(kKey, iter->key());
}

class DBBloomFilterTestVaryPrefixAndFormatVer
    : public DBTestBase,
      public testing::WithParamInterface<std::tuple<bool, uint32_t>> {
 protected:
  bool use_prefix_;
  uint32_t format_version_;

 public:
  DBBloomFilterTestVaryPrefixAndFormatVer()
      : DBTestBase("db_bloom_filter_tests", /*env_do_fsync=*/true) {}

  ~DBBloomFilterTestVaryPrefixAndFormatVer() override {}

  void SetUp() override {
    use_prefix_ = std::get<0>(GetParam());
    format_version_ = std::get<1>(GetParam());
  }

  static std::string UKey(uint32_t i) { return Key(static_cast<int>(i)); }
};

TEST_P(DBBloomFilterTestVaryPrefixAndFormatVer, PartitionedMultiGet) {
  Options options = CurrentOptions();
  if (use_prefix_) {
    // Entire key from UKey()
    options.prefix_extractor.reset(NewCappedPrefixTransform(9));
  }
  options.statistics = ROCKSDB_NAMESPACE::CreateDBStatistics();
  BlockBasedTableOptions bbto;
  bbto.filter_policy.reset(NewBloomFilterPolicy(20));
  bbto.partition_filters = true;
  bbto.index_type = BlockBasedTableOptions::IndexType::kTwoLevelIndexSearch;
  bbto.whole_key_filtering = !use_prefix_;
  if (use_prefix_) {  // (not related to prefix, just alternating between)
    // Make sure code appropriately deals with metadata block size setting
    // that is "too small" (smaller than minimum size for filter builder)
    bbto.metadata_block_size = 63;
  } else {
    // Make sure the test will work even on platforms with large minimum
    // filter size, due to large cache line size.
    // (Largest cache line size + 10+% overhead.)
    bbto.metadata_block_size = 290;
  }
  options.table_factory.reset(NewBlockBasedTableFactory(bbto));
  DestroyAndReopen(options);
  ReadOptions ropts;

  constexpr uint32_t N = 12000;
  // Add N/2 evens
  for (uint32_t i = 0; i < N; i += 2) {
    ASSERT_OK(Put(UKey(i), UKey(i)));
  }
  ASSERT_OK(Flush());
  ASSERT_EQ(TotalTableFiles(), 1);

  constexpr uint32_t Q = 29;
  // MultiGet In
  std::array<std::string, Q> keys;
  std::array<Slice, Q> key_slices;
  std::array<ColumnFamilyHandle*, Q> column_families;
  // MultiGet Out
  std::array<Status, Q> statuses;
  std::array<PinnableSlice, Q> values;

  PopTicker(options, BLOCK_CACHE_FILTER_HIT);
  PopTicker(options, BLOCK_CACHE_FILTER_MISS);
  PopTicker(options, BLOOM_FILTER_PREFIX_USEFUL);
  PopTicker(options, BLOOM_FILTER_USEFUL);
  PopTicker(options, BLOOM_FILTER_PREFIX_CHECKED);
  PopTicker(options, BLOOM_FILTER_FULL_POSITIVE);
  PopTicker(options, BLOOM_FILTER_FULL_TRUE_POSITIVE);
  PopTicker(options, BLOOM_FILTER_PREFIX_TRUE_POSITIVE);

  // Check that initial clump of keys only loads one partition filter from
  // block cache.
  // And that spread out keys load many partition filters.
  // In both cases, mix present vs. not present keys.
  for (uint32_t stride : {uint32_t{1}, (N / Q) | 1}) {
    for (uint32_t i = 0; i < Q; ++i) {
      keys[i] = UKey(i * stride);
      key_slices[i] = Slice(keys[i]);
      column_families[i] = db_->DefaultColumnFamily();
      statuses[i] = Status();
      values[i] = PinnableSlice();
    }

    db_->MultiGet(ropts, Q, &column_families[0], &key_slices[0], &values[0],
                  /*timestamps=*/nullptr, &statuses[0], true);

    // Confirm correct status results
    uint32_t number_not_found = 0;
    for (uint32_t i = 0; i < Q; ++i) {
      if ((i * stride % 2) == 0) {
        ASSERT_OK(statuses[i]);
      } else {
        ASSERT_TRUE(statuses[i].IsNotFound());
        ++number_not_found;
      }
    }

    // Confirm correct Bloom stats (no FPs)
    uint64_t filter_useful =
        PopTicker(options, use_prefix_ ? BLOOM_FILTER_PREFIX_USEFUL
                                       : BLOOM_FILTER_USEFUL);
    uint64_t filter_checked =
        PopTicker(options, use_prefix_ ? BLOOM_FILTER_PREFIX_CHECKED
                                       : BLOOM_FILTER_FULL_POSITIVE) +
        (use_prefix_ ? 0 : filter_useful);
    EXPECT_EQ(filter_useful, number_not_found);
    EXPECT_EQ(filter_checked, Q);
    EXPECT_EQ(PopTicker(options, use_prefix_ ? BLOOM_FILTER_PREFIX_TRUE_POSITIVE
                                             : BLOOM_FILTER_FULL_TRUE_POSITIVE),
              Q - number_not_found);

    // Confirm no duplicate loading same filter partition
    uint64_t filter_accesses = PopTicker(options, BLOCK_CACHE_FILTER_HIT) +
                               PopTicker(options, BLOCK_CACHE_FILTER_MISS);
    if (stride == 1) {
      EXPECT_EQ(filter_accesses, 1);
    } else {
      // for large stride
      EXPECT_GE(filter_accesses, Q / 2 + 1);
    }
  }

  // Check that a clump of keys (present and not) works when spanning
  // two partitions
  int found_spanning = 0;
  for (uint32_t start = 0; start < N / 2;) {
    for (uint32_t i = 0; i < Q; ++i) {
      keys[i] = UKey(start + i);
      key_slices[i] = Slice(keys[i]);
      column_families[i] = db_->DefaultColumnFamily();
      statuses[i] = Status();
      values[i] = PinnableSlice();
    }

    db_->MultiGet(ropts, Q, &column_families[0], &key_slices[0], &values[0],
                  /*timestamps=*/nullptr, &statuses[0], true);

    // Confirm correct status results
    uint32_t number_not_found = 0;
    for (uint32_t i = 0; i < Q; ++i) {
      if (((start + i) % 2) == 0) {
        ASSERT_OK(statuses[i]);
      } else {
        ASSERT_TRUE(statuses[i].IsNotFound());
        ++number_not_found;
      }
    }

    // Confirm correct Bloom stats (might see some FPs)
    uint64_t filter_useful =
        PopTicker(options, use_prefix_ ? BLOOM_FILTER_PREFIX_USEFUL
                                       : BLOOM_FILTER_USEFUL);
    uint64_t filter_checked =
        PopTicker(options, use_prefix_ ? BLOOM_FILTER_PREFIX_CHECKED
                                       : BLOOM_FILTER_FULL_POSITIVE) +
        (use_prefix_ ? 0 : filter_useful);
    EXPECT_GE(filter_useful, number_not_found - 2);  // possible FP
    EXPECT_EQ(filter_checked, Q);
    EXPECT_EQ(PopTicker(options, use_prefix_ ? BLOOM_FILTER_PREFIX_TRUE_POSITIVE
                                             : BLOOM_FILTER_FULL_TRUE_POSITIVE),
              Q - number_not_found);

    // Confirm no duplicate loading of same filter partition
    uint64_t filter_accesses = PopTicker(options, BLOCK_CACHE_FILTER_HIT) +
                               PopTicker(options, BLOCK_CACHE_FILTER_MISS);
    if (filter_accesses == 2) {
      // Spanned across partitions.
      ++found_spanning;
      if (found_spanning >= 2) {
        break;
      } else {
        // Ensure that at least once we have at least one present and
        // one non-present key on both sides of partition boundary.
        start += 2;
      }
    } else {
      EXPECT_EQ(filter_accesses, 1);
      // See explanation at "start += 2"
      start += Q - 4;
    }
  }
  EXPECT_TRUE(found_spanning >= 2);
}

INSTANTIATE_TEST_CASE_P(DBBloomFilterTestVaryPrefixAndFormatVer,
                        DBBloomFilterTestVaryPrefixAndFormatVer,
                        ::testing::Values(
                            // (use_prefix, format_version)
                            std::make_tuple(false, 2),
                            std::make_tuple(false, 3),
                            std::make_tuple(false, 4),
                            std::make_tuple(false, 5), std::make_tuple(true, 2),
                            std::make_tuple(true, 3), std::make_tuple(true, 4),
                            std::make_tuple(true, 5)));

namespace {
static const std::string kPlainTable = "test_PlainTableBloom";
}  // anonymous namespace

class BloomStatsTestWithParam
    : public DBBloomFilterTest,
      public testing::WithParamInterface<std::tuple<std::string, bool>> {
 public:
  BloomStatsTestWithParam() {
    bfp_impl_ = std::get<0>(GetParam());
    partition_filters_ = std::get<1>(GetParam());

    options_.create_if_missing = true;
    options_.prefix_extractor.reset(
        ROCKSDB_NAMESPACE::NewFixedPrefixTransform(4));
    options_.memtable_prefix_bloom_size_ratio =
        8.0 * 1024.0 / static_cast<double>(options_.write_buffer_size);
    if (bfp_impl_ == kPlainTable) {
      assert(!partition_filters_);  // not supported in plain table
      PlainTableOptions table_options;
      options_.table_factory.reset(NewPlainTableFactory(table_options));
    } else {
      BlockBasedTableOptions table_options;
      if (partition_filters_) {
        table_options.partition_filters = partition_filters_;
        table_options.index_type =
            BlockBasedTableOptions::IndexType::kTwoLevelIndexSearch;
      }
      table_options.filter_policy = Create(10, bfp_impl_);
      options_.table_factory.reset(NewBlockBasedTableFactory(table_options));
    }
    options_.env = env_;

    get_perf_context()->Reset();
    DestroyAndReopen(options_);
  }

  ~BloomStatsTestWithParam() override {
    get_perf_context()->Reset();
    Destroy(options_);
  }

  // Required if inheriting from testing::WithParamInterface<>
  static void SetUpTestCase() {}
  static void TearDownTestCase() {}

  std::string bfp_impl_;
  bool partition_filters_;
  Options options_;
};

// 1 Insert 2 K-V pairs into DB
// 2 Call Get() for both keys - expext memtable bloom hit stat to be 2
// 3 Call Get() for nonexisting key - expect memtable bloom miss stat to be 1
// 4 Call Flush() to create SST
// 5 Call Get() for both keys - expext SST bloom hit stat to be 2
// 6 Call Get() for nonexisting key - expect SST bloom miss stat to be 1
// Test both: block and plain SST
TEST_P(BloomStatsTestWithParam, BloomStatsTest) {
  std::string key1("AAAA");
  std::string key2("RXDB");  // not in DB
  std::string key3("ZBRA");
  std::string value1("Value1");
  std::string value3("Value3");

  ASSERT_OK(Put(key1, value1, WriteOptions()));
  ASSERT_OK(Put(key3, value3, WriteOptions()));

  // check memtable bloom stats
  ASSERT_EQ(value1, Get(key1));
  ASSERT_EQ(1, get_perf_context()->bloom_memtable_hit_count);
  ASSERT_EQ(value3, Get(key3));
  ASSERT_EQ(2, get_perf_context()->bloom_memtable_hit_count);
  ASSERT_EQ(0, get_perf_context()->bloom_memtable_miss_count);

  ASSERT_EQ("NOT_FOUND", Get(key2));
  ASSERT_EQ(1, get_perf_context()->bloom_memtable_miss_count);
  ASSERT_EQ(2, get_perf_context()->bloom_memtable_hit_count);

  // sanity checks
  ASSERT_EQ(0, get_perf_context()->bloom_sst_hit_count);
  ASSERT_EQ(0, get_perf_context()->bloom_sst_miss_count);

  ASSERT_OK(Flush());

  // sanity checks
  ASSERT_EQ(0, get_perf_context()->bloom_sst_hit_count);
  ASSERT_EQ(0, get_perf_context()->bloom_sst_miss_count);

  // check SST bloom stats
  ASSERT_EQ(value1, Get(key1));
  ASSERT_EQ(1, get_perf_context()->bloom_sst_hit_count);
  ASSERT_EQ(value3, Get(key3));
  ASSERT_EQ(2, get_perf_context()->bloom_sst_hit_count);

  ASSERT_EQ("NOT_FOUND", Get(key2));
  ASSERT_EQ(1, get_perf_context()->bloom_sst_miss_count);
}

// Same scenario as in BloomStatsTest but using an iterator
TEST_P(BloomStatsTestWithParam, BloomStatsTestWithIter) {
  std::string key1("AAAA");
  std::string key2("RXDB");  // not in DB
  std::string key3("ZBRA");
  std::string value1("Value1");
  std::string value3("Value3");

  ASSERT_OK(Put(key1, value1, WriteOptions()));
  ASSERT_OK(Put(key3, value3, WriteOptions()));

  std::unique_ptr<Iterator> iter(dbfull()->NewIterator(ReadOptions()));

  // check memtable bloom stats
  iter->Seek(key1);
  ASSERT_OK(iter->status());
  ASSERT_TRUE(iter->Valid());
  ASSERT_EQ(value1, iter->value().ToString());
  ASSERT_EQ(1, get_perf_context()->bloom_memtable_hit_count);
  ASSERT_EQ(0, get_perf_context()->bloom_memtable_miss_count);

  iter->Seek(key3);
  ASSERT_OK(iter->status());
  ASSERT_TRUE(iter->Valid());
  ASSERT_EQ(value3, iter->value().ToString());
  ASSERT_EQ(2, get_perf_context()->bloom_memtable_hit_count);
  ASSERT_EQ(0, get_perf_context()->bloom_memtable_miss_count);

  iter->Seek(key2);
  ASSERT_OK(iter->status());
  ASSERT_TRUE(!iter->Valid());
  ASSERT_EQ(1, get_perf_context()->bloom_memtable_miss_count);
  ASSERT_EQ(2, get_perf_context()->bloom_memtable_hit_count);

  ASSERT_OK(Flush());

  iter.reset(dbfull()->NewIterator(ReadOptions()));

  // Check SST bloom stats
  iter->Seek(key1);
  ASSERT_OK(iter->status());
  ASSERT_TRUE(iter->Valid());
  ASSERT_EQ(value1, iter->value().ToString());
  ASSERT_EQ(1, get_perf_context()->bloom_sst_hit_count);

  iter->Seek(key3);
  ASSERT_OK(iter->status());
  ASSERT_TRUE(iter->Valid());
  ASSERT_EQ(value3, iter->value().ToString());
  uint64_t expected_hits = 2;
  ASSERT_EQ(expected_hits, get_perf_context()->bloom_sst_hit_count);

  iter->Seek(key2);
  ASSERT_OK(iter->status());
  ASSERT_TRUE(!iter->Valid());
  ASSERT_EQ(1, get_perf_context()->bloom_sst_miss_count);
  ASSERT_EQ(expected_hits, get_perf_context()->bloom_sst_hit_count);
}

INSTANTIATE_TEST_CASE_P(
    BloomStatsTestWithParam, BloomStatsTestWithParam,
    ::testing::Values(std::make_tuple(kLegacyBloom, false),
                      std::make_tuple(kLegacyBloom, true),
                      std::make_tuple(kFastLocalBloom, false),
                      std::make_tuple(kFastLocalBloom, true),
                      std::make_tuple(kPlainTable, false)));

namespace {
void PrefixScanInit(DBBloomFilterTest* dbtest) {
  char buf[100];
  std::string keystr;
  const int small_range_sstfiles = 5;
  const int big_range_sstfiles = 5;

  // Generate 11 sst files with the following prefix ranges.
  // GROUP 0: [0,10]                              (level 1)
  // GROUP 1: [1,2], [2,3], [3,4], [4,5], [5, 6]  (level 0)
  // GROUP 2: [0,6], [0,7], [0,8], [0,9], [0,10]  (level 0)
  //
  // A seek with the previous API would do 11 random I/Os (to all the
  // files).  With the new API and a prefix filter enabled, we should
  // only do 2 random I/O, to the 2 files containing the key.

  // GROUP 0
  snprintf(buf, sizeof(buf), "%02d______:start", 0);
  keystr = std::string(buf);
  ASSERT_OK(dbtest->Put(keystr, keystr));
  snprintf(buf, sizeof(buf), "%02d______:end", 10);
  keystr = std::string(buf);
  ASSERT_OK(dbtest->Put(keystr, keystr));
  ASSERT_OK(dbtest->Flush());
  ASSERT_OK(dbtest->dbfull()->CompactRange(CompactRangeOptions(), nullptr,
                                           nullptr));  // move to level 1

  // GROUP 1
  for (int i = 1; i <= small_range_sstfiles; i++) {
    snprintf(buf, sizeof(buf), "%02d______:start", i);
    keystr = std::string(buf);
    ASSERT_OK(dbtest->Put(keystr, keystr));
    snprintf(buf, sizeof(buf), "%02d______:end", i + 1);
    keystr = std::string(buf);
    ASSERT_OK(dbtest->Put(keystr, keystr));
    ASSERT_OK(dbtest->Flush());
  }

  // GROUP 2
  for (int i = 1; i <= big_range_sstfiles; i++) {
    snprintf(buf, sizeof(buf), "%02d______:start", 0);
    keystr = std::string(buf);
    ASSERT_OK(dbtest->Put(keystr, keystr));
    snprintf(buf, sizeof(buf), "%02d______:end", small_range_sstfiles + i + 1);
    keystr = std::string(buf);
    ASSERT_OK(dbtest->Put(keystr, keystr));
    ASSERT_OK(dbtest->Flush());
  }
}
}  // anonymous namespace

TEST_F(DBBloomFilterTest, PrefixScan) {
  while (ChangeFilterOptions()) {
    int count;
    Slice prefix;
    Slice key;
    char buf[100];
    Iterator* iter;
    snprintf(buf, sizeof(buf), "03______:");
    prefix = Slice(buf, 8);
    key = Slice(buf, 9);
    ASSERT_EQ(key.difference_offset(prefix), 8);
    ASSERT_EQ(prefix.difference_offset(key), 8);
    // db configs
    env_->count_random_reads_ = true;
    Options options = CurrentOptions();
    options.env = env_;
    options.prefix_extractor.reset(NewFixedPrefixTransform(8));
    options.disable_auto_compactions = true;
    options.max_background_compactions = 2;
    options.create_if_missing = true;
    options.memtable_factory.reset(NewHashSkipListRepFactory(16));
    assert(!options.unordered_write);
    // It is incompatible with allow_concurrent_memtable_write=false
    options.allow_concurrent_memtable_write = false;

    BlockBasedTableOptions table_options;
    table_options.no_block_cache = true;
    table_options.filter_policy.reset(NewBloomFilterPolicy(10));
    table_options.whole_key_filtering = false;
    options.table_factory.reset(NewBlockBasedTableFactory(table_options));

    // 11 RAND I/Os
    DestroyAndReopen(options);
    PrefixScanInit(this);
    count = 0;
    env_->random_read_counter_.Reset();
    iter = db_->NewIterator(ReadOptions());
    for (iter->Seek(prefix); iter->Valid(); iter->Next()) {
      if (!iter->key().starts_with(prefix)) {
        break;
      }
      count++;
    }
    ASSERT_OK(iter->status());
    delete iter;
    ASSERT_EQ(count, 2);
    ASSERT_EQ(env_->random_read_counter_.Read(), 2);
    Close();
  }  // end of while
}

TEST_F(DBBloomFilterTest, OptimizeFiltersForHits) {
  const int kNumKeysPerFlush = 1000;

  Options options = CurrentOptions();
  options.memtable_factory.reset(
      test::NewSpecialSkipListFactory(kNumKeysPerFlush));
  options.target_file_size_base = 64 * 1024;
  options.level0_file_num_compaction_trigger = 2;
  options.level0_slowdown_writes_trigger = 2;
  options.level0_stop_writes_trigger = 4;
  options.max_bytes_for_level_base = 256 * 1024;
  options.max_write_buffer_number = 2;
  options.max_background_compactions = 8;
  options.max_background_flushes = 8;
  options.compression = kNoCompression;
  options.compaction_style = kCompactionStyleLevel;
  options.level_compaction_dynamic_level_bytes = true;
  BlockBasedTableOptions bbto;
  bbto.cache_index_and_filter_blocks = true;
  bbto.filter_policy.reset(NewBloomFilterPolicy(10));
  bbto.whole_key_filtering = true;
  options.table_factory.reset(NewBlockBasedTableFactory(bbto));
  options.optimize_filters_for_hits = true;
  options.statistics = ROCKSDB_NAMESPACE::CreateDBStatistics();
  get_perf_context()->Reset();
  get_perf_context()->EnablePerLevelPerfContext();
  CreateAndReopenWithCF({"mypikachu"}, options);

  int numkeys = 200000;

  // Generate randomly shuffled keys, so the updates are almost
  // random.
  std::vector<int> keys;
  keys.reserve(numkeys);
  for (int i = 0; i < numkeys; i += 2) {
    keys.push_back(i);
  }
  RandomShuffle(std::begin(keys), std::end(keys), /*seed*/ 42);
  int num_inserted = 0;
  for (int key : keys) {
    ASSERT_OK(Put(1, Key(key), "val"));
    num_inserted++;
    // The write after each `kNumKeysPerFlush` keys triggers a flush. Always
    // wait for that flush and any follow-on compactions for deterministic LSM
    // shape.
    if (num_inserted > kNumKeysPerFlush &&
        num_inserted % kNumKeysPerFlush == 1) {
      ASSERT_OK(dbfull()->TEST_WaitForFlushMemTable(handles_[1]));
      ASSERT_OK(dbfull()->TEST_WaitForCompact());
    }
  }
  ASSERT_OK(Put(1, Key(0), "val"));
  ASSERT_OK(Put(1, Key(numkeys), "val"));
  ASSERT_OK(Flush(1));
  ASSERT_OK(dbfull()->TEST_WaitForCompact());

  if (NumTableFilesAtLevel(0, 1) == 0) {
    // No Level 0 file. Create one.
    ASSERT_OK(Put(1, Key(0), "val"));
    ASSERT_OK(Put(1, Key(numkeys), "val"));
    ASSERT_OK(Flush(1));
    ASSERT_OK(dbfull()->TEST_WaitForCompact());
  }

  for (int i = 1; i < numkeys; i += 2) {
    ASSERT_EQ(Get(1, Key(i)), "NOT_FOUND");
  }

  ASSERT_EQ(0, TestGetTickerCount(options, GET_HIT_L0));
  ASSERT_EQ(0, TestGetTickerCount(options, GET_HIT_L1));
  ASSERT_EQ(0, TestGetTickerCount(options, GET_HIT_L2_AND_UP));

  // Now we have three sorted run, L0, L5 and L6 with most files in L6 have
  // no bloom filter. Most keys be checked bloom filters twice.
  ASSERT_GT(TestGetTickerCount(options, BLOOM_FILTER_USEFUL), 65000 * 2);
  ASSERT_LT(TestGetTickerCount(options, BLOOM_FILTER_USEFUL), 120000 * 2);
  uint64_t bloom_filter_useful_all_levels = 0;
  for (auto& kv : (*(get_perf_context()->level_to_perf_context))) {
    if (kv.second.bloom_filter_useful > 0) {
      bloom_filter_useful_all_levels += kv.second.bloom_filter_useful;
    }
  }
  ASSERT_GT(bloom_filter_useful_all_levels, 65000 * 2);
  ASSERT_LT(bloom_filter_useful_all_levels, 120000 * 2);

  for (int i = 0; i < numkeys; i += 2) {
    ASSERT_EQ(Get(1, Key(i)), "val");
  }

  // Part 2 (read path): rewrite last level with blooms, then verify they get
  // cached only if !optimize_filters_for_hits
  options.disable_auto_compactions = true;
  options.num_levels = 9;
  options.optimize_filters_for_hits = false;
  options.statistics = CreateDBStatistics();
  bbto.block_cache.reset();
  options.table_factory.reset(NewBlockBasedTableFactory(bbto));

  ReopenWithColumnFamilies({"default", "mypikachu"}, options);
  MoveFilesToLevel(7 /* level */, 1 /* column family index */);

  std::string value = Get(1, Key(0));
  uint64_t prev_cache_filter_hits =
      TestGetTickerCount(options, BLOCK_CACHE_FILTER_HIT);
  value = Get(1, Key(0));
  ASSERT_EQ(prev_cache_filter_hits + 1,
            TestGetTickerCount(options, BLOCK_CACHE_FILTER_HIT));

  // Now that we know the filter blocks exist in the last level files, see if
  // filter caching is skipped for this optimization
  options.optimize_filters_for_hits = true;
  options.statistics = CreateDBStatistics();
  bbto.block_cache.reset();
  options.table_factory.reset(NewBlockBasedTableFactory(bbto));

  ReopenWithColumnFamilies({"default", "mypikachu"}, options);

  value = Get(1, Key(0));
  ASSERT_EQ(0, TestGetTickerCount(options, BLOCK_CACHE_FILTER_MISS));
  ASSERT_EQ(0, TestGetTickerCount(options, BLOCK_CACHE_FILTER_HIT));
  ASSERT_EQ(2 /* index and data block */,
            TestGetTickerCount(options, BLOCK_CACHE_ADD));

  // Check filter block ignored for files preloaded during DB::Open()
  options.max_open_files = -1;
  options.statistics = CreateDBStatistics();
  bbto.block_cache.reset();
  options.table_factory.reset(NewBlockBasedTableFactory(bbto));

  ReopenWithColumnFamilies({"default", "mypikachu"}, options);

  uint64_t prev_cache_filter_misses =
      TestGetTickerCount(options, BLOCK_CACHE_FILTER_MISS);
  prev_cache_filter_hits = TestGetTickerCount(options, BLOCK_CACHE_FILTER_HIT);
  Get(1, Key(0));
  ASSERT_EQ(prev_cache_filter_misses,
            TestGetTickerCount(options, BLOCK_CACHE_FILTER_MISS));
  ASSERT_EQ(prev_cache_filter_hits,
            TestGetTickerCount(options, BLOCK_CACHE_FILTER_HIT));

  // Check filter block ignored for file trivially-moved to bottom level
  bbto.block_cache.reset();
  options.max_open_files = 100;  // setting > -1 makes it not preload all files
  options.statistics = CreateDBStatistics();
  options.table_factory.reset(NewBlockBasedTableFactory(bbto));

  ReopenWithColumnFamilies({"default", "mypikachu"}, options);

  ASSERT_OK(Put(1, Key(numkeys + 1), "val"));
  ASSERT_OK(Flush(1));

  int32_t trivial_move = 0;
  int32_t non_trivial_move = 0;
  ROCKSDB_NAMESPACE::SyncPoint::GetInstance()->SetCallBack(
      "DBImpl::BackgroundCompaction:TrivialMove",
      [&](void* /*arg*/) { trivial_move++; });
  ROCKSDB_NAMESPACE::SyncPoint::GetInstance()->SetCallBack(
      "DBImpl::BackgroundCompaction:NonTrivial",
      [&](void* /*arg*/) { non_trivial_move++; });
  ROCKSDB_NAMESPACE::SyncPoint::GetInstance()->EnableProcessing();

  CompactRangeOptions compact_options;
  compact_options.bottommost_level_compaction =
      BottommostLevelCompaction::kSkip;
  compact_options.change_level = true;
  compact_options.target_level = 7;
  ASSERT_OK(db_->CompactRange(compact_options, handles_[1], nullptr, nullptr));

  ASSERT_GE(trivial_move, 1);
  ASSERT_EQ(non_trivial_move, 0);

  prev_cache_filter_hits = TestGetTickerCount(options, BLOCK_CACHE_FILTER_HIT);
  prev_cache_filter_misses =
      TestGetTickerCount(options, BLOCK_CACHE_FILTER_MISS);
  value = Get(1, Key(numkeys + 1));
  ASSERT_EQ(prev_cache_filter_hits,
            TestGetTickerCount(options, BLOCK_CACHE_FILTER_HIT));
  ASSERT_EQ(prev_cache_filter_misses,
            TestGetTickerCount(options, BLOCK_CACHE_FILTER_MISS));

  // Check filter block not cached for iterator
  bbto.block_cache.reset();
  options.statistics = CreateDBStatistics();
  options.table_factory.reset(NewBlockBasedTableFactory(bbto));

  ReopenWithColumnFamilies({"default", "mypikachu"}, options);

  {
    std::unique_ptr<Iterator> iter(
        db_->NewIterator(ReadOptions(), handles_[1]));
    int i = 0;
    for (iter->SeekToFirst(); iter->Valid(); iter->Next()) {
      ++i;
    }
    ASSERT_GT(i, 0);
    ASSERT_EQ(0, TestGetTickerCount(options, BLOCK_CACHE_FILTER_MISS));
    ASSERT_EQ(0, TestGetTickerCount(options, BLOCK_CACHE_FILTER_HIT));
    ASSERT_LT(0, TestGetTickerCount(options, BLOCK_CACHE_ADD));
  }

  bbto.block_cache.reset();
  options.statistics = CreateDBStatistics();
  options.table_factory.reset(NewBlockBasedTableFactory(bbto));

  options.optimize_filters_for_hits = false;

  ReopenWithColumnFamilies({"default", "mypikachu"}, options);

  {
    ReadOptions read_options;
    // Optimization at the Read level, rather than the column family one
    read_options.optimize_for_hits = true;
    std::unique_ptr<Iterator> iter(db_->NewIterator(read_options, handles_[1]));
    int i = 0;
    for (iter->SeekToFirst(); iter->Valid(); iter->Next()) {
      ++i;
    }
    ASSERT_EQ(0, TestGetTickerCount(options, BLOCK_CACHE_FILTER_MISS));
    ASSERT_EQ(0, TestGetTickerCount(options, BLOCK_CACHE_FILTER_HIT));
    ASSERT_LT(0, TestGetTickerCount(options, BLOCK_CACHE_ADD));
  }

  bbto.block_cache.reset();
  options.statistics = CreateDBStatistics();
  options.table_factory.reset(NewBlockBasedTableFactory(bbto));
  options.optimize_filters_for_hits = false;

  ReopenWithColumnFamilies({"default", "mypikachu"}, options);

  {
    // Optimization disabled at both Read and column family level.
    std::unique_ptr<Iterator> iter(
        db_->NewIterator(ReadOptions(), handles_[1]));
    int i = 0;
    for (iter->SeekToFirst(); iter->Valid(); iter->Next()) {
      ++i;
    }
    // We accessed the block cache
    ASSERT_LT(0, TestGetTickerCount(options, BLOCK_CACHE_FILTER_MISS));
    ASSERT_EQ(0, TestGetTickerCount(options, BLOCK_CACHE_FILTER_HIT));
    ASSERT_LT(0, TestGetTickerCount(options, BLOCK_CACHE_ADD));
  }

  get_perf_context()->Reset();
}

int CountIter(std::unique_ptr<Iterator>& iter, const Slice& key) {
  int count = 0;
  for (iter->Seek(key); iter->Valid(); iter->Next()) {
    count++;
    // Access key & value as if we were using them
    (void)iter->key();
    (void)iter->value();
  }
  EXPECT_OK(iter->status());
  return count;
}

// use iterate_upper_bound to hint compatiability of existing bloom filters.
// The BF is considered compatible if 1) upper bound and seek key transform
// into the same string, or 2) the transformed seek key is of the same length
// as the upper bound and two keys are adjacent according to the comparator.
TEST_F(DBBloomFilterTest, DynamicBloomFilterUpperBound) {
  for (const auto& bfp_impl : BloomLikeFilterPolicy::GetAllFixedImpls()) {
    Options options;
    options.create_if_missing = true;
    options.env = CurrentOptions().env;
    options.prefix_extractor.reset(NewCappedPrefixTransform(4));
    options.disable_auto_compactions = true;
    options.statistics = CreateDBStatistics();
    // Enable prefix bloom for SST files
    BlockBasedTableOptions table_options;
    table_options.cache_index_and_filter_blocks = true;
    table_options.filter_policy = Create(10, bfp_impl);
    table_options.index_shortening = BlockBasedTableOptions::
        IndexShorteningMode::kShortenSeparatorsAndSuccessor;
    options.table_factory.reset(NewBlockBasedTableFactory(table_options));
    DestroyAndReopen(options);

    ASSERT_OK(Put("abcdxxx0", "val1"));
    ASSERT_OK(Put("abcdxxx1", "val2"));
    ASSERT_OK(Put("abcdxxx2", "val3"));
    ASSERT_OK(Put("abcdxxx3", "val4"));
    ASSERT_OK(dbfull()->Flush(FlushOptions()));
    {
      // prefix_extractor has not changed, BF will always be read
      Slice upper_bound("abce");
      ReadOptions read_options;
      read_options.prefix_same_as_start = true;
      read_options.iterate_upper_bound = &upper_bound;
      std::unique_ptr<Iterator> iter(db_->NewIterator(read_options));
      ASSERT_EQ(CountIter(iter, "abcd0000"), 4);
      ASSERT_EQ(TestGetTickerCount(options, NON_LAST_LEVEL_SEEK_FILTER_MATCH),
                1);
      ASSERT_EQ(TestGetTickerCount(options, NON_LAST_LEVEL_SEEK_FILTERED), 0);
      ASSERT_EQ(TestGetTickerCount(
                    options, NON_LAST_LEVEL_SEEK_DATA_USEFUL_FILTER_MATCH),
                1);
    }
    {
      Slice upper_bound("abcdzzzz");
      ReadOptions read_options;
      read_options.prefix_same_as_start = true;
      read_options.iterate_upper_bound = &upper_bound;
      std::unique_ptr<Iterator> iter(db_->NewIterator(read_options));
      ASSERT_EQ(CountIter(iter, "abcd0000"), 4);
      ASSERT_EQ(TestGetTickerCount(options, NON_LAST_LEVEL_SEEK_FILTER_MATCH),
                2);
      ASSERT_EQ(TestGetTickerCount(options, NON_LAST_LEVEL_SEEK_FILTERED), 0);
    }
    ASSERT_OK(dbfull()->SetOptions({{"prefix_extractor", "fixed:5"}}));
    ASSERT_EQ(dbfull()->GetOptions().prefix_extractor->AsString(),
              "rocksdb.FixedPrefix.5");
    {
      // BF changed, [abcdxx00, abce) is a valid bound, will trigger BF read
      Slice upper_bound("abce");
      ReadOptions read_options;
      read_options.prefix_same_as_start = true;
      read_options.iterate_upper_bound = &upper_bound;
      std::unique_ptr<Iterator> iter(db_->NewIterator(read_options));
      ASSERT_EQ(CountIter(iter, "abcdxx00"), 4);
      // should check bloom filter since upper bound meets requirement
      ASSERT_EQ(TestGetTickerCount(options, NON_LAST_LEVEL_SEEK_FILTER_MATCH),
                3);
      ASSERT_EQ(TestGetTickerCount(options, NON_LAST_LEVEL_SEEK_FILTERED), 0);
    }
    {
      // [abcdxx01, abcey) is not valid bound since upper bound is too long for
      // the BF in SST (capped:4)
      Slice upper_bound("abcey");
      ReadOptions read_options;
      read_options.prefix_same_as_start = true;
      read_options.iterate_upper_bound = &upper_bound;
      std::unique_ptr<Iterator> iter(db_->NewIterator(read_options));
      ASSERT_EQ(CountIter(iter, "abcdxx01"), 4);
      // should skip bloom filter since upper bound is too long
      ASSERT_EQ(TestGetTickerCount(options, NON_LAST_LEVEL_SEEK_FILTER_MATCH),
                3);
      ASSERT_EQ(TestGetTickerCount(options, NON_LAST_LEVEL_SEEK_FILTERED), 0);
    }
    {
      // [abcdxx02, abcdy) is a valid bound since the prefix is the same
      Slice upper_bound("abcdy");
      ReadOptions read_options;
      read_options.prefix_same_as_start = true;
      read_options.iterate_upper_bound = &upper_bound;
      std::unique_ptr<Iterator> iter(db_->NewIterator(read_options));
      ASSERT_EQ(CountIter(iter, "abcdxx02"), 4);
      // should check bloom filter since upper bound matches transformed seek
      // key
      ASSERT_EQ(TestGetTickerCount(options, NON_LAST_LEVEL_SEEK_FILTER_MATCH),
                4);
      ASSERT_EQ(TestGetTickerCount(options, NON_LAST_LEVEL_SEEK_FILTERED), 0);
    }
    {
      // [aaaaaaaa, abce) is not a valid bound since 1) they don't share the
      // same prefix, 2) the prefixes are not consecutive
      Slice upper_bound("abce");
      ReadOptions read_options;
      read_options.prefix_same_as_start = true;
      read_options.iterate_upper_bound = &upper_bound;
      std::unique_ptr<Iterator> iter(db_->NewIterator(read_options));
      ASSERT_EQ(CountIter(iter, "aaaaaaaa"), 0);
      // should skip bloom filter since mismatch is found
      ASSERT_EQ(TestGetTickerCount(options, NON_LAST_LEVEL_SEEK_FILTER_MATCH),
                4);
      ASSERT_EQ(TestGetTickerCount(options, NON_LAST_LEVEL_SEEK_FILTERED), 0);
    }
    ASSERT_OK(dbfull()->SetOptions({{"prefix_extractor", "fixed:3"}}));
    {
      // [abc, abd) is not a valid bound since the upper bound is too short
      // for BF (capped:4)
      Slice upper_bound("abd");
      ReadOptions read_options;
      read_options.prefix_same_as_start = true;
      read_options.iterate_upper_bound = &upper_bound;
      std::unique_ptr<Iterator> iter(db_->NewIterator(read_options));
      ASSERT_EQ(CountIter(iter, "abc"), 4);
      ASSERT_EQ(TestGetTickerCount(options, NON_LAST_LEVEL_SEEK_FILTER_MATCH),
                4);
      ASSERT_EQ(TestGetTickerCount(options, NON_LAST_LEVEL_SEEK_FILTERED), 0);
    }
    // Same with re-open
    options.prefix_extractor.reset(NewFixedPrefixTransform(3));
    Reopen(options);
    {
      Slice upper_bound("abd");
      ReadOptions read_options;
      read_options.prefix_same_as_start = true;
      read_options.iterate_upper_bound = &upper_bound;
      std::unique_ptr<Iterator> iter(db_->NewIterator(read_options));
      ASSERT_EQ(CountIter(iter, "abc"), 4);
      ASSERT_EQ(TestGetTickerCount(options, NON_LAST_LEVEL_SEEK_FILTER_MATCH),
                4);
      ASSERT_EQ(TestGetTickerCount(options, NON_LAST_LEVEL_SEEK_FILTERED), 0);
    }
    // Set back to capped:4 and verify BF is always read
    options.prefix_extractor.reset(NewCappedPrefixTransform(4));
    Reopen(options);
    {
      Slice upper_bound("abd");
      ReadOptions read_options;
      read_options.prefix_same_as_start = true;
      read_options.iterate_upper_bound = &upper_bound;
      std::unique_ptr<Iterator> iter(db_->NewIterator(read_options));
      ASSERT_EQ(CountIter(iter, "abc"), 0);
      ASSERT_EQ(TestGetTickerCount(options, NON_LAST_LEVEL_SEEK_FILTER_MATCH),
                4);
      ASSERT_EQ(TestGetTickerCount(options, NON_LAST_LEVEL_SEEK_FILTERED), 1);
    }
    // Same if there's a problem initally loading prefix transform
    SyncPoint::GetInstance()->SetCallBack(
        "BlockBasedTable::Open::ForceNullTablePrefixExtractor",
        [&](void* arg) { *static_cast<bool*>(arg) = true; });
    SyncPoint::GetInstance()->EnableProcessing();
    Reopen(options);
    {
      Slice upper_bound("abd");
      ReadOptions read_options;
      read_options.prefix_same_as_start = true;
      read_options.iterate_upper_bound = &upper_bound;
      std::unique_ptr<Iterator> iter(db_->NewIterator(read_options));
      ASSERT_EQ(CountIter(iter, "abc"), 0);
      ASSERT_EQ(TestGetTickerCount(options, NON_LAST_LEVEL_SEEK_FILTER_MATCH),
                4);
      ASSERT_EQ(TestGetTickerCount(options, NON_LAST_LEVEL_SEEK_FILTERED), 2);
    }
    SyncPoint::GetInstance()->DisableProcessing();
  }
}

// Create multiple SST files each with a different prefix_extractor config,
// verify iterators can read all SST files using the latest config.
TEST_F(DBBloomFilterTest, DynamicBloomFilterMultipleSST) {
  for (const auto& bfp_impl : BloomLikeFilterPolicy::GetAllFixedImpls()) {
    Options options;
    options.env = CurrentOptions().env;
    options.create_if_missing = true;
    options.prefix_extractor.reset(NewFixedPrefixTransform(1));
    options.disable_auto_compactions = true;
    options.statistics = CreateDBStatistics();
    // Enable prefix bloom for SST files
    BlockBasedTableOptions table_options;
    table_options.filter_policy = Create(10, bfp_impl);
    table_options.cache_index_and_filter_blocks = true;
    options.table_factory.reset(NewBlockBasedTableFactory(table_options));
    DestroyAndReopen(options);

    Slice upper_bound("foz90000");
    ReadOptions read_options;
    read_options.prefix_same_as_start = true;

    // first SST with fixed:1 BF
    ASSERT_OK(Put("foo2", "bar2"));
    ASSERT_OK(Put("foo", "bar"));
    ASSERT_OK(Put("foq1", "bar1"));
    ASSERT_OK(Put("fpa", "0"));
    ASSERT_OK(dbfull()->Flush(FlushOptions()));
    std::unique_ptr<Iterator> iter_old(db_->NewIterator(read_options));
    ASSERT_EQ(CountIter(iter_old, "foo"), 4);
    EXPECT_EQ(PopTicker(options, NON_LAST_LEVEL_SEEK_FILTERED), 0);
    EXPECT_EQ(PopTicker(options, NON_LAST_LEVEL_SEEK_FILTER_MATCH), 1);

    ASSERT_OK(dbfull()->SetOptions({{"prefix_extractor", "capped:3"}}));
    ASSERT_EQ(dbfull()->GetOptions().prefix_extractor->AsString(),
              "rocksdb.CappedPrefix.3");
    read_options.iterate_upper_bound = &upper_bound;
    std::unique_ptr<Iterator> iter(db_->NewIterator(read_options));
    ASSERT_EQ(CountIter(iter, "foo"), 2);
    EXPECT_EQ(PopTicker(options, NON_LAST_LEVEL_SEEK_FILTERED), 0);
    EXPECT_EQ(PopTicker(options, NON_LAST_LEVEL_SEEK_FILTER_MATCH), 1);
    ASSERT_EQ(CountIter(iter, "gpk"), 0);
    EXPECT_EQ(PopTicker(options, NON_LAST_LEVEL_SEEK_FILTERED), 0);
    EXPECT_EQ(PopTicker(options, NON_LAST_LEVEL_SEEK_FILTER_MATCH), 0);

    // second SST with capped:3 BF
    ASSERT_OK(Put("foo3", "bar3"));
    ASSERT_OK(Put("foo4", "bar4"));
    ASSERT_OK(Put("foq5", "bar5"));
    ASSERT_OK(Put("fpb", "1"));
    ASSERT_OK(dbfull()->Flush(FlushOptions()));
    {
      // BF is cappped:3 now
      std::unique_ptr<Iterator> iter_tmp(db_->NewIterator(read_options));
      ASSERT_EQ(CountIter(iter_tmp, "foo"), 4);
      EXPECT_EQ(PopTicker(options, NON_LAST_LEVEL_SEEK_FILTERED), 0);
      EXPECT_EQ(PopTicker(options, NON_LAST_LEVEL_SEEK_FILTER_MATCH), 2);
      ASSERT_EQ(CountIter(iter_tmp, "gpk"), 0);
      // both counters are incremented because BF is "not changed" for 1 of the
      // 2 SST files, so filter is checked once and found no match.
      EXPECT_EQ(PopTicker(options, NON_LAST_LEVEL_SEEK_FILTERED), 1);
      EXPECT_EQ(PopTicker(options, NON_LAST_LEVEL_SEEK_FILTER_MATCH), 0);
    }

    ASSERT_OK(dbfull()->SetOptions({{"prefix_extractor", "fixed:2"}}));
    ASSERT_EQ(dbfull()->GetOptions().prefix_extractor->AsString(),
              "rocksdb.FixedPrefix.2");
    // third SST with fixed:2 BF
    ASSERT_OK(Put("foo6", "bar6"));
    ASSERT_OK(Put("foo7", "bar7"));
    ASSERT_OK(Put("foq8", "bar8"));
    ASSERT_OK(Put("fpc", "2"));
    ASSERT_OK(dbfull()->Flush(FlushOptions()));
    {
      // BF is fixed:2 now
      std::unique_ptr<Iterator> iter_tmp(db_->NewIterator(read_options));
      ASSERT_EQ(CountIter(iter_tmp, "foo"), 9);
      // the first and last BF are checked
      EXPECT_EQ(PopTicker(options, NON_LAST_LEVEL_SEEK_FILTERED), 0);
      EXPECT_EQ(PopTicker(options, NON_LAST_LEVEL_SEEK_FILTER_MATCH), 2);
      ASSERT_EQ(CountIter(iter_tmp, "gpk"), 0);
      // only last BF is checked and not found
      EXPECT_EQ(PopTicker(options, NON_LAST_LEVEL_SEEK_FILTERED), 1);
      EXPECT_EQ(PopTicker(options, NON_LAST_LEVEL_SEEK_FILTER_MATCH), 0);
    }

    // iter_old can only see the first SST
    ASSERT_EQ(CountIter(iter_old, "foo"), 4);
    EXPECT_EQ(PopTicker(options, NON_LAST_LEVEL_SEEK_FILTERED), 0);
    EXPECT_EQ(PopTicker(options, NON_LAST_LEVEL_SEEK_FILTER_MATCH), 1);
    // same with iter, but different prefix extractor
    ASSERT_EQ(CountIter(iter, "foo"), 2);
    EXPECT_EQ(PopTicker(options, NON_LAST_LEVEL_SEEK_FILTERED), 0);
    EXPECT_EQ(PopTicker(options, NON_LAST_LEVEL_SEEK_FILTER_MATCH), 1);

    {
      // keys in all three SSTs are visible to iterator
      // The range of [foo, foz90000] is compatible with (fixed:1) and (fixed:2)
      std::unique_ptr<Iterator> iter_all(db_->NewIterator(read_options));
      ASSERT_EQ(CountIter(iter_all, "foo"), 9);
      EXPECT_EQ(PopTicker(options, NON_LAST_LEVEL_SEEK_FILTERED), 0);
      EXPECT_EQ(PopTicker(options, NON_LAST_LEVEL_SEEK_FILTER_MATCH), 2);
      ASSERT_EQ(CountIter(iter_all, "gpk"), 0);
      // FIXME? isn't seek key out of SST range?
      EXPECT_EQ(PopTicker(options, NON_LAST_LEVEL_SEEK_FILTERED), 1);
      EXPECT_EQ(PopTicker(options, NON_LAST_LEVEL_SEEK_FILTER_MATCH), 0);
    }
    ASSERT_OK(dbfull()->SetOptions({{"prefix_extractor", "capped:3"}}));
    ASSERT_EQ(dbfull()->GetOptions().prefix_extractor->AsString(),
              "rocksdb.CappedPrefix.3");
    {
      std::unique_ptr<Iterator> iter_all(db_->NewIterator(read_options));
      ASSERT_EQ(CountIter(iter_all, "foo"), 6);
      // all three SST are checked because the current options has the same as
      // the remaining SST (capped:3)
      EXPECT_EQ(PopTicker(options, NON_LAST_LEVEL_SEEK_FILTERED), 0);
      EXPECT_EQ(PopTicker(options, NON_LAST_LEVEL_SEEK_FILTER_MATCH), 3);
      ASSERT_EQ(CountIter(iter_all, "gpk"), 0);
      // FIXME? isn't seek key out of SST range?
      EXPECT_EQ(PopTicker(options, NON_LAST_LEVEL_SEEK_FILTERED), 1);
      EXPECT_EQ(PopTicker(options, NON_LAST_LEVEL_SEEK_FILTER_MATCH), 0);
    }
    // TODO(Zhongyi): Maybe also need to add Get calls to test point look up?
  }
}

// Create a new column family in a running DB, change prefix_extractor
// dynamically, verify the iterator created on the new column family behaves
// as expected
TEST_F(DBBloomFilterTest, DynamicBloomFilterNewColumnFamily) {
  int iteration = 0;
  for (const auto& bfp_impl : BloomLikeFilterPolicy::GetAllFixedImpls()) {
    Options options = CurrentOptions();
    options.create_if_missing = true;
    options.prefix_extractor.reset(NewFixedPrefixTransform(1));
    options.disable_auto_compactions = true;
    options.statistics = CreateDBStatistics();
    // Enable prefix bloom for SST files
    BlockBasedTableOptions table_options;
    table_options.cache_index_and_filter_blocks = true;
    table_options.filter_policy = Create(10, bfp_impl);
    options.table_factory.reset(NewBlockBasedTableFactory(table_options));
    CreateAndReopenWithCF({"pikachu" + std::to_string(iteration)}, options);
    ReadOptions read_options;
    read_options.prefix_same_as_start = true;
    // create a new CF and set prefix_extractor dynamically
    options.prefix_extractor.reset(NewCappedPrefixTransform(3));
    CreateColumnFamilies({"ramen_dojo_" + std::to_string(iteration)}, options);
    ASSERT_EQ(dbfull()->GetOptions(handles_[2]).prefix_extractor->AsString(),
              "rocksdb.CappedPrefix.3");
    ASSERT_OK(Put(2, "foo3", "bar3"));
    ASSERT_OK(Put(2, "foo4", "bar4"));
    ASSERT_OK(Put(2, "foo5", "bar5"));
    ASSERT_OK(Put(2, "foq6", "bar6"));
    ASSERT_OK(Put(2, "fpq7", "bar7"));
    ASSERT_OK(dbfull()->Flush(FlushOptions()));
    {
      std::unique_ptr<Iterator> iter(
          db_->NewIterator(read_options, handles_[2]));
      ASSERT_EQ(CountIter(iter, "foo"), 3);
      ASSERT_EQ(TestGetTickerCount(options, BLOOM_FILTER_PREFIX_CHECKED), 0);
      ASSERT_EQ(TestGetTickerCount(options, BLOOM_FILTER_PREFIX_USEFUL), 0);
    }
    ASSERT_OK(
        dbfull()->SetOptions(handles_[2], {{"prefix_extractor", "fixed:2"}}));
    ASSERT_EQ(dbfull()->GetOptions(handles_[2]).prefix_extractor->AsString(),
              "rocksdb.FixedPrefix.2");
    {
      std::unique_ptr<Iterator> iter(
          db_->NewIterator(read_options, handles_[2]));
      ASSERT_EQ(CountIter(iter, "foo"), 4);
      ASSERT_EQ(TestGetTickerCount(options, BLOOM_FILTER_PREFIX_CHECKED), 0);
      ASSERT_EQ(TestGetTickerCount(options, BLOOM_FILTER_PREFIX_USEFUL), 0);
    }
    ASSERT_OK(dbfull()->DropColumnFamily(handles_[2]));
    ASSERT_OK(dbfull()->DestroyColumnFamilyHandle(handles_[2]));
    handles_[2] = nullptr;
    ASSERT_OK(dbfull()->DropColumnFamily(handles_[1]));
    ASSERT_OK(dbfull()->DestroyColumnFamilyHandle(handles_[1]));
    handles_[1] = nullptr;
    iteration++;
  }
}

// Verify it's possible to change prefix_extractor at runtime and iterators
// behaves as expected
TEST_F(DBBloomFilterTest, DynamicBloomFilterOptions) {
  for (const auto& bfp_impl : BloomLikeFilterPolicy::GetAllFixedImpls()) {
    Options options;
    options.env = CurrentOptions().env;
    options.create_if_missing = true;
    options.prefix_extractor.reset(NewFixedPrefixTransform(1));
    options.disable_auto_compactions = true;
    options.statistics = CreateDBStatistics();
    // Enable prefix bloom for SST files
    BlockBasedTableOptions table_options;
    table_options.cache_index_and_filter_blocks = true;
    table_options.filter_policy = Create(10, bfp_impl);
    options.table_factory.reset(NewBlockBasedTableFactory(table_options));
    DestroyAndReopen(options);

    ASSERT_OK(Put("foo2", "bar2"));
    ASSERT_OK(Put("foo", "bar"));
    ASSERT_OK(Put("foo1", "bar1"));
    ASSERT_OK(Put("fpa", "0"));
    ASSERT_OK(dbfull()->Flush(FlushOptions()));
    ASSERT_OK(Put("foo3", "bar3"));
    ASSERT_OK(Put("foo4", "bar4"));
    ASSERT_OK(Put("foo5", "bar5"));
    ASSERT_OK(Put("fpb", "1"));
    ASSERT_OK(dbfull()->Flush(FlushOptions()));
    ASSERT_OK(Put("foo6", "bar6"));
    ASSERT_OK(Put("foo7", "bar7"));
    ASSERT_OK(Put("foo8", "bar8"));
    ASSERT_OK(Put("fpc", "2"));
    ASSERT_OK(dbfull()->Flush(FlushOptions()));

    ReadOptions read_options;
    read_options.prefix_same_as_start = true;
    {
      std::unique_ptr<Iterator> iter(db_->NewIterator(read_options));
      ASSERT_EQ(CountIter(iter, "foo"), 12);
      EXPECT_EQ(PopTicker(options, NON_LAST_LEVEL_SEEK_FILTERED), 0);
      EXPECT_EQ(PopTicker(options, NON_LAST_LEVEL_SEEK_FILTER_MATCH), 3);
    }
    std::unique_ptr<Iterator> iter_old(db_->NewIterator(read_options));
    ASSERT_EQ(CountIter(iter_old, "foo"), 12);
    EXPECT_EQ(PopTicker(options, NON_LAST_LEVEL_SEEK_FILTERED), 0);
    EXPECT_EQ(PopTicker(options, NON_LAST_LEVEL_SEEK_FILTER_MATCH), 3);

    ASSERT_OK(dbfull()->SetOptions({{"prefix_extractor", "capped:3"}}));
    ASSERT_EQ(dbfull()->GetOptions().prefix_extractor->AsString(),
              "rocksdb.CappedPrefix.3");
    {
      std::unique_ptr<Iterator> iter(db_->NewIterator(read_options));
      // "fp*" should be skipped
      ASSERT_EQ(CountIter(iter, "foo"), 9);
      EXPECT_EQ(PopTicker(options, NON_LAST_LEVEL_SEEK_FILTERED), 0);
      EXPECT_EQ(PopTicker(options, NON_LAST_LEVEL_SEEK_FILTER_MATCH), 0);
    }

    // iterator created before should not be affected and see all keys
    ASSERT_EQ(CountIter(iter_old, "foo"), 12);
    EXPECT_EQ(PopTicker(options, NON_LAST_LEVEL_SEEK_FILTERED), 0);
    EXPECT_EQ(PopTicker(options, NON_LAST_LEVEL_SEEK_FILTER_MATCH), 3);
    ASSERT_EQ(CountIter(iter_old, "abc"), 0);
    // FIXME? isn't seek key out of SST range?
    EXPECT_EQ(PopTicker(options, NON_LAST_LEVEL_SEEK_FILTERED), 3);
    EXPECT_EQ(PopTicker(options, NON_LAST_LEVEL_SEEK_FILTER_MATCH), 0);
  }
}

TEST_F(DBBloomFilterTest, SeekForPrevWithPartitionedFilters) {
  Options options = CurrentOptions();
  constexpr size_t kNumKeys = 10000;
  static_assert(kNumKeys <= 10000, "kNumKeys have to be <= 10000");
  options.memtable_factory.reset(
      test::NewSpecialSkipListFactory(kNumKeys + 10));
  options.create_if_missing = true;
  constexpr size_t kPrefixLength = 4;
  options.prefix_extractor.reset(NewFixedPrefixTransform(kPrefixLength));
  options.compression = kNoCompression;
  BlockBasedTableOptions bbto;
  bbto.filter_policy.reset(NewBloomFilterPolicy(50));
  bbto.index_shortening =
      BlockBasedTableOptions::IndexShorteningMode::kNoShortening;
  bbto.block_size = 128;
  bbto.metadata_block_size = 128;
  bbto.partition_filters = true;
  bbto.index_type = BlockBasedTableOptions::IndexType::kTwoLevelIndexSearch;
  options.table_factory.reset(NewBlockBasedTableFactory(bbto));
  DestroyAndReopen(options);

  const std::string value(64, '\0');

  WriteOptions write_opts;
  write_opts.disableWAL = true;
  for (size_t i = 0; i < kNumKeys; ++i) {
    std::ostringstream oss;
    oss << std::setfill('0') << std::setw(4) << std::fixed << i;
    ASSERT_OK(db_->Put(write_opts, oss.str(), value));
  }
  ASSERT_OK(Flush());

  ReadOptions read_opts;
  // Use legacy, implicit prefix seek
  read_opts.total_order_seek = false;
  read_opts.auto_prefix_mode = false;
  std::unique_ptr<Iterator> it(db_->NewIterator(read_opts));
  for (size_t i = 0; i < kNumKeys; ++i) {
    // Seek with a key after each one added but with same prefix. One will
    // surely cross a partition boundary.
    std::ostringstream oss;
    oss << std::setfill('0') << std::setw(4) << std::fixed << i << "a";
    it->SeekForPrev(oss.str());
    ASSERT_OK(it->status());
    ASSERT_TRUE(it->Valid());
  }
  it.reset();
}

namespace {
class BackwardBytewiseComparator : public Comparator {
 public:
  const char* Name() const override { return "BackwardBytewiseComparator"; }

  int Compare(const Slice& a, const Slice& b) const override {
    int min_size_neg = -static_cast<int>(std::min(a.size(), b.size()));
    const char* a_end = a.data() + a.size();
    const char* b_end = b.data() + b.size();
    for (int i = -1; i >= min_size_neg; --i) {
      if (a_end[i] != b_end[i]) {
        if (static_cast<unsigned char>(a_end[i]) <
            static_cast<unsigned char>(b_end[i])) {
          return -1;
        } else {
          return 1;
        }
      }
    }
    return static_cast<int>(a.size()) - static_cast<int>(b.size());
  }

  void FindShortestSeparator(std::string* /*start*/,
                             const Slice& /*limit*/) const override {}

  void FindShortSuccessor(std::string* /*key*/) const override {}
};

const BackwardBytewiseComparator kBackwardBytewiseComparator{};

class FixedSuffix4Transform : public SliceTransform {
  const char* Name() const override { return "FixedSuffixTransform"; }

  Slice Transform(const Slice& src) const override {
    return Slice(src.data() + src.size() - 4, 4);
  }

  bool InDomain(const Slice& src) const override { return src.size() >= 4; }
};

std::pair<uint64_t, uint64_t> GetBloomStat(const Options& options, bool sst) {
  if (sst) {
    return {options.statistics->getAndResetTickerCount(
                NON_LAST_LEVEL_SEEK_FILTER_MATCH),
            options.statistics->getAndResetTickerCount(
                NON_LAST_LEVEL_SEEK_FILTERED)};
  } else {
    auto hit = std::exchange(get_perf_context()->bloom_memtable_hit_count, 0);
    auto miss = std::exchange(get_perf_context()->bloom_memtable_miss_count, 0);
    return {hit, miss};
  }
}

std::pair<uint64_t, uint64_t> HitAndMiss(uint64_t hits, uint64_t misses) {
  return {hits, misses};
}
}  // anonymous namespace

// This uses a prefix_extractor + comparator combination that violates
// one of the old obsolete, unnecessary axioms of prefix extraction:
// * key.starts_with(prefix(key))
// This axiom is not really needed, and we validate that here.
TEST_F(DBBloomFilterTest, WeirdPrefixExtractorWithFilter1) {
  BlockBasedTableOptions bbto;
  bbto.filter_policy.reset(ROCKSDB_NAMESPACE::NewBloomFilterPolicy(10));
  bbto.whole_key_filtering = false;

  Options options = CurrentOptions();
  options.comparator = &kBackwardBytewiseComparator;
  options.prefix_extractor = std::make_shared<FixedSuffix4Transform>();
  options.table_factory.reset(NewBlockBasedTableFactory(bbto));
  options.memtable_prefix_bloom_size_ratio = 0.1;
  options.statistics = CreateDBStatistics();

  DestroyAndReopen(options);

  ASSERT_OK(Put("321aaaa", "val1"));
  ASSERT_OK(Put("112aaaa", "val2"));
  ASSERT_OK(Put("009aaaa", "val3"));
  ASSERT_OK(Put("baa", "val4"));  // out of domain
  ASSERT_OK(Put("321abaa", "val5"));
  ASSERT_OK(Put("zzz", "val6"));  // out of domain

  for (auto flushed : {false, true}) {
    SCOPED_TRACE("flushed=" + std::to_string(flushed));
    if (flushed) {
      ASSERT_OK(Flush());
    }
    ReadOptions read_options;
    if (flushed) {  // TODO: support auto_prefix_mode in memtable?
      read_options.auto_prefix_mode = true;
    }
    EXPECT_EQ(GetBloomStat(options, flushed), HitAndMiss(0, 0));
    {
      Slice ub("999aaaa");
      read_options.iterate_upper_bound = &ub;
      std::unique_ptr<Iterator> iter(db_->NewIterator(read_options));
      EXPECT_EQ(CountIter(iter, "aaaa"), 3);
      EXPECT_EQ(GetBloomStat(options, flushed), HitAndMiss(1, 0));
    }
    {
      Slice ub("999abaa");
      read_options.iterate_upper_bound = &ub;
      std::unique_ptr<Iterator> iter(db_->NewIterator(read_options));
      EXPECT_EQ(CountIter(iter, "abaa"), 1);
      EXPECT_EQ(GetBloomStat(options, flushed), HitAndMiss(1, 0));
    }
    {
      Slice ub("999acaa");
      read_options.iterate_upper_bound = &ub;
      std::unique_ptr<Iterator> iter(db_->NewIterator(read_options));
      EXPECT_EQ(CountIter(iter, "acaa"), 0);
      EXPECT_EQ(GetBloomStat(options, flushed), HitAndMiss(0, 1));
    }
    {
      Slice ub("zzzz");
      read_options.iterate_upper_bound = &ub;
      std::unique_ptr<Iterator> iter(db_->NewIterator(read_options));
      EXPECT_EQ(CountIter(iter, "baa"), 3);
      if (flushed) {  // TODO: fix memtable case
        EXPECT_EQ(GetBloomStat(options, flushed), HitAndMiss(0, 0));
      }
    }
  }
}

// This uses a prefix_extractor + comparator combination that violates
// one of the old obsolete, unnecessary axioms of prefix extraction:
// * Compare(prefix(key), key) <= 0
// This axiom is not really needed, and we validate that here.
TEST_F(DBBloomFilterTest, WeirdPrefixExtractorWithFilter2) {
  BlockBasedTableOptions bbto;
  bbto.filter_policy.reset(ROCKSDB_NAMESPACE::NewBloomFilterPolicy(10));
  bbto.whole_key_filtering = false;

  Options options = CurrentOptions();
  options.comparator = ReverseBytewiseComparator();
  options.prefix_extractor.reset(NewFixedPrefixTransform(4));
  options.table_factory.reset(NewBlockBasedTableFactory(bbto));
  options.memtable_prefix_bloom_size_ratio = 0.1;
  options.statistics = CreateDBStatistics();

  DestroyAndReopen(options);

  ASSERT_OK(Put("aaaa123", "val1"));
  ASSERT_OK(Put("aaaa211", "val2"));
  ASSERT_OK(Put("aaaa900", "val3"));
  ASSERT_OK(Put("aab", "val4"));  // out of domain
  ASSERT_OK(Put("aaba123", "val5"));
  ASSERT_OK(Put("qqqq123", "val7"));
  ASSERT_OK(Put("qqqq", "val8"));
  ASSERT_OK(Put("zzz", "val8"));  // out of domain

  for (auto flushed : {false, true}) {
    SCOPED_TRACE("flushed=" + std::to_string(flushed));
    if (flushed) {
      ASSERT_OK(Flush());
    }
    ReadOptions read_options;
    if (flushed) {  // TODO: support auto_prefix_mode in memtable?
      read_options.auto_prefix_mode = true;
    } else {
      // TODO: why needed?
      get_perf_context()->bloom_memtable_hit_count = 0;
      get_perf_context()->bloom_memtable_miss_count = 0;
    }
    EXPECT_EQ(GetBloomStat(options, flushed), HitAndMiss(0, 0));
    {
      Slice ub("aaaa000");
      read_options.iterate_upper_bound = &ub;
      std::unique_ptr<Iterator> iter(db_->NewIterator(read_options));
      EXPECT_EQ(CountIter(iter, "aaaa999"), 3);
      EXPECT_EQ(GetBloomStat(options, flushed), HitAndMiss(1, 0));
    }
    {
      // Note: prefix does work as upper bound
      Slice ub("aaaa");
      read_options.iterate_upper_bound = &ub;
      std::unique_ptr<Iterator> iter(db_->NewIterator(read_options));
      EXPECT_EQ(CountIter(iter, "aaaa999"), 3);
      EXPECT_EQ(GetBloomStat(options, flushed), HitAndMiss(1, 0));
    }
    {
      // Note: prefix does not work here as seek key
      Slice ub("aaaa500");
      read_options.iterate_upper_bound = &ub;
      std::unique_ptr<Iterator> iter(db_->NewIterator(read_options));
      EXPECT_EQ(CountIter(iter, "aaaa"), 0);
      EXPECT_EQ(GetBloomStat(options, flushed), HitAndMiss(1, 0));
    }
    {
      Slice ub("aaba000");
      read_options.iterate_upper_bound = &ub;
      std::unique_ptr<Iterator> iter(db_->NewIterator(read_options));
      EXPECT_EQ(CountIter(iter, "aaba999"), 1);
      EXPECT_EQ(GetBloomStat(options, flushed), HitAndMiss(1, 0));
    }
    {
      Slice ub("aaca000");
      read_options.iterate_upper_bound = &ub;
      std::unique_ptr<Iterator> iter(db_->NewIterator(read_options));
      EXPECT_EQ(CountIter(iter, "aaca999"), 0);
      EXPECT_EQ(GetBloomStat(options, flushed), HitAndMiss(0, 1));
    }
    {
      Slice ub("aaaz");
      read_options.iterate_upper_bound = &ub;
      std::unique_ptr<Iterator> iter(db_->NewIterator(read_options));
      EXPECT_EQ(CountIter(iter, "zzz"), 5);
      EXPECT_EQ(GetBloomStat(options, flushed), HitAndMiss(0, 0));
    }
    {
      // Note: prefix does work here as seek key, but only finds key equal
      // to prefix (others with same prefix are less)
      read_options.auto_prefix_mode = false;
      read_options.iterate_upper_bound = nullptr;
      read_options.prefix_same_as_start = true;
      std::unique_ptr<Iterator> iter(db_->NewIterator(read_options));
      EXPECT_EQ(CountIter(iter, "qqqq"), 1);
      EXPECT_EQ(GetBloomStat(options, flushed), HitAndMiss(1, 0));
    }
  }
}

namespace {
// A weird comparator that in combination with NonIdempotentFixed4Transform
// breaks an old axiom of prefix filtering.
class WeirdComparator : public Comparator {
 public:
  const char* Name() const override { return "WeirdComparator"; }

  int Compare(const Slice& a, const Slice& b) const override {
    bool a_in = a.size() >= 5;
    bool b_in = b.size() >= 5;
    if (a_in != b_in) {
      // Order keys after prefixes
      return a_in - b_in;
    }
    if (a_in) {
      return BytewiseComparator()->Compare(a, b);
    } else {
      // Different ordering on the prefixes
      return ReverseBytewiseComparator()->Compare(a, b);
    }
  }

  void FindShortestSeparator(std::string* /*start*/,
                             const Slice& /*limit*/) const override {}

  void FindShortSuccessor(std::string* /*key*/) const override {}
};
const WeirdComparator kWeirdComparator{};

// Non-idempotentent because prefix is always 4 bytes, but this is
// out-of-domain for keys to be assigned prefixes (>= 5 bytes)
class NonIdempotentFixed4Transform : public SliceTransform {
  const char* Name() const override { return "NonIdempotentFixed4Transform"; }

  Slice Transform(const Slice& src) const override {
    return Slice(src.data(), 4);
  }

  bool InDomain(const Slice& src) const override { return src.size() >= 5; }
};
}  // anonymous namespace

// This uses a prefix_extractor + comparator combination that violates
// two of the old obsolete, unnecessary axioms of prefix extraction:
// * prefix(prefix(key)) == prefix(key)
// * If Compare(k1, k2) <= 0, then Compare(prefix(k1), prefix(k2)) <= 0
// This axiom is not really needed, and we validate that here.
TEST_F(DBBloomFilterTest, WeirdPrefixExtractorWithFilter3) {
  BlockBasedTableOptions bbto;
  bbto.filter_policy.reset(ROCKSDB_NAMESPACE::NewBloomFilterPolicy(10));
  bbto.whole_key_filtering = false;

  Options options = CurrentOptions();
  options.prefix_extractor = std::make_shared<NonIdempotentFixed4Transform>();
  options.table_factory.reset(NewBlockBasedTableFactory(bbto));
  options.memtable_prefix_bloom_size_ratio = 0.1;
  options.statistics = CreateDBStatistics();

  for (auto weird_comparator : {false, true}) {
    if (weird_comparator) {
      options.comparator = &kWeirdComparator;
    }
    DestroyAndReopen(options);

    ASSERT_OK(Put("aaaa123", "val1"));
    ASSERT_OK(Put("aaaa211", "val2"));
    ASSERT_OK(Put("aaaa900", "val3"));
    ASSERT_OK(Put("aab", "val4"));  // out of domain
    ASSERT_OK(Put("aaba123", "val5"));
    ASSERT_OK(Put("qqqq123", "val7"));
    ASSERT_OK(Put("qqqq", "val8"));  // out of domain
    ASSERT_OK(Put("zzzz", "val8"));  // out of domain

    for (auto flushed : {false, true}) {
      SCOPED_TRACE("flushed=" + std::to_string(flushed));
      if (flushed) {
        ASSERT_OK(Flush());
      }
      ReadOptions read_options;
      if (flushed) {  // TODO: support auto_prefix_mode in memtable?
        read_options.auto_prefix_mode = true;
      } else {
        // TODO: why needed?
        get_perf_context()->bloom_memtable_hit_count = 0;
        get_perf_context()->bloom_memtable_miss_count = 0;
      }
      EXPECT_EQ(GetBloomStat(options, flushed), HitAndMiss(0, 0));
      {
        Slice ub("aaaa999");
        read_options.iterate_upper_bound = &ub;
        std::unique_ptr<Iterator> iter(db_->NewIterator(read_options));
        EXPECT_EQ(CountIter(iter, "aaaa000"), 3);
        EXPECT_EQ(GetBloomStat(options, flushed), HitAndMiss(1, 0));
      }
      {
        // Note: prefix as seek key is not bloom-optimized
        // Note: the count works with weird_comparator because "aaaa" is
        // ordered as the last of the prefixes
        Slice ub("aaaa999");
        read_options.iterate_upper_bound = &ub;
        std::unique_ptr<Iterator> iter(db_->NewIterator(read_options));
        EXPECT_EQ(CountIter(iter, "aaaa"), 3);
        EXPECT_EQ(GetBloomStat(options, flushed), HitAndMiss(0, 0));
      }
      {
        Slice ub("aaba9");
        read_options.iterate_upper_bound = &ub;
        std::unique_ptr<Iterator> iter(db_->NewIterator(read_options));
        EXPECT_EQ(CountIter(iter, "aaba0"), 1);
        EXPECT_EQ(GetBloomStat(options, flushed), HitAndMiss(1, 0));
      }
      {
        Slice ub("aaca9");
        read_options.iterate_upper_bound = &ub;
        std::unique_ptr<Iterator> iter(db_->NewIterator(read_options));
        EXPECT_EQ(CountIter(iter, "aaca0"), 0);
        EXPECT_EQ(GetBloomStat(options, flushed), HitAndMiss(0, 1));
      }
      {
        Slice ub("qqqq9");
        read_options.iterate_upper_bound = &ub;
        std::unique_ptr<Iterator> iter(db_->NewIterator(read_options));
        EXPECT_EQ(CountIter(iter, "qqqq0"), 1);
        EXPECT_EQ(GetBloomStat(options, flushed), HitAndMiss(1, 0));
      }
      {
        // Note: prefix as seek key is not bloom-optimized
        Slice ub("qqqq9");
        read_options.iterate_upper_bound = &ub;
        std::unique_ptr<Iterator> iter(db_->NewIterator(read_options));
        EXPECT_EQ(CountIter(iter, "qqqq"), weird_comparator ? 7 : 2);
        EXPECT_EQ(GetBloomStat(options, flushed), HitAndMiss(0, 0));
      }
      {
        // Note: prefix as seek key is not bloom-optimized
        Slice ub("zzzz9");
        read_options.iterate_upper_bound = &ub;
        std::unique_ptr<Iterator> iter(db_->NewIterator(read_options));
        EXPECT_EQ(CountIter(iter, "zzzz"), weird_comparator ? 8 : 1);
        EXPECT_EQ(GetBloomStat(options, flushed), HitAndMiss(0, 0));
      }
      {
        Slice ub("zzzz9");
        read_options.iterate_upper_bound = &ub;
        std::unique_ptr<Iterator> iter(db_->NewIterator(read_options));
        EXPECT_EQ(CountIter(iter, "aab"), weird_comparator ? 6 : 5);
        EXPECT_EQ(GetBloomStat(options, flushed), HitAndMiss(0, 0));
      }
    }
  }
}


}  // namespace ROCKSDB_NAMESPACE

int main(int argc, char** argv) {
  ROCKSDB_NAMESPACE::port::InstallStackTraceHandler();
  ::testing::InitGoogleTest(&argc, argv);
  return RUN_ALL_TESTS();
}<|MERGE_RESOLUTION|>--- conflicted
+++ resolved
@@ -43,8 +43,6 @@
     test::Standard128RibbonFilterPolicy::kClassName();
 const std::string kAutoBloom = BloomFilterPolicy::kClassName();
 const std::string kAutoRibbon = RibbonFilterPolicy::kClassName();
-<<<<<<< HEAD
-=======
 
 template <typename T>
 T Pop(T& var) {
@@ -55,7 +53,6 @@
 PerfContextByLevel& GetLevelPerfContext(uint32_t level) {
   return (*(get_perf_context()->level_to_perf_context))[level];
 }
->>>>>>> 49ce8a10
 }  // anonymous namespace
 
 // DB tests related to bloom filter.
