--- conflicted
+++ resolved
@@ -150,17 +150,11 @@
 
   static Slice Contents(const WriteBatch* batch) { return Slice(batch->rep_); }
 
-<<<<<<< HEAD
   static std::string StealContents(WriteBatch* batch) {
       return std::move(batch->rep_);
   }
 
-  static size_t ByteSize(const WriteBatch* batch) {
-    return batch->rep_.size();
-  }
-=======
   static size_t ByteSize(const WriteBatch* batch) { return batch->rep_.size(); }
->>>>>>> 3258b5c3
 
   static Status SetContents(WriteBatch* batch, const Slice& contents);
   static Status SetContents(WriteBatch* batch, std::string contents);
