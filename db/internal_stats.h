//  Copyright (c) 2011-present, Facebook, Inc.  All rights reserved.
//  This source code is licensed under both the GPLv2 (found in the
//  COPYING file in the root directory) and Apache 2.0 License
//  (found in the LICENSE.Apache file in the root directory).
//
// Copyright (c) 2011 The LevelDB Authors. All rights reserved.
// Use of this source code is governed by a BSD-style license that can be
// found in the LICENSE file. See the AUTHORS file for names of contributors.
//

#pragma once

#include <map>
#include <memory>
#include <string>
#include <vector>

#include "cache/cache_entry_roles.h"
#include "db/version_set.h"
#include "rocksdb/system_clock.h"
#include "util/hash_containers.h"

namespace ROCKSDB_NAMESPACE {

template <class Stats>
class CacheEntryStatsCollector;
class DBImpl;
class MemTableList;

// Config for retrieving a property's value.
struct DBPropertyInfo {
  bool need_out_of_mutex;

  // gcc had an internal error for initializing union of pointer-to-member-
  // functions. Workaround is to populate exactly one of the following function
  // pointers with a non-nullptr value.

  // @param value Value-result argument for storing the property's string value
  // @param suffix Argument portion of the property. For example, suffix would
  //      be "5" for the property "rocksdb.num-files-at-level5". So far, only
  //      certain string properties take an argument.
  bool (InternalStats::*handle_string)(std::string* value, Slice suffix);

  // @param value Value-result argument for storing the property's uint64 value
  // @param db Many of the int properties rely on DBImpl methods.
  // @param version Version is needed in case the property is retrieved without
  //      holding db mutex, which is only supported for int properties.
  bool (InternalStats::*handle_int)(uint64_t* value, DBImpl* db,
                                    Version* version);

  // @param props Map of general properties to populate
  // @param suffix Argument portion of the property. (see handle_string)
  bool (InternalStats::*handle_map)(std::map<std::string, std::string>* props,
                                    Slice suffix);

  // handle the string type properties rely on DBImpl methods
  // @param value Value-result argument for storing the property's string value
  bool (DBImpl::*handle_string_dbimpl)(std::string* value);
};

extern const DBPropertyInfo* GetPropertyInfo(const Slice& property);

#undef SCORE
enum class LevelStatType {
  INVALID = 0,
  NUM_FILES,
  COMPACTED_FILES,
  SIZE_BYTES,
  SCORE,
  READ_GB,
  RN_GB,
  RNP1_GB,
  WRITE_GB,
  W_NEW_GB,
  MOVED_GB,
  WRITE_AMP,
  READ_MBPS,
  WRITE_MBPS,
  COMP_SEC,
  COMP_CPU_SEC,
  COMP_COUNT,
  AVG_SEC,
  KEY_IN,
  KEY_DROP,
  R_BLOB_GB,
  W_BLOB_GB,
  TOTAL  // total number of types
};

struct LevelStat {
  // This what will be L?.property_name in the flat map returned to the user
  std::string property_name;
  // This will be what we will print in the header in the cli
  std::string header_name;
};

struct DBStatInfo {
  // This what will be property_name in the flat map returned to the user
  std::string property_name;
};

class InternalStats {
 public:
  static const std::map<LevelStatType, LevelStat> compaction_level_stats;

  enum InternalCFStatsType {
    MEMTABLE_LIMIT_DELAYS,
    MEMTABLE_LIMIT_STOPS,
    L0_FILE_COUNT_LIMIT_DELAYS,
    L0_FILE_COUNT_LIMIT_STOPS,
    PENDING_COMPACTION_BYTES_LIMIT_DELAYS,
    PENDING_COMPACTION_BYTES_LIMIT_STOPS,
    // Write slowdown caused by l0 file count limit while there is ongoing L0
    // compaction
    L0_FILE_COUNT_LIMIT_DELAYS_WITH_ONGOING_COMPACTION,
    // Write stop caused by l0 file count limit while there is ongoing L0
    // compaction
    L0_FILE_COUNT_LIMIT_STOPS_WITH_ONGOING_COMPACTION,
    WRITE_STALLS_ENUM_MAX,
    // End of all write stall stats
    BYTES_FLUSHED,
    BYTES_INGESTED_ADD_FILE,
    INGESTED_NUM_FILES_TOTAL,
    INGESTED_LEVEL0_NUM_FILES_TOTAL,
    INGESTED_NUM_KEYS_TOTAL,
    INTERNAL_CF_STATS_ENUM_MAX,
  };

  enum InternalDBStatsType {
    kIntStatsWalFileBytes,
    kIntStatsWalFileSynced,
    kIntStatsBytesWritten,
    kIntStatsNumKeysWritten,
    kIntStatsWriteDoneByOther,
    kIntStatsWriteDoneBySelf,
    kIntStatsWriteWithWal,
    // TODO(hx235): Currently `kIntStatsWriteStallMicros` only measures
    // "delayed" time of CF-scope write stalls, not including the "stopped" time
    // nor any DB-scope write stalls (e.g, ones triggered by
    // `WriteBufferManager`).
    //
    // However, the word "write stall" includes both "delayed" and "stopped"
    // (see `WriteStallCondition`) and DB-scope writes stalls (see
    // `WriteStallCause`).
    //
    // So we should improve, rename or clarify it
    kIntStatsWriteStallMicros,
    kIntStatsWriteBufferManagerLimitStopsCounts,
    kIntStatsNumMax,
  };

  static const std::map<InternalDBStatsType, DBStatInfo> db_stats_type_to_info;

  InternalStats(int num_levels, SystemClock* clock, ColumnFamilyData* cfd);

  // Per level compaction stats
  struct CompactionOutputsStats {
    uint64_t num_output_records = 0;
    uint64_t bytes_written = 0;
    uint64_t bytes_written_blob = 0;
    uint64_t num_output_files = 0;
    uint64_t num_output_files_blob = 0;

    void Add(const CompactionOutputsStats& stats) {
      this->num_output_records += stats.num_output_records;
      this->bytes_written += stats.bytes_written;
      this->bytes_written_blob += stats.bytes_written_blob;
      this->num_output_files += stats.num_output_files;
      this->num_output_files_blob += stats.num_output_files_blob;
    }
  };

  // Per level compaction stats.  comp_stats_[level] stores the stats for
  // compactions that produced data for the specified "level".
  struct CompactionStats {
    uint64_t micros;
    uint64_t cpu_micros;

    // The number of bytes read from all non-output levels (table files)
    uint64_t bytes_read_non_output_levels;

    // The number of bytes read from the compaction output level (table files)
    uint64_t bytes_read_output_level;

    // The number of bytes read from blob files
    uint64_t bytes_read_blob;

    // Total number of bytes written to table files during compaction
    uint64_t bytes_written;

    // Total number of bytes written to blob files during compaction
    uint64_t bytes_written_blob;

    // Total number of bytes moved to the output level (table files)
    uint64_t bytes_moved;

    // The number of compaction input files in all non-output levels (table
    // files)
    int num_input_files_in_non_output_levels;

    // The number of compaction input files in the output level (table files)
    int num_input_files_in_output_level;

    // The number of compaction output files (table files)
    int num_output_files;

    // The number of compaction output files (blob files)
    int num_output_files_blob;

    // Total incoming entries during compaction between levels N and N+1
    uint64_t num_input_records;

    // Accumulated diff number of entries
    // (num input entries - num output entries) for compaction levels N and N+1
    uint64_t num_dropped_records;

    // Total output entries from compaction
    uint64_t num_output_records;

    // Number of compactions done
    int count;

    // Number of compactions done per CompactionReason
    int counts[static_cast<int>(CompactionReason::kNumOfReasons)]{};

    explicit CompactionStats()
        : micros(0),
          cpu_micros(0),
          bytes_read_non_output_levels(0),
          bytes_read_output_level(0),
          bytes_read_blob(0),
          bytes_written(0),
          bytes_written_blob(0),
          bytes_moved(0),
          num_input_files_in_non_output_levels(0),
          num_input_files_in_output_level(0),
          num_output_files(0),
          num_output_files_blob(0),
          num_input_records(0),
          num_dropped_records(0),
          num_output_records(0),
          count(0) {
      int num_of_reasons = static_cast<int>(CompactionReason::kNumOfReasons);
      for (int i = 0; i < num_of_reasons; i++) {
        counts[i] = 0;
      }
    }

    explicit CompactionStats(CompactionReason reason, int c)
        : micros(0),
          cpu_micros(0),
          bytes_read_non_output_levels(0),
          bytes_read_output_level(0),
          bytes_read_blob(0),
          bytes_written(0),
          bytes_written_blob(0),
          bytes_moved(0),
          num_input_files_in_non_output_levels(0),
          num_input_files_in_output_level(0),
          num_output_files(0),
          num_output_files_blob(0),
          num_input_records(0),
          num_dropped_records(0),
          num_output_records(0),
          count(c) {
      int num_of_reasons = static_cast<int>(CompactionReason::kNumOfReasons);
      for (int i = 0; i < num_of_reasons; i++) {
        counts[i] = 0;
      }
      int r = static_cast<int>(reason);
      if (r >= 0 && r < num_of_reasons) {
        counts[r] = c;
      } else {
        count = 0;
      }
    }

    CompactionStats(const CompactionStats& c)
        : micros(c.micros),
          cpu_micros(c.cpu_micros),
          bytes_read_non_output_levels(c.bytes_read_non_output_levels),
          bytes_read_output_level(c.bytes_read_output_level),
          bytes_read_blob(c.bytes_read_blob),
          bytes_written(c.bytes_written),
          bytes_written_blob(c.bytes_written_blob),
          bytes_moved(c.bytes_moved),
          num_input_files_in_non_output_levels(
              c.num_input_files_in_non_output_levels),
          num_input_files_in_output_level(c.num_input_files_in_output_level),
          num_output_files(c.num_output_files),
          num_output_files_blob(c.num_output_files_blob),
          num_input_records(c.num_input_records),
          num_dropped_records(c.num_dropped_records),
          num_output_records(c.num_output_records),
          count(c.count) {
      int num_of_reasons = static_cast<int>(CompactionReason::kNumOfReasons);
      for (int i = 0; i < num_of_reasons; i++) {
        counts[i] = c.counts[i];
      }
    }

    CompactionStats& operator=(const CompactionStats& c) {
      micros = c.micros;
      cpu_micros = c.cpu_micros;
      bytes_read_non_output_levels = c.bytes_read_non_output_levels;
      bytes_read_output_level = c.bytes_read_output_level;
      bytes_read_blob = c.bytes_read_blob;
      bytes_written = c.bytes_written;
      bytes_written_blob = c.bytes_written_blob;
      bytes_moved = c.bytes_moved;
      num_input_files_in_non_output_levels =
          c.num_input_files_in_non_output_levels;
      num_input_files_in_output_level = c.num_input_files_in_output_level;
      num_output_files = c.num_output_files;
      num_output_files_blob = c.num_output_files_blob;
      num_input_records = c.num_input_records;
      num_dropped_records = c.num_dropped_records;
      num_output_records = c.num_output_records;
      count = c.count;

      int num_of_reasons = static_cast<int>(CompactionReason::kNumOfReasons);
      for (int i = 0; i < num_of_reasons; i++) {
        counts[i] = c.counts[i];
      }
      return *this;
    }

    void Clear() {
      this->micros = 0;
      this->cpu_micros = 0;
      this->bytes_read_non_output_levels = 0;
      this->bytes_read_output_level = 0;
      this->bytes_read_blob = 0;
      this->bytes_written = 0;
      this->bytes_written_blob = 0;
      this->bytes_moved = 0;
      this->num_input_files_in_non_output_levels = 0;
      this->num_input_files_in_output_level = 0;
      this->num_output_files = 0;
      this->num_output_files_blob = 0;
      this->num_input_records = 0;
      this->num_dropped_records = 0;
      this->num_output_records = 0;
      this->count = 0;
      int num_of_reasons = static_cast<int>(CompactionReason::kNumOfReasons);
      for (int i = 0; i < num_of_reasons; i++) {
        counts[i] = 0;
      }
    }

    void Add(const CompactionStats& c) {
      this->micros += c.micros;
      this->cpu_micros += c.cpu_micros;
      this->bytes_read_non_output_levels += c.bytes_read_non_output_levels;
      this->bytes_read_output_level += c.bytes_read_output_level;
      this->bytes_read_blob += c.bytes_read_blob;
      this->bytes_written += c.bytes_written;
      this->bytes_written_blob += c.bytes_written_blob;
      this->bytes_moved += c.bytes_moved;
      this->num_input_files_in_non_output_levels +=
          c.num_input_files_in_non_output_levels;
      this->num_input_files_in_output_level +=
          c.num_input_files_in_output_level;
      this->num_output_files += c.num_output_files;
      this->num_output_files_blob += c.num_output_files_blob;
      this->num_input_records += c.num_input_records;
      this->num_dropped_records += c.num_dropped_records;
      this->num_output_records += c.num_output_records;
      this->count += c.count;
      int num_of_reasons = static_cast<int>(CompactionReason::kNumOfReasons);
      for (int i = 0; i < num_of_reasons; i++) {
        counts[i] += c.counts[i];
      }
    }

    void Add(const CompactionOutputsStats& stats) {
      this->num_output_files += static_cast<int>(stats.num_output_files);
      this->num_output_records += stats.num_output_records;
      this->bytes_written += stats.bytes_written;
      this->bytes_written_blob += stats.bytes_written_blob;
      this->num_output_files_blob +=
          static_cast<int>(stats.num_output_files_blob);
    }

    void Subtract(const CompactionStats& c) {
      this->micros -= c.micros;
      this->cpu_micros -= c.cpu_micros;
      this->bytes_read_non_output_levels -= c.bytes_read_non_output_levels;
      this->bytes_read_output_level -= c.bytes_read_output_level;
      this->bytes_read_blob -= c.bytes_read_blob;
      this->bytes_written -= c.bytes_written;
      this->bytes_written_blob -= c.bytes_written_blob;
      this->bytes_moved -= c.bytes_moved;
      this->num_input_files_in_non_output_levels -=
          c.num_input_files_in_non_output_levels;
      this->num_input_files_in_output_level -=
          c.num_input_files_in_output_level;
      this->num_output_files -= c.num_output_files;
      this->num_output_files_blob -= c.num_output_files_blob;
      this->num_input_records -= c.num_input_records;
      this->num_dropped_records -= c.num_dropped_records;
      this->num_output_records -= c.num_output_records;
      this->count -= c.count;
      int num_of_reasons = static_cast<int>(CompactionReason::kNumOfReasons);
      for (int i = 0; i < num_of_reasons; i++) {
        counts[i] -= c.counts[i];
      }
    }

    void ResetCompactionReason(CompactionReason reason) {
      int num_of_reasons = static_cast<int>(CompactionReason::kNumOfReasons);
      assert(count == 1);  // only support update one compaction reason
      for (int i = 0; i < num_of_reasons; i++) {
        counts[i] = 0;
      }
      int r = static_cast<int>(reason);
      assert(r >= 0 && r < num_of_reasons);
      counts[r] = 1;
    }
  };

  // Compaction stats, for per_key_placement compaction, it includes 2 levels
  // stats: the last level and the penultimate level.
  struct CompactionStatsFull {
    // the stats for the target primary output level
    CompactionStats stats;

    // stats for penultimate level output if exist
    bool has_penultimate_level_output = false;
    CompactionStats penultimate_level_stats;

    explicit CompactionStatsFull() : stats(), penultimate_level_stats() {}

    explicit CompactionStatsFull(CompactionReason reason, int c)
        : stats(reason, c), penultimate_level_stats(reason, c){};

    uint64_t TotalBytesWritten() const {
      uint64_t bytes_written = stats.bytes_written + stats.bytes_written_blob;
      if (has_penultimate_level_output) {
        bytes_written += penultimate_level_stats.bytes_written +
                         penultimate_level_stats.bytes_written_blob;
      }
      return bytes_written;
    }

    uint64_t DroppedRecords() {
      uint64_t output_records = stats.num_output_records;
      if (has_penultimate_level_output) {
        output_records += penultimate_level_stats.num_output_records;
      }
      if (stats.num_input_records > output_records) {
        return stats.num_input_records - output_records;
      }
      return 0;
    }

    void SetMicros(uint64_t val) {
      stats.micros = val;
      penultimate_level_stats.micros = val;
    }

    void AddCpuMicros(uint64_t val) {
      stats.cpu_micros += val;
      penultimate_level_stats.cpu_micros += val;
    }
  };

  // For use with CacheEntryStatsCollector
  struct CacheEntryRoleStats {
    uint64_t cache_capacity = 0;
    uint64_t cache_usage = 0;
    size_t table_size = 0;
    size_t occupancy = 0;
    std::string cache_id;
    std::array<uint64_t, kNumCacheEntryRoles> total_charges;
    std::array<size_t, kNumCacheEntryRoles> entry_counts;
    uint32_t collection_count = 0;
    uint32_t copies_of_last_collection = 0;
    uint64_t last_start_time_micros_ = 0;
    uint64_t last_end_time_micros_ = 0;
    uint32_t hash_seed = 0;

    void Clear() {
      // Wipe everything except collection_count
      uint32_t saved_collection_count = collection_count;
      *this = CacheEntryRoleStats();
      collection_count = saved_collection_count;
    }

    void BeginCollection(Cache*, SystemClock*, uint64_t start_time_micros);
    std::function<void(const Slice& key, Cache::ObjectPtr value, size_t charge,
                       const Cache::CacheItemHelper* helper)>
    GetEntryCallback();
    void EndCollection(Cache*, SystemClock*, uint64_t end_time_micros);
    void SkippedCollection();

    std::string ToString(SystemClock* clock) const;
    void ToMap(std::map<std::string, std::string>* values,
               SystemClock* clock) const;

   private:
    uint64_t GetLastDurationMicros() const;
  };

  void Clear() {
    for (int i = 0; i < kIntStatsNumMax; i++) {
      db_stats_[i].store(0);
    }
    for (int i = 0; i < INTERNAL_CF_STATS_ENUM_MAX; i++) {
      cf_stats_count_[i] = 0;
      cf_stats_value_[i] = 0;
    }
    for (auto& comp_stat : comp_stats_) {
      comp_stat.Clear();
    }
    per_key_placement_comp_stats_.Clear();
    for (auto& h : file_read_latency_) {
      h.Clear();
    }
    blob_file_read_latency_.Clear();
    cf_stats_snapshot_.Clear();
    db_stats_snapshot_.Clear();
    bg_error_count_ = 0;
    started_at_ = clock_->NowMicros();
    has_cf_change_since_dump_ = true;
  }

  void AddCompactionStats(int level, Env::Priority thread_pri,
                          const CompactionStats& stats) {
    comp_stats_[level].Add(stats);
    comp_stats_by_pri_[thread_pri].Add(stats);
  }

  void AddCompactionStats(int level, Env::Priority thread_pri,
                          const CompactionStatsFull& comp_stats_full) {
    AddCompactionStats(level, thread_pri, comp_stats_full.stats);
    if (comp_stats_full.has_penultimate_level_output) {
      per_key_placement_comp_stats_.Add(
          comp_stats_full.penultimate_level_stats);
    }
  }

  void IncBytesMoved(int level, uint64_t amount) {
    comp_stats_[level].bytes_moved += amount;
  }

  void AddCFStats(InternalCFStatsType type, uint64_t value) {
    has_cf_change_since_dump_ = true;
    cf_stats_value_[type] += value;
    ++cf_stats_count_[type];
  }

  void AddDBStats(InternalDBStatsType type, uint64_t value,
                  bool concurrent = false) {
    auto& v = db_stats_[type];
    if (concurrent) {
      v.fetch_add(value, std::memory_order_relaxed);
    } else {
      v.store(v.load(std::memory_order_relaxed) + value,
              std::memory_order_relaxed);
    }
  }

  uint64_t GetDBStats(InternalDBStatsType type) {
    return db_stats_[type].load(std::memory_order_relaxed);
  }

  HistogramImpl* GetFileReadHist(int level) {
    return &file_read_latency_[level];
  }

  HistogramImpl* GetBlobFileReadHist() { return &blob_file_read_latency_; }

  uint64_t GetBackgroundErrorCount() const { return bg_error_count_; }

  uint64_t BumpAndGetBackgroundErrorCount() { return ++bg_error_count_; }

  bool GetStringProperty(const DBPropertyInfo& property_info,
                         const Slice& property, std::string* value);

  bool GetMapProperty(const DBPropertyInfo& property_info,
                      const Slice& property,
                      std::map<std::string, std::string>* value);

  bool GetIntProperty(const DBPropertyInfo& property_info, uint64_t* value,
                      DBImpl* db);

  bool GetIntPropertyOutOfMutex(const DBPropertyInfo& property_info,
                                Version* version, uint64_t* value);

  // Unless there is a recent enough collection of the stats, collect and
  // saved new cache entry stats. If `foreground`, require data to be more
  // recent to skip re-collection.
  //
  // This should only be called while NOT holding the DB mutex.
  void CollectCacheEntryStats(bool foreground);

  const uint64_t* TEST_GetCFStatsValue() const { return cf_stats_value_; }

  const std::vector<CompactionStats>& TEST_GetCompactionStats() const {
    return comp_stats_;
  }

  const CompactionStats& TEST_GetPerKeyPlacementCompactionStats() const {
    return per_key_placement_comp_stats_;
  }

  void TEST_GetCacheEntryRoleStats(CacheEntryRoleStats* stats, bool foreground);

  // Store a mapping from the user-facing DB::Properties string to our
  // DBPropertyInfo struct used internally for retrieving properties.
  static const UnorderedMap<std::string, DBPropertyInfo> ppt_name_to_info;

  static const std::string kPeriodicCFStats;

 private:
  void DumpDBMapStats(std::map<std::string, std::string>* db_stats);
  void DumpDBStats(std::string* value);

  void DumpDBMapStatsWriteStall(std::map<std::string, std::string>* value);
  void DumpDBStatsWriteStall(std::string* value);

  void DumpCFMapStats(std::map<std::string, std::string>* cf_stats);
  void DumpCFMapStats(
      const VersionStorageInfo* vstorage,
      std::map<int, std::map<LevelStatType, double>>* level_stats,
      CompactionStats* compaction_stats_sum);
  void DumpCFMapStatsByPriority(
      std::map<int, std::map<LevelStatType, double>>* priorities_stats);
  void DumpCFStats(std::string* value);
  // if is_periodic = true, it is an internal call by RocksDB periodically to
  // dump the status.
  void DumpCFStatsNoFileHistogram(bool is_periodic, std::string* value);
  // if is_periodic = true, it is an internal call by RocksDB periodically to
  // dump the status.
  void DumpCFFileHistogram(std::string* value);

  void DumpCFMapStatsWriteStall(std::map<std::string, std::string>* value);
  void DumpCFStatsWriteStall(std::string* value,
                             uint64_t* total_stall_count = nullptr);

  Cache* GetBlockCacheForStats();
  Cache* GetBlobCacheForStats();

  // Per-DB stats
  std::atomic<uint64_t> db_stats_[kIntStatsNumMax];
  // Per-ColumnFamily stats
  uint64_t cf_stats_value_[INTERNAL_CF_STATS_ENUM_MAX];
  uint64_t cf_stats_count_[INTERNAL_CF_STATS_ENUM_MAX];
  // Initialize/reference the collector in constructor so that we don't need
  // additional synchronization in InternalStats, relying on synchronization
  // in CacheEntryStatsCollector::GetStats. This collector is pinned in cache
  // (through a shared_ptr) so that it does not get immediately ejected from
  // a full cache, which would force a re-scan on the next GetStats.
  std::shared_ptr<CacheEntryStatsCollector<CacheEntryRoleStats>>
      cache_entry_stats_collector_;
  // Per-ColumnFamily/level compaction stats
  std::vector<CompactionStats> comp_stats_;
  std::vector<CompactionStats> comp_stats_by_pri_;
  CompactionStats per_key_placement_comp_stats_;
  std::vector<HistogramImpl> file_read_latency_;
  HistogramImpl blob_file_read_latency_;
  bool has_cf_change_since_dump_;
  // How many periods of no change since the last time stats are dumped for
  // a periodic dump.
  int no_cf_change_period_since_dump_ = 0;
  uint64_t last_histogram_num = std::numeric_limits<uint64_t>::max();
  static const int kMaxNoChangePeriodSinceDump;

  // Used to compute per-interval statistics
  struct CFStatsSnapshot {
    // ColumnFamily-level stats
    CompactionStats comp_stats;
    uint64_t ingest_bytes_flush;  // Bytes written to L0 (Flush)
<<<<<<< HEAD
    uint64_t stall_count;         // Stall count
=======
    uint64_t stall_count;         // Total counts of CF-scope write stalls
>>>>>>> 49ce8a10
    // Stats from compaction jobs - bytes written, bytes read, duration.
    uint64_t compact_bytes_write;
    uint64_t compact_bytes_read;
    uint64_t compact_micros;
    double seconds_up;

    // AddFile specific stats
    uint64_t ingest_bytes_addfile;     // Total Bytes ingested
    uint64_t ingest_files_addfile;     // Total number of files ingested
    uint64_t ingest_l0_files_addfile;  // Total number of files ingested to L0
    uint64_t ingest_keys_addfile;      // Total number of keys ingested

    CFStatsSnapshot()
        : ingest_bytes_flush(0),
          stall_count(0),
          compact_bytes_write(0),
          compact_bytes_read(0),
          compact_micros(0),
          seconds_up(0),
          ingest_bytes_addfile(0),
          ingest_files_addfile(0),
          ingest_l0_files_addfile(0),
          ingest_keys_addfile(0) {}

    void Clear() {
      comp_stats.Clear();
      ingest_bytes_flush = 0;
      stall_count = 0;
      compact_bytes_write = 0;
      compact_bytes_read = 0;
      compact_micros = 0;
      seconds_up = 0;
      ingest_bytes_addfile = 0;
      ingest_files_addfile = 0;
      ingest_l0_files_addfile = 0;
      ingest_keys_addfile = 0;
    }
  } cf_stats_snapshot_;

  struct DBStatsSnapshot {
    // DB-level stats
    uint64_t ingest_bytes;    // Bytes written by user
    uint64_t wal_bytes;       // Bytes written to WAL
    uint64_t wal_synced;      // Number of times WAL is synced
    uint64_t write_with_wal;  // Number of writes that request WAL
    // These count the number of writes processed by the calling thread or
    // another thread.
    uint64_t write_other;
    uint64_t write_self;
    // Total number of keys written. write_self and write_other measure number
    // of write requests written, Each of the write request can contain updates
    // to multiple keys. num_keys_written is total number of keys updated by all
    // those writes.
    uint64_t num_keys_written;
    // Total time writes delayed by stalls.
    uint64_t write_stall_micros;
    double seconds_up;

    DBStatsSnapshot()
        : ingest_bytes(0),
          wal_bytes(0),
          wal_synced(0),
          write_with_wal(0),
          write_other(0),
          write_self(0),
          num_keys_written(0),
          write_stall_micros(0),
          seconds_up(0) {}

    void Clear() {
      ingest_bytes = 0;
      wal_bytes = 0;
      wal_synced = 0;
      write_with_wal = 0;
      write_other = 0;
      write_self = 0;
      num_keys_written = 0;
      write_stall_micros = 0;
      seconds_up = 0;
    }
  } db_stats_snapshot_;

  // Handler functions for getting property values. They use "value" as a value-
  // result argument, and return true upon successfully setting "value".
  bool HandleNumFilesAtLevel(std::string* value, Slice suffix);
  bool HandleCompressionRatioAtLevelPrefix(std::string* value, Slice suffix);
  bool HandleLevelStats(std::string* value, Slice suffix);
  bool HandleStats(std::string* value, Slice suffix);
  bool HandleCFMapStats(std::map<std::string, std::string>* compaction_stats,
                        Slice suffix);
  bool HandleCFStats(std::string* value, Slice suffix);
  bool HandleCFStatsNoFileHistogram(std::string* value, Slice suffix);
  bool HandleCFFileHistogram(std::string* value, Slice suffix);
  bool HandleCFStatsPeriodic(std::string* value, Slice suffix);
<<<<<<< HEAD
=======
  bool HandleCFWriteStallStats(std::string* value, Slice suffix);
  bool HandleCFWriteStallStatsMap(std::map<std::string, std::string>* values,
                                  Slice suffix);
>>>>>>> 49ce8a10
  bool HandleDBMapStats(std::map<std::string, std::string>* compaction_stats,
                        Slice suffix);
  bool HandleDBStats(std::string* value, Slice suffix);
  bool HandleDBWriteStallStats(std::string* value, Slice suffix);
  bool HandleDBWriteStallStatsMap(std::map<std::string, std::string>* values,
                                  Slice suffix);
  bool HandleSsTables(std::string* value, Slice suffix);
  bool HandleAggregatedTableProperties(std::string* value, Slice suffix);
  bool HandleAggregatedTablePropertiesAtLevel(std::string* value, Slice suffix);
  bool HandleAggregatedTablePropertiesMap(
      std::map<std::string, std::string>* values, Slice suffix);
  bool HandleAggregatedTablePropertiesAtLevelMap(
      std::map<std::string, std::string>* values, Slice suffix);
  bool HandleNumImmutableMemTable(uint64_t* value, DBImpl* db,
                                  Version* version);
  bool HandleNumImmutableMemTableFlushed(uint64_t* value, DBImpl* db,
                                         Version* version);
  bool HandleMemTableFlushPending(uint64_t* value, DBImpl* db,
                                  Version* version);
  bool HandleNumRunningFlushes(uint64_t* value, DBImpl* db, Version* version);
  bool HandleCompactionPending(uint64_t* value, DBImpl* db, Version* version);
  bool HandleNumRunningCompactions(uint64_t* value, DBImpl* db,
                                   Version* version);
  bool HandleBackgroundErrors(uint64_t* value, DBImpl* db, Version* version);
  bool HandleCurSizeActiveMemTable(uint64_t* value, DBImpl* db,
                                   Version* version);
  bool HandleCurSizeAllMemTables(uint64_t* value, DBImpl* db, Version* version);
  bool HandleSizeAllMemTables(uint64_t* value, DBImpl* db, Version* version);
  bool HandleNumEntriesActiveMemTable(uint64_t* value, DBImpl* db,
                                      Version* version);
  bool HandleNumEntriesImmMemTables(uint64_t* value, DBImpl* db,
                                    Version* version);
  bool HandleNumDeletesActiveMemTable(uint64_t* value, DBImpl* db,
                                      Version* version);
  bool HandleNumDeletesImmMemTables(uint64_t* value, DBImpl* db,
                                    Version* version);
  bool HandleEstimateNumKeys(uint64_t* value, DBImpl* db, Version* version);
  bool HandleNumSnapshots(uint64_t* value, DBImpl* db, Version* version);
  bool HandleOldestSnapshotTime(uint64_t* value, DBImpl* db, Version* version);
  bool HandleOldestSnapshotSequence(uint64_t* value, DBImpl* db,
                                    Version* version);
  bool HandleNumLiveVersions(uint64_t* value, DBImpl* db, Version* version);
  bool HandleCurrentSuperVersionNumber(uint64_t* value, DBImpl* db,
                                       Version* version);
  bool HandleIsFileDeletionsEnabled(uint64_t* value, DBImpl* db,
                                    Version* version);
  bool HandleBaseLevel(uint64_t* value, DBImpl* db, Version* version);
  bool HandleTotalSstFilesSize(uint64_t* value, DBImpl* db, Version* version);
  bool HandleLiveSstFilesSize(uint64_t* value, DBImpl* db, Version* version);
<<<<<<< HEAD
  bool HandleLiveNonBottommostSstFilesSize(uint64_t* value, DBImpl* db,
                                           Version* version);
=======
  bool HandleObsoleteSstFilesSize(uint64_t* value, DBImpl* db,
                                  Version* version);
>>>>>>> 49ce8a10
  bool HandleEstimatePendingCompactionBytes(uint64_t* value, DBImpl* db,
                                            Version* version);
  bool HandleEstimateTableReadersMem(uint64_t* value, DBImpl* db,
                                     Version* version);
  bool HandleEstimateLiveDataSize(uint64_t* value, DBImpl* db,
                                  Version* version);
  bool HandleMinLogNumberToKeep(uint64_t* value, DBImpl* db, Version* version);
  bool HandleMinObsoleteSstNumberToKeep(uint64_t* value, DBImpl* db,
                                        Version* version);
  bool HandleActualDelayedWriteRate(uint64_t* value, DBImpl* db,
                                    Version* version);
  bool HandleIsWriteStopped(uint64_t* value, DBImpl* db, Version* version);
  bool HandleEstimateOldestKeyTime(uint64_t* value, DBImpl* db,
                                   Version* version);
  bool HandleBlockCacheCapacity(uint64_t* value, DBImpl* db, Version* version);
  bool HandleBlockCacheUsage(uint64_t* value, DBImpl* db, Version* version);
  bool HandleBlockCachePinnedUsage(uint64_t* value, DBImpl* db,
                                   Version* version);
  bool HandleBlockCacheEntryStatsInternal(std::string* value, bool fast);
  bool HandleBlockCacheEntryStatsMapInternal(
      std::map<std::string, std::string>* values, bool fast);
  bool HandleBlockCacheEntryStats(std::string* value, Slice suffix);
  bool HandleBlockCacheEntryStatsMap(std::map<std::string, std::string>* values,
                                     Slice suffix);
  bool HandleFastBlockCacheEntryStats(std::string* value, Slice suffix);
  bool HandleFastBlockCacheEntryStatsMap(
      std::map<std::string, std::string>* values, Slice suffix);
  bool HandleLiveSstFilesSizeAtTemperature(std::string* value, Slice suffix);
  bool HandleNumBlobFiles(uint64_t* value, DBImpl* db, Version* version);
  bool HandleBlobStats(std::string* value, Slice suffix);
  bool HandleTotalBlobFileSize(uint64_t* value, DBImpl* db, Version* version);
  bool HandleLiveBlobFileSize(uint64_t* value, DBImpl* db, Version* version);
  bool HandleLiveBlobFileGarbageSize(uint64_t* value, DBImpl* db,
                                     Version* version);
  bool HandleBlobCacheCapacity(uint64_t* value, DBImpl* db, Version* version);
  bool HandleBlobCacheUsage(uint64_t* value, DBImpl* db, Version* version);
  bool HandleBlobCachePinnedUsage(uint64_t* value, DBImpl* db,
                                  Version* version);

  // Total number of background errors encountered. Every time a flush task
  // or compaction task fails, this counter is incremented. The failure can
  // be caused by any possible reason, including file system errors, out of
  // resources, or input file corruption. Failing when retrying the same flush
  // or compaction will cause the counter to increase too.
  uint64_t bg_error_count_;

  const int number_levels_;
  SystemClock* clock_;
  ColumnFamilyData* cfd_;
  uint64_t started_at_;
};

<<<<<<< HEAD
#else

class InternalStats {
 public:
  enum InternalCFStatsType {
    L0_FILE_COUNT_LIMIT_SLOWDOWNS,
    LOCKED_L0_FILE_COUNT_LIMIT_SLOWDOWNS,
    MEMTABLE_LIMIT_STOPS,
    MEMTABLE_LIMIT_SLOWDOWNS,
    L0_FILE_COUNT_LIMIT_STOPS,
    LOCKED_L0_FILE_COUNT_LIMIT_STOPS,
    PENDING_COMPACTION_BYTES_LIMIT_SLOWDOWNS,
    PENDING_COMPACTION_BYTES_LIMIT_STOPS,
    WRITE_STALLS_ENUM_MAX,
    BYTES_FLUSHED,
    BYTES_INGESTED_ADD_FILE,
    INGESTED_NUM_FILES_TOTAL,
    INGESTED_LEVEL0_NUM_FILES_TOTAL,
    INGESTED_NUM_KEYS_TOTAL,
    INTERNAL_CF_STATS_ENUM_MAX,
  };

  enum InternalDBStatsType {
    kIntStatsWalFileBytes,
    kIntStatsWalFileSynced,
    kIntStatsBytesWritten,
    kIntStatsNumKeysWritten,
    kIntStatsWriteDoneByOther,
    kIntStatsWriteDoneBySelf,
    kIntStatsWriteWithWal,
    kIntStatsWriteStallMicros,
    kIntStatsNumMax,
  };

  InternalStats(int /*num_levels*/, SystemClock* /*clock*/,
                ColumnFamilyData* /*cfd*/) {}

  // Per level compaction stats
  struct CompactionOutputsStats {
    uint64_t num_output_records = 0;
    uint64_t bytes_written = 0;
    uint64_t bytes_written_blob = 0;
    uint64_t num_output_files = 0;
    uint64_t num_output_files_blob = 0;

    void Add(const CompactionOutputsStats& stats) {
      this->num_output_records += stats.num_output_records;
      this->bytes_written += stats.bytes_written;
      this->bytes_written_blob += stats.bytes_written_blob;
      this->num_output_files += stats.num_output_files;
      this->num_output_files_blob += stats.num_output_files_blob;
    }
  };

  struct CompactionStats {
    uint64_t micros;
    uint64_t cpu_micros;
    uint64_t bytes_read_non_output_levels;
    uint64_t bytes_read_output_level;
    uint64_t bytes_read_blob;
    uint64_t bytes_written;
    uint64_t bytes_written_blob;
    uint64_t bytes_moved;
    int num_input_files_in_non_output_levels;
    int num_input_files_in_output_level;
    int num_output_files;
    int num_output_files_blob;
    uint64_t num_input_records;
    uint64_t num_dropped_records;
    uint64_t num_output_records;
    int count;

    explicit CompactionStats() {}

    explicit CompactionStats(CompactionReason /*reason*/, int /*c*/) {}

    explicit CompactionStats(const CompactionStats& /*c*/) {}

    void Add(const CompactionStats& /*c*/) {}

    void Add(const CompactionOutputsStats& /*c*/) {}

    void Subtract(const CompactionStats& /*c*/) {}
  };

  struct CompactionStatsFull {
    // the stats for the target primary output level (per level stats)
    CompactionStats stats;

    // stats for output_to_penultimate_level level (per level stats)
    bool has_penultimate_level_output = false;
    CompactionStats penultimate_level_stats;

    explicit CompactionStatsFull(){};

    explicit CompactionStatsFull(CompactionReason /*reason*/, int /*c*/){};

    uint64_t TotalBytesWritten() const { return 0; }

    uint64_t DroppedRecords() { return 0; }

    void SetMicros(uint64_t /*val*/){};

    void AddCpuMicros(uint64_t /*val*/){};
  };

  void AddCompactionStats(int /*level*/, Env::Priority /*thread_pri*/,
                          const CompactionStats& /*stats*/) {}

  void AddCompactionStats(int /*level*/, Env::Priority /*thread_pri*/,
                          const CompactionStatsFull& /*unmerged_stats*/) {}

  void IncBytesMoved(int /*level*/, uint64_t /*amount*/) {}

  void AddCFStats(InternalCFStatsType /*type*/, uint64_t /*value*/) {}

  void AddDBStats(InternalDBStatsType /*type*/, uint64_t /*value*/,
                  bool /*concurrent */ = false) {}

  HistogramImpl* GetFileReadHist(int /*level*/) { return nullptr; }

  HistogramImpl* GetBlobFileReadHist() { return nullptr; }

  uint64_t GetBackgroundErrorCount() const { return 0; }

  uint64_t BumpAndGetBackgroundErrorCount() { return 0; }

  bool GetStringProperty(const DBPropertyInfo& /*property_info*/,
                         const Slice& /*property*/, std::string* /*value*/) {
    return false;
  }

  bool GetMapProperty(const DBPropertyInfo& /*property_info*/,
                      const Slice& /*property*/,
                      std::map<std::string, std::string>* /*value*/) {
    return false;
  }

  bool GetIntProperty(const DBPropertyInfo& /*property_info*/,
                      uint64_t* /*value*/, DBImpl* /*db*/) const {
    return false;
  }

  bool GetIntPropertyOutOfMutex(const DBPropertyInfo& /*property_info*/,
                                Version* /*version*/,
                                uint64_t* /*value*/) const {
    return false;
  }
};
#endif  // !ROCKSDB_LITE
=======
>>>>>>> 49ce8a10

}  // namespace ROCKSDB_NAMESPACE<|MERGE_RESOLUTION|>--- conflicted
+++ resolved
@@ -672,11 +672,7 @@
     // ColumnFamily-level stats
     CompactionStats comp_stats;
     uint64_t ingest_bytes_flush;  // Bytes written to L0 (Flush)
-<<<<<<< HEAD
-    uint64_t stall_count;         // Stall count
-=======
     uint64_t stall_count;         // Total counts of CF-scope write stalls
->>>>>>> 49ce8a10
     // Stats from compaction jobs - bytes written, bytes read, duration.
     uint64_t compact_bytes_write;
     uint64_t compact_bytes_read;
@@ -771,12 +767,9 @@
   bool HandleCFStatsNoFileHistogram(std::string* value, Slice suffix);
   bool HandleCFFileHistogram(std::string* value, Slice suffix);
   bool HandleCFStatsPeriodic(std::string* value, Slice suffix);
-<<<<<<< HEAD
-=======
   bool HandleCFWriteStallStats(std::string* value, Slice suffix);
   bool HandleCFWriteStallStatsMap(std::map<std::string, std::string>* values,
                                   Slice suffix);
->>>>>>> 49ce8a10
   bool HandleDBMapStats(std::map<std::string, std::string>* compaction_stats,
                         Slice suffix);
   bool HandleDBStats(std::string* value, Slice suffix);
@@ -826,13 +819,10 @@
   bool HandleBaseLevel(uint64_t* value, DBImpl* db, Version* version);
   bool HandleTotalSstFilesSize(uint64_t* value, DBImpl* db, Version* version);
   bool HandleLiveSstFilesSize(uint64_t* value, DBImpl* db, Version* version);
-<<<<<<< HEAD
   bool HandleLiveNonBottommostSstFilesSize(uint64_t* value, DBImpl* db,
                                            Version* version);
-=======
   bool HandleObsoleteSstFilesSize(uint64_t* value, DBImpl* db,
                                   Version* version);
->>>>>>> 49ce8a10
   bool HandleEstimatePendingCompactionBytes(uint64_t* value, DBImpl* db,
                                             Version* version);
   bool HandleEstimateTableReadersMem(uint64_t* value, DBImpl* db,
@@ -885,158 +875,4 @@
   uint64_t started_at_;
 };
 
-<<<<<<< HEAD
-#else
-
-class InternalStats {
- public:
-  enum InternalCFStatsType {
-    L0_FILE_COUNT_LIMIT_SLOWDOWNS,
-    LOCKED_L0_FILE_COUNT_LIMIT_SLOWDOWNS,
-    MEMTABLE_LIMIT_STOPS,
-    MEMTABLE_LIMIT_SLOWDOWNS,
-    L0_FILE_COUNT_LIMIT_STOPS,
-    LOCKED_L0_FILE_COUNT_LIMIT_STOPS,
-    PENDING_COMPACTION_BYTES_LIMIT_SLOWDOWNS,
-    PENDING_COMPACTION_BYTES_LIMIT_STOPS,
-    WRITE_STALLS_ENUM_MAX,
-    BYTES_FLUSHED,
-    BYTES_INGESTED_ADD_FILE,
-    INGESTED_NUM_FILES_TOTAL,
-    INGESTED_LEVEL0_NUM_FILES_TOTAL,
-    INGESTED_NUM_KEYS_TOTAL,
-    INTERNAL_CF_STATS_ENUM_MAX,
-  };
-
-  enum InternalDBStatsType {
-    kIntStatsWalFileBytes,
-    kIntStatsWalFileSynced,
-    kIntStatsBytesWritten,
-    kIntStatsNumKeysWritten,
-    kIntStatsWriteDoneByOther,
-    kIntStatsWriteDoneBySelf,
-    kIntStatsWriteWithWal,
-    kIntStatsWriteStallMicros,
-    kIntStatsNumMax,
-  };
-
-  InternalStats(int /*num_levels*/, SystemClock* /*clock*/,
-                ColumnFamilyData* /*cfd*/) {}
-
-  // Per level compaction stats
-  struct CompactionOutputsStats {
-    uint64_t num_output_records = 0;
-    uint64_t bytes_written = 0;
-    uint64_t bytes_written_blob = 0;
-    uint64_t num_output_files = 0;
-    uint64_t num_output_files_blob = 0;
-
-    void Add(const CompactionOutputsStats& stats) {
-      this->num_output_records += stats.num_output_records;
-      this->bytes_written += stats.bytes_written;
-      this->bytes_written_blob += stats.bytes_written_blob;
-      this->num_output_files += stats.num_output_files;
-      this->num_output_files_blob += stats.num_output_files_blob;
-    }
-  };
-
-  struct CompactionStats {
-    uint64_t micros;
-    uint64_t cpu_micros;
-    uint64_t bytes_read_non_output_levels;
-    uint64_t bytes_read_output_level;
-    uint64_t bytes_read_blob;
-    uint64_t bytes_written;
-    uint64_t bytes_written_blob;
-    uint64_t bytes_moved;
-    int num_input_files_in_non_output_levels;
-    int num_input_files_in_output_level;
-    int num_output_files;
-    int num_output_files_blob;
-    uint64_t num_input_records;
-    uint64_t num_dropped_records;
-    uint64_t num_output_records;
-    int count;
-
-    explicit CompactionStats() {}
-
-    explicit CompactionStats(CompactionReason /*reason*/, int /*c*/) {}
-
-    explicit CompactionStats(const CompactionStats& /*c*/) {}
-
-    void Add(const CompactionStats& /*c*/) {}
-
-    void Add(const CompactionOutputsStats& /*c*/) {}
-
-    void Subtract(const CompactionStats& /*c*/) {}
-  };
-
-  struct CompactionStatsFull {
-    // the stats for the target primary output level (per level stats)
-    CompactionStats stats;
-
-    // stats for output_to_penultimate_level level (per level stats)
-    bool has_penultimate_level_output = false;
-    CompactionStats penultimate_level_stats;
-
-    explicit CompactionStatsFull(){};
-
-    explicit CompactionStatsFull(CompactionReason /*reason*/, int /*c*/){};
-
-    uint64_t TotalBytesWritten() const { return 0; }
-
-    uint64_t DroppedRecords() { return 0; }
-
-    void SetMicros(uint64_t /*val*/){};
-
-    void AddCpuMicros(uint64_t /*val*/){};
-  };
-
-  void AddCompactionStats(int /*level*/, Env::Priority /*thread_pri*/,
-                          const CompactionStats& /*stats*/) {}
-
-  void AddCompactionStats(int /*level*/, Env::Priority /*thread_pri*/,
-                          const CompactionStatsFull& /*unmerged_stats*/) {}
-
-  void IncBytesMoved(int /*level*/, uint64_t /*amount*/) {}
-
-  void AddCFStats(InternalCFStatsType /*type*/, uint64_t /*value*/) {}
-
-  void AddDBStats(InternalDBStatsType /*type*/, uint64_t /*value*/,
-                  bool /*concurrent */ = false) {}
-
-  HistogramImpl* GetFileReadHist(int /*level*/) { return nullptr; }
-
-  HistogramImpl* GetBlobFileReadHist() { return nullptr; }
-
-  uint64_t GetBackgroundErrorCount() const { return 0; }
-
-  uint64_t BumpAndGetBackgroundErrorCount() { return 0; }
-
-  bool GetStringProperty(const DBPropertyInfo& /*property_info*/,
-                         const Slice& /*property*/, std::string* /*value*/) {
-    return false;
-  }
-
-  bool GetMapProperty(const DBPropertyInfo& /*property_info*/,
-                      const Slice& /*property*/,
-                      std::map<std::string, std::string>* /*value*/) {
-    return false;
-  }
-
-  bool GetIntProperty(const DBPropertyInfo& /*property_info*/,
-                      uint64_t* /*value*/, DBImpl* /*db*/) const {
-    return false;
-  }
-
-  bool GetIntPropertyOutOfMutex(const DBPropertyInfo& /*property_info*/,
-                                Version* /*version*/,
-                                uint64_t* /*value*/) const {
-    return false;
-  }
-};
-#endif  // !ROCKSDB_LITE
-=======
->>>>>>> 49ce8a10
-
 }  // namespace ROCKSDB_NAMESPACE