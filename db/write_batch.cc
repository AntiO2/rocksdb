--- conflicted
+++ resolved
@@ -1564,11 +1564,7 @@
                              : 0;
     const ValueType delete_type =
         (0 == ts_sz) ? kTypeDeletion : kTypeDeletionWithTimestamp;
-<<<<<<< HEAD
-    auto ret_status = DeleteImpl(column_family_id, key, Slice(), delete_type);
-=======
     ret_status = DeleteImpl(column_family_id, key, Slice(), delete_type);
->>>>>>> ed431616
     // optimize for non-recovery mode
     if (UNLIKELY(!ret_status.IsTryAgain() && rebuilding_trx_ != nullptr)) {
       assert(!write_after_commit_);
