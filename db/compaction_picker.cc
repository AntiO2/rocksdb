//  Copyright (c) 2011-present, Facebook, Inc.  All rights reserved.
//  This source code is licensed under both the GPLv2 (found in the
//  COPYING file in the root directory) and Apache 2.0 License
//  (found in the LICENSE.Apache file in the root directory).
//
// Copyright (c) 2011 The LevelDB Authors. All rights reserved.
// Use of this source code is governed by a BSD-style license that can be
// found in the LICENSE file. See the AUTHORS file for names of contributors.

#include "db/compaction_picker.h"

#ifndef __STDC_FORMAT_MACROS
#define __STDC_FORMAT_MACROS
#endif

#include <inttypes.h>
#include <limits>
#include <queue>
#include <string>
#include <utility>
#include "db/column_family.h"
#include "monitoring/statistics.h"
#include "util/filename.h"
#include "util/log_buffer.h"
#include "util/random.h"
#include "util/string_util.h"
#include "util/sync_point.h"

namespace rocksdb {

namespace {
uint64_t TotalCompensatedFileSize(const std::vector<FileMetaData*>& files) {
  uint64_t sum = 0;
  for (size_t i = 0; i < files.size() && files[i]; i++) {
    sum += files[i]->compensated_file_size;
  }
  return sum;
}

bool FindIntraL0Compaction(const std::vector<FileMetaData*>& level_files,
                           size_t min_files_to_compact,
                           uint64_t max_compact_bytes_per_del_file,
                           CompactionInputFiles* comp_inputs) {
  size_t compact_bytes = level_files[0]->fd.file_size;
  size_t compact_bytes_per_del_file = port::kMaxSizet;
  // compaction range will be [0, span_len).
  size_t span_len;
  // pull in files until the amount of compaction work per deleted file begins
  // increasing.
  size_t new_compact_bytes_per_del_file = 0;
  for (span_len = 1; span_len < level_files.size(); ++span_len) {
    compact_bytes += level_files[span_len]->fd.file_size;
    new_compact_bytes_per_del_file = compact_bytes / span_len;
    if (level_files[span_len]->being_compacted ||
        new_compact_bytes_per_del_file > compact_bytes_per_del_file) {
      break;
    }
    compact_bytes_per_del_file = new_compact_bytes_per_del_file;
  }

  if (span_len >= min_files_to_compact &&
      new_compact_bytes_per_del_file < max_compact_bytes_per_del_file) {
    assert(comp_inputs != nullptr);
    comp_inputs->level = 0;
    for (size_t i = 0; i < span_len; ++i) {
      comp_inputs->files.push_back(level_files[i]);
    }
    return true;
  }
  return false;
}
}  // anonymous namespace

// Determine compression type, based on user options, level of the output
// file and whether compression is disabled.
// If enable_compression is false, then compression is always disabled no
// matter what the values of the other two parameters are.
// Otherwise, the compression type is determined based on options and level.
CompressionType GetCompressionType(const ImmutableCFOptions& ioptions,
                                   const VersionStorageInfo* vstorage,
                                   const MutableCFOptions& mutable_cf_options,
                                   int level, int base_level,
                                   const bool enable_compression) {
  if (!enable_compression) {
    // disable compression
    return kNoCompression;
  }

  // If bottommost_compression is set and we are compacting to the
  // bottommost level then we should use it.
  if (ioptions.bottommost_compression != kDisableCompressionOption &&
      level >= (vstorage->num_non_empty_levels() - 1)) {
    return ioptions.bottommost_compression;
  }
  // If the user has specified a different compression level for each level,
  // then pick the compression for that level.
  if (!ioptions.compression_per_level.empty()) {
    assert(level == 0 || level >= base_level);
    int idx = (level == 0) ? 0 : level - base_level + 1;

    const int n = static_cast<int>(ioptions.compression_per_level.size()) - 1;
    // It is possible for level_ to be -1; in that case, we use level
    // 0's compression.  This occurs mostly in backwards compatibility
    // situations when the builder doesn't know what level the file
    // belongs to.  Likewise, if level is beyond the end of the
    // specified compression levels, use the last value.
    return ioptions.compression_per_level[std::max(0, std::min(idx, n))];
  } else {
    return mutable_cf_options.compression;
  }
}

CompactionPicker::CompactionPicker(const ImmutableCFOptions& ioptions,
                                   const InternalKeyComparator* icmp)
    : ioptions_(ioptions), icmp_(icmp) {}

CompactionPicker::~CompactionPicker() {}

// Delete this compaction from the list of running compactions.
void CompactionPicker::ReleaseCompactionFiles(Compaction* c, Status status) {
  UnregisterCompaction(c);
  if (!status.ok()) {
    c->ResetNextCompactionIndex();
  }
}

void CompactionPicker::GetRange(const CompactionInputFiles& inputs,
                                InternalKey* smallest,
                                InternalKey* largest) const {
  const int level = inputs.level;
  assert(!inputs.empty());
  smallest->Clear();
  largest->Clear();

  if (level == 0) {
    for (size_t i = 0; i < inputs.size(); i++) {
      FileMetaData* f = inputs[i];
      if (i == 0) {
        *smallest = f->smallest;
        *largest = f->largest;
      } else {
        if (icmp_->Compare(f->smallest, *smallest) < 0) {
          *smallest = f->smallest;
        }
        if (icmp_->Compare(f->largest, *largest) > 0) {
          *largest = f->largest;
        }
      }
    }
  } else {
    *smallest = inputs[0]->smallest;
    *largest = inputs[inputs.size() - 1]->largest;
  }
}

void CompactionPicker::GetRange(const CompactionInputFiles& inputs1,
                                const CompactionInputFiles& inputs2,
                                InternalKey* smallest,
                                InternalKey* largest) const {
  assert(!inputs1.empty() || !inputs2.empty());
  if (inputs1.empty()) {
    GetRange(inputs2, smallest, largest);
  } else if (inputs2.empty()) {
    GetRange(inputs1, smallest, largest);
  } else {
    InternalKey smallest1, smallest2, largest1, largest2;
    GetRange(inputs1, &smallest1, &largest1);
    GetRange(inputs2, &smallest2, &largest2);
    *smallest =
        icmp_->Compare(smallest1, smallest2) < 0 ? smallest1 : smallest2;
    *largest = icmp_->Compare(largest1, largest2) < 0 ? largest2 : largest1;
  }
}

void CompactionPicker::GetRange(const std::vector<CompactionInputFiles>& inputs,
                                InternalKey* smallest,
                                InternalKey* largest) const {
  InternalKey current_smallest;
  InternalKey current_largest;
  bool initialized = false;
  for (const auto& in : inputs) {
    if (in.empty()) {
      continue;
    }
    GetRange(in, &current_smallest, &current_largest);
    if (!initialized) {
      *smallest = current_smallest;
      *largest = current_largest;
      initialized = true;
    } else {
      if (icmp_->Compare(current_smallest, *smallest) < 0) {
        *smallest = current_smallest;
      }
      if (icmp_->Compare(current_largest, *largest) > 0) {
        *largest = current_largest;
      }
    }
  }
  assert(initialized);
}

bool CompactionPicker::ExpandInputsToCleanCut(const std::string& cf_name,
                                              VersionStorageInfo* vstorage,
                                              CompactionInputFiles* inputs) {
  // This isn't good compaction
  assert(!inputs->empty());

  const int level = inputs->level;
  // GetOverlappingInputs will always do the right thing for level-0.
  // So we don't need to do any expansion if level == 0.
  if (level == 0) {
    return true;
  }

  InternalKey smallest, largest;

  // Keep expanding inputs until we are sure that there is a "clean cut"
  // boundary between the files in input and the surrounding files.
  // This will ensure that no parts of a key are lost during compaction.
  int hint_index = -1;
  size_t old_size;
  do {
    old_size = inputs->size();
    GetRange(*inputs, &smallest, &largest);
    inputs->clear();
    vstorage->GetOverlappingInputs(level, &smallest, &largest, &inputs->files,
                                   hint_index, &hint_index);
  } while (inputs->size() > old_size);

  // we started off with inputs non-empty and the previous loop only grew
  // inputs. thus, inputs should be non-empty here
  assert(!inputs->empty());

  // If, after the expansion, there are files that are already under
  // compaction, then we must drop/cancel this compaction.
  if (AreFilesInCompaction(inputs->files)) {
    return false;
  }
  return true;
}

bool CompactionPicker::RangeOverlapWithCompaction(
    const Slice& smallest_user_key, const Slice& largest_user_key,
    int level) const {
  const Comparator* ucmp = icmp_->user_comparator();
  for (Compaction* c : compactions_in_progress_) {
    if (c->output_level() == level &&
        ucmp->Compare(smallest_user_key, c->GetLargestUserKey()) <= 0 &&
        ucmp->Compare(largest_user_key, c->GetSmallestUserKey()) >= 0) {
      // Overlap
      return true;
    }
  }
  // Did not overlap with any running compaction in level `level`
  return false;
}

bool CompactionPicker::FilesRangeOverlapWithCompaction(
    const std::vector<CompactionInputFiles>& inputs, int level) const {
  bool is_empty = true;
  for (auto& in : inputs) {
    if (!in.empty()) {
      is_empty = false;
      break;
    }
  }
  if (is_empty) {
    // No files in inputs
    return false;
  }

  InternalKey smallest, largest;
  GetRange(inputs, &smallest, &largest);
  return RangeOverlapWithCompaction(smallest.user_key(), largest.user_key(),
                                    level);
}

// Returns true if any one of specified files are being compacted
bool CompactionPicker::AreFilesInCompaction(
    const std::vector<FileMetaData*>& files) {
  for (size_t i = 0; i < files.size(); i++) {
    if (files[i]->being_compacted) {
      return true;
    }
  }
  return false;
}

Compaction* CompactionPicker::CompactFiles(
    const CompactionOptions& compact_options,
    const std::vector<CompactionInputFiles>& input_files, int output_level,
    VersionStorageInfo* vstorage, const MutableCFOptions& mutable_cf_options,
    uint32_t output_path_id) {
  assert(input_files.size());
  // This compaction output should not overlap with a running compaction as
  // `SanitizeCompactionInputFiles` should've checked earlier and db mutex
  // shouldn't have been released since.
  assert(!FilesRangeOverlapWithCompaction(input_files, output_level));

  auto c =
      new Compaction(vstorage, ioptions_, mutable_cf_options, input_files,
                     output_level, compact_options.output_file_size_limit,
                     mutable_cf_options.max_compaction_bytes, output_path_id,
                     compact_options.compression, /* grandparents */ {}, true);
  RegisterCompaction(c);
  return c;
}

Status CompactionPicker::GetCompactionInputsFromFileNumbers(
    std::vector<CompactionInputFiles>* input_files,
    std::unordered_set<uint64_t>* input_set, const VersionStorageInfo* vstorage,
    const CompactionOptions& compact_options) const {
  if (input_set->size() == 0U) {
    return Status::InvalidArgument(
        "Compaction must include at least one file.");
  }
  assert(input_files);

  std::vector<CompactionInputFiles> matched_input_files;
  matched_input_files.resize(vstorage->num_levels());
  int first_non_empty_level = -1;
  int last_non_empty_level = -1;
  // TODO(yhchiang): use a lazy-initialized mapping from
  //                 file_number to FileMetaData in Version.
  for (int level = 0; level < vstorage->num_levels(); ++level) {
    for (auto file : vstorage->LevelFiles(level)) {
      auto iter = input_set->find(file->fd.GetNumber());
      if (iter != input_set->end()) {
        matched_input_files[level].files.push_back(file);
        input_set->erase(iter);
        last_non_empty_level = level;
        if (first_non_empty_level == -1) {
          first_non_empty_level = level;
        }
      }
    }
  }

  if (!input_set->empty()) {
    std::string message(
        "Cannot find matched SST files for the following file numbers:");
    for (auto fn : *input_set) {
      message += " ";
      message += ToString(fn);
    }
    return Status::InvalidArgument(message);
  }

  for (int level = first_non_empty_level; level <= last_non_empty_level;
       ++level) {
    matched_input_files[level].level = level;
    input_files->emplace_back(std::move(matched_input_files[level]));
  }

  return Status::OK();
}

// Returns true if any one of the parent files are being compacted
bool CompactionPicker::IsRangeInCompaction(VersionStorageInfo* vstorage,
                                           const InternalKey* smallest,
                                           const InternalKey* largest,
                                           int level, int* level_index) {
  std::vector<FileMetaData*> inputs;
  assert(level < NumberLevels());

  vstorage->GetOverlappingInputs(level, smallest, largest, &inputs,
                                 *level_index, level_index);
  return AreFilesInCompaction(inputs);
}

// Populates the set of inputs of all other levels that overlap with the
// start level.
// Now we assume all levels except start level and output level are empty.
// Will also attempt to expand "start level" if that doesn't expand
// "output level" or cause "level" to include a file for compaction that has an
// overlapping user-key with another file.
// REQUIRES: input_level and output_level are different
// REQUIRES: inputs->empty() == false
// Returns false if files on parent level are currently in compaction, which
// means that we can't compact them
bool CompactionPicker::SetupOtherInputs(
    const std::string& cf_name, const MutableCFOptions& mutable_cf_options,
    VersionStorageInfo* vstorage, CompactionInputFiles* inputs,
    CompactionInputFiles* output_level_inputs, int* parent_index,
    int base_index) {
  assert(!inputs->empty());
  assert(output_level_inputs->empty());
  const int input_level = inputs->level;
  const int output_level = output_level_inputs->level;
  if (input_level == output_level) {
    // no possibility of conflict
    return true;
  }

  // For now, we only support merging two levels, start level and output level.
  // We need to assert other levels are empty.
  for (int l = input_level + 1; l < output_level; l++) {
    assert(vstorage->NumLevelFiles(l) == 0);
  }

  InternalKey smallest, largest;

  // Get the range one last time.
  GetRange(*inputs, &smallest, &largest);

  // Populate the set of next-level files (inputs_GetOutputLevelInputs()) to
  // include in compaction
  vstorage->GetOverlappingInputs(output_level, &smallest, &largest,
                                 &output_level_inputs->files, *parent_index,
                                 parent_index);
  if (AreFilesInCompaction(output_level_inputs->files)) {
    return false;
  }
  if (!output_level_inputs->empty()) {
    if (!ExpandInputsToCleanCut(cf_name, vstorage, output_level_inputs)) {
      return false;
    }
  }

  // See if we can further grow the number of inputs in "level" without
  // changing the number of "level+1" files we pick up. We also choose NOT
  // to expand if this would cause "level" to include some entries for some
  // user key, while excluding other entries for the same user key. This
  // can happen when one user key spans multiple files.
  if (!output_level_inputs->empty()) {
    const uint64_t limit = mutable_cf_options.max_compaction_bytes;
    const uint64_t output_level_inputs_size =
        TotalCompensatedFileSize(output_level_inputs->files);
    const uint64_t inputs_size = TotalCompensatedFileSize(inputs->files);
    bool expand_inputs = false;

    CompactionInputFiles expanded_inputs;
    expanded_inputs.level = input_level;
    // Get closed interval of output level
    InternalKey all_start, all_limit;
    GetRange(*inputs, *output_level_inputs, &all_start, &all_limit);
    bool try_overlapping_inputs = true;
    vstorage->GetOverlappingInputs(input_level, &all_start, &all_limit,
                                   &expanded_inputs.files, base_index, nullptr);
    uint64_t expanded_inputs_size =
        TotalCompensatedFileSize(expanded_inputs.files);
    if (!ExpandInputsToCleanCut(cf_name, vstorage, &expanded_inputs)) {
      try_overlapping_inputs = false;
    }
    if (try_overlapping_inputs && expanded_inputs.size() > inputs->size() &&
        output_level_inputs_size + expanded_inputs_size < limit &&
        !AreFilesInCompaction(expanded_inputs.files)) {
      InternalKey new_start, new_limit;
      GetRange(expanded_inputs, &new_start, &new_limit);
      CompactionInputFiles expanded_output_level_inputs;
      expanded_output_level_inputs.level = output_level;
      vstorage->GetOverlappingInputs(output_level, &new_start, &new_limit,
                                     &expanded_output_level_inputs.files,
                                     *parent_index, parent_index);
      assert(!expanded_output_level_inputs.empty());
      if (!AreFilesInCompaction(expanded_output_level_inputs.files) &&
          ExpandInputsToCleanCut(cf_name, vstorage,
                                 &expanded_output_level_inputs) &&
          expanded_output_level_inputs.size() == output_level_inputs->size()) {
        expand_inputs = true;
      }
    }
    if (!expand_inputs) {
      vstorage->GetCleanInputsWithinInterval(input_level, &all_start,
                                             &all_limit, &expanded_inputs.files,
                                             base_index, nullptr);
      expanded_inputs_size = TotalCompensatedFileSize(expanded_inputs.files);
      if (expanded_inputs.size() > inputs->size() &&
          output_level_inputs_size + expanded_inputs_size < limit &&
          !AreFilesInCompaction(expanded_inputs.files)) {
        expand_inputs = true;
      }
    }
    if (expand_inputs) {
      ROCKS_LOG_INFO(ioptions_.info_log,
                     "[%s] Expanding@%d %" ROCKSDB_PRIszt "+%" ROCKSDB_PRIszt
                     "(%" PRIu64 "+%" PRIu64 " bytes) to %" ROCKSDB_PRIszt
                     "+%" ROCKSDB_PRIszt " (%" PRIu64 "+%" PRIu64 "bytes)\n",
                     cf_name.c_str(), input_level, inputs->size(),
                     output_level_inputs->size(), inputs_size,
                     output_level_inputs_size, expanded_inputs.size(),
                     output_level_inputs->size(), expanded_inputs_size,
                     output_level_inputs_size);
      inputs->files = expanded_inputs.files;
    }
  }
  return true;
}

void CompactionPicker::GetGrandparents(
    VersionStorageInfo* vstorage, const CompactionInputFiles& inputs,
    const CompactionInputFiles& output_level_inputs,
    std::vector<FileMetaData*>* grandparents) {
  InternalKey start, limit;
  GetRange(inputs, output_level_inputs, &start, &limit);
  // Compute the set of grandparent files that overlap this compaction
  // (parent == level+1; grandparent == level+2)
  if (output_level_inputs.level + 1 < NumberLevels()) {
    vstorage->GetOverlappingInputs(output_level_inputs.level + 1, &start,
                                   &limit, grandparents);
  }
}

Compaction* CompactionPicker::CompactRange(
    const std::string& cf_name, const MutableCFOptions& mutable_cf_options,
    VersionStorageInfo* vstorage, int input_level, int output_level,
    uint32_t output_path_id, const InternalKey* begin, const InternalKey* end,
    InternalKey** compaction_end, bool* manual_conflict) {
  // CompactionPickerFIFO has its own implementation of compact range
  assert(ioptions_.compaction_style != kCompactionStyleFIFO);

  if (input_level == ColumnFamilyData::kCompactAllLevels) {
    assert(ioptions_.compaction_style == kCompactionStyleUniversal);

    // Universal compaction with more than one level always compacts all the
    // files together to the last level.
    assert(vstorage->num_levels() > 1);
    // DBImpl::CompactRange() set output level to be the last level
    if (ioptions_.allow_ingest_behind) {
      assert(output_level == vstorage->num_levels() - 2);
    } else {
      assert(output_level == vstorage->num_levels() - 1);
    }
    // DBImpl::RunManualCompaction will make full range for universal compaction
    assert(begin == nullptr);
    assert(end == nullptr);
    *compaction_end = nullptr;

    int start_level = 0;
    for (; start_level < vstorage->num_levels() &&
           vstorage->NumLevelFiles(start_level) == 0;
         start_level++) {
    }
    if (start_level == vstorage->num_levels()) {
      return nullptr;
    }

    if ((start_level == 0) && (!level0_compactions_in_progress_.empty())) {
      *manual_conflict = true;
      // Only one level 0 compaction allowed
      return nullptr;
    }

    std::vector<CompactionInputFiles> inputs(vstorage->num_levels() -
                                             start_level);
    for (int level = start_level; level < vstorage->num_levels(); level++) {
      inputs[level - start_level].level = level;
      auto& files = inputs[level - start_level].files;
      for (FileMetaData* f : vstorage->LevelFiles(level)) {
        files.push_back(f);
      }
      if (AreFilesInCompaction(files)) {
        *manual_conflict = true;
        return nullptr;
      }
    }

    // 2 non-exclusive manual compactions could run at the same time producing
    // overlaping outputs in the same level.
    if (FilesRangeOverlapWithCompaction(inputs, output_level)) {
      // This compaction output could potentially conflict with the output
      // of a currently running compaction, we cannot run it.
      *manual_conflict = true;
      return nullptr;
    }

    Compaction* c = new Compaction(
        vstorage, ioptions_, mutable_cf_options, std::move(inputs),
        output_level, mutable_cf_options.MaxFileSizeForLevel(output_level),
        /* max_compaction_bytes */ LLONG_MAX, output_path_id,
        GetCompressionType(ioptions_, vstorage, mutable_cf_options,
                           output_level, 1),
        /* grandparents */ {}, /* is manual */ true);
    RegisterCompaction(c);
    return c;
  }

  CompactionInputFiles inputs;
  inputs.level = input_level;
  bool covering_the_whole_range = true;

  // All files are 'overlapping' in universal style compaction.
  // We have to compact the entire range in one shot.
  if (ioptions_.compaction_style == kCompactionStyleUniversal) {
    begin = nullptr;
    end = nullptr;
  }

  vstorage->GetOverlappingInputs(input_level, begin, end, &inputs.files);
  if (inputs.empty()) {
    return nullptr;
  }

  if ((input_level == 0) && (!level0_compactions_in_progress_.empty())) {
    // Only one level 0 compaction allowed
    TEST_SYNC_POINT("CompactionPicker::CompactRange:Conflict");
    *manual_conflict = true;
    return nullptr;
  }

  // Avoid compacting too much in one shot in case the range is large.
  // But we cannot do this for level-0 since level-0 files can overlap
  // and we must not pick one file and drop another older file if the
  // two files overlap.
  if (input_level > 0) {
    const uint64_t limit = mutable_cf_options.max_compaction_bytes;
    uint64_t total = 0;
    for (size_t i = 0; i + 1 < inputs.size(); ++i) {
      uint64_t s = inputs[i]->compensated_file_size;
      total += s;
      if (total >= limit) {
        **compaction_end = inputs[i + 1]->smallest;
        covering_the_whole_range = false;
        inputs.files.resize(i + 1);
        break;
      }
    }
  }
  assert(output_path_id < static_cast<uint32_t>(ioptions_.db_paths.size()));

  if (ExpandInputsToCleanCut(cf_name, vstorage, &inputs) == false) {
    // manual compaction is now multi-threaded, so it can
    // happen that ExpandWhileOverlapping fails
    // we handle it higher in RunManualCompaction
    *manual_conflict = true;
    return nullptr;
  }

  if (covering_the_whole_range) {
    *compaction_end = nullptr;
  }

  CompactionInputFiles output_level_inputs;
  if (output_level == ColumnFamilyData::kCompactToBaseLevel) {
    assert(input_level == 0);
    output_level = vstorage->base_level();
    assert(output_level > 0);
  }
  output_level_inputs.level = output_level;
  if (input_level != output_level) {
    int parent_index = -1;
    if (!SetupOtherInputs(cf_name, mutable_cf_options, vstorage, &inputs,
                          &output_level_inputs, &parent_index, -1)) {
      // manual compaction is now multi-threaded, so it can
      // happen that SetupOtherInputs fails
      // we handle it higher in RunManualCompaction
      *manual_conflict = true;
      return nullptr;
    }
  }

  std::vector<CompactionInputFiles> compaction_inputs({inputs});
  if (!output_level_inputs.empty()) {
    compaction_inputs.push_back(output_level_inputs);
  }
  for (size_t i = 0; i < compaction_inputs.size(); i++) {
    if (AreFilesInCompaction(compaction_inputs[i].files)) {
      *manual_conflict = true;
      return nullptr;
    }
  }

  // 2 non-exclusive manual compactions could run at the same time producing
  // overlaping outputs in the same level.
  if (FilesRangeOverlapWithCompaction(compaction_inputs, output_level)) {
    // This compaction output could potentially conflict with the output
    // of a currently running compaction, we cannot run it.
    *manual_conflict = true;
    return nullptr;
  }

  std::vector<FileMetaData*> grandparents;
  GetGrandparents(vstorage, inputs, output_level_inputs, &grandparents);
  Compaction* compaction = new Compaction(
      vstorage, ioptions_, mutable_cf_options, std::move(compaction_inputs),
      output_level, mutable_cf_options.MaxFileSizeForLevel(output_level),
      mutable_cf_options.max_compaction_bytes, output_path_id,
      GetCompressionType(ioptions_, vstorage, mutable_cf_options, output_level,
                         vstorage->base_level()),
      std::move(grandparents), /* is manual compaction */ true);

  TEST_SYNC_POINT_CALLBACK("CompactionPicker::CompactRange:Return", compaction);
  RegisterCompaction(compaction);

  // Creating a compaction influences the compaction score because the score
  // takes running compactions into account (by skipping files that are already
  // being compacted). Since we just changed compaction score, we recalculate it
  // here
  vstorage->ComputeCompactionScore(ioptions_, mutable_cf_options);

  return compaction;
}

#ifndef ROCKSDB_LITE
namespace {
// Test whether two files have overlapping key-ranges.
bool HaveOverlappingKeyRanges(const Comparator* c, const SstFileMetaData& a,
                              const SstFileMetaData& b) {
  if (c->Compare(a.smallestkey, b.smallestkey) >= 0) {
    if (c->Compare(a.smallestkey, b.largestkey) <= 0) {
      // b.smallestkey <= a.smallestkey <= b.largestkey
      return true;
    }
  } else if (c->Compare(a.largestkey, b.smallestkey) >= 0) {
    // a.smallestkey < b.smallestkey <= a.largestkey
    return true;
  }
  if (c->Compare(a.largestkey, b.largestkey) <= 0) {
    if (c->Compare(a.largestkey, b.smallestkey) >= 0) {
      // b.smallestkey <= a.largestkey <= b.largestkey
      return true;
    }
  } else if (c->Compare(a.smallestkey, b.largestkey) <= 0) {
    // a.smallestkey <= b.largestkey < a.largestkey
    return true;
  }
  return false;
}
}  // namespace

Status CompactionPicker::SanitizeCompactionInputFilesForAllLevels(
    std::unordered_set<uint64_t>* input_files,
    const ColumnFamilyMetaData& cf_meta, const int output_level) const {
  auto& levels = cf_meta.levels;
  auto comparator = icmp_->user_comparator();

  // TODO(yhchiang): add is_adjustable to CompactionOptions

  // the smallest and largest key of the current compaction input
  std::string smallestkey;
  std::string largestkey;
  // a flag for initializing smallest and largest key
  bool is_first = false;
  const int kNotFound = -1;

  // For each level, it does the following things:
  // 1. Find the first and the last compaction input files
  //    in the current level.
  // 2. Include all files between the first and the last
  //    compaction input files.
  // 3. Update the compaction key-range.
  // 4. For all remaining levels, include files that have
  //    overlapping key-range with the compaction key-range.
  for (int l = 0; l <= output_level; ++l) {
    auto& current_files = levels[l].files;
    int first_included = static_cast<int>(current_files.size());
    int last_included = kNotFound;

    // identify the first and the last compaction input files
    // in the current level.
    for (size_t f = 0; f < current_files.size(); ++f) {
      if (input_files->find(TableFileNameToNumber(current_files[f].name)) !=
          input_files->end()) {
        first_included = std::min(first_included, static_cast<int>(f));
        last_included = std::max(last_included, static_cast<int>(f));
        if (is_first == false) {
          smallestkey = current_files[f].smallestkey;
          largestkey = current_files[f].largestkey;
          is_first = true;
        }
      }
    }
    if (last_included == kNotFound) {
      continue;
    }

    if (l != 0) {
      // expend the compaction input of the current level if it
      // has overlapping key-range with other non-compaction input
      // files in the same level.
      while (first_included > 0) {
        if (comparator->Compare(current_files[first_included - 1].largestkey,
                                current_files[first_included].smallestkey) <
            0) {
          break;
        }
        first_included--;
      }

      while (last_included < static_cast<int>(current_files.size()) - 1) {
        if (comparator->Compare(current_files[last_included + 1].smallestkey,
                                current_files[last_included].largestkey) > 0) {
          break;
        }
        last_included++;
      }
    } else if (output_level > 0) {
      last_included = static_cast<int>(current_files.size() - 1);
    }

    // include all files between the first and the last compaction input files.
    for (int f = first_included; f <= last_included; ++f) {
      if (current_files[f].being_compacted) {
        return Status::Aborted("Necessary compaction input file " +
                               current_files[f].name +
                               " is currently being compacted.");
      }
      input_files->insert(TableFileNameToNumber(current_files[f].name));
    }

    // update smallest and largest key
    if (l == 0) {
      for (int f = first_included; f <= last_included; ++f) {
        if (comparator->Compare(smallestkey, current_files[f].smallestkey) >
            0) {
          smallestkey = current_files[f].smallestkey;
        }
        if (comparator->Compare(largestkey, current_files[f].largestkey) < 0) {
          largestkey = current_files[f].largestkey;
        }
      }
    } else {
      if (comparator->Compare(smallestkey,
                              current_files[first_included].smallestkey) > 0) {
        smallestkey = current_files[first_included].smallestkey;
      }
      if (comparator->Compare(largestkey,
                              current_files[last_included].largestkey) < 0) {
        largestkey = current_files[last_included].largestkey;
      }
    }

    SstFileMetaData aggregated_file_meta;
    aggregated_file_meta.smallestkey = smallestkey;
    aggregated_file_meta.largestkey = largestkey;

    // For all lower levels, include all overlapping files.
    // We need to add overlapping files from the current level too because even
    // if there no input_files in level l, we would still need to add files
    // which overlap with the range containing the input_files in levels 0 to l
    // Level 0 doesn't need to be handled this way because files are sorted by
    // time and not by key
    for (int m = std::max(l, 1); m <= output_level; ++m) {
      for (auto& next_lv_file : levels[m].files) {
        if (HaveOverlappingKeyRanges(comparator, aggregated_file_meta,
                                     next_lv_file)) {
          if (next_lv_file.being_compacted) {
            return Status::Aborted(
                "File " + next_lv_file.name +
                " that has overlapping key range with one of the compaction "
                " input file is currently being compacted.");
          }
          input_files->insert(TableFileNameToNumber(next_lv_file.name));
        }
      }
    }
  }
  return Status::OK();
}

Status CompactionPicker::SanitizeCompactionInputFiles(
    std::unordered_set<uint64_t>* input_files,
    const ColumnFamilyMetaData& cf_meta, const int output_level) const {
  assert(static_cast<int>(cf_meta.levels.size()) - 1 ==
         cf_meta.levels[cf_meta.levels.size() - 1].level);
  if (output_level >= static_cast<int>(cf_meta.levels.size())) {
    return Status::InvalidArgument(
        "Output level for column family " + cf_meta.name +
        " must between [0, " +
        ToString(cf_meta.levels[cf_meta.levels.size() - 1].level) + "].");
  }

  if (output_level > MaxOutputLevel()) {
    return Status::InvalidArgument(
        "Exceed the maximum output level defined by "
        "the current compaction algorithm --- " +
        ToString(MaxOutputLevel()));
  }

  if (output_level < 0) {
    return Status::InvalidArgument("Output level cannot be negative.");
  }

  if (input_files->size() == 0) {
    return Status::InvalidArgument(
        "A compaction must contain at least one file.");
  }

  Status s = SanitizeCompactionInputFilesForAllLevels(input_files, cf_meta,
                                                      output_level);

  if (!s.ok()) {
    return s;
  }

  // for all input files, check whether the file number matches
  // any currently-existing files.
  for (auto file_num : *input_files) {
    bool found = false;
    for (auto level_meta : cf_meta.levels) {
      for (auto file_meta : level_meta.files) {
        if (file_num == TableFileNameToNumber(file_meta.name)) {
          if (file_meta.being_compacted) {
            return Status::Aborted("Specified compaction input file " +
                                   MakeTableFileName("", file_num) +
                                   " is already being compacted.");
          }
          found = true;
          break;
        }
      }
      if (found) {
        break;
      }
    }
    if (!found) {
      return Status::InvalidArgument(
          "Specified compaction input file " + MakeTableFileName("", file_num) +
          " does not exist in column family " + cf_meta.name + ".");
    }
  }

  return Status::OK();
}
#endif  // !ROCKSDB_LITE

void CompactionPicker::RegisterCompaction(Compaction* c) {
  if (c == nullptr) {
    return;
  }
  assert(ioptions_.compaction_style != kCompactionStyleLevel ||
         c->output_level() == 0 ||
         !FilesRangeOverlapWithCompaction(*c->inputs(), c->output_level()));
  if (c->start_level() == 0 ||
      ioptions_.compaction_style == kCompactionStyleUniversal) {
    level0_compactions_in_progress_.insert(c);
  }
  compactions_in_progress_.insert(c);
}

void CompactionPicker::UnregisterCompaction(Compaction* c) {
  if (c == nullptr) {
    return;
  }
  if (c->start_level() == 0 ||
      ioptions_.compaction_style == kCompactionStyleUniversal) {
    level0_compactions_in_progress_.erase(c);
  }
  compactions_in_progress_.erase(c);
}

bool LevelCompactionPicker::NeedsCompaction(
    const VersionStorageInfo* vstorage) const {
  if (!vstorage->BottommostFilesMarkedForCompaction().empty()) {
    return true;
  }
  if (!vstorage->FilesMarkedForCompaction().empty()) {
    return true;
  }
  for (int i = 0; i <= vstorage->MaxInputLevel(); i++) {
    if (vstorage->CompactionScore(i) >= 1) {
      return true;
    }
  }
  return false;
}

namespace {
// A class to build a leveled compaction step-by-step.
class LevelCompactionBuilder {
 public:
  LevelCompactionBuilder(const std::string& cf_name,
                         VersionStorageInfo* vstorage,
                         CompactionPicker* compaction_picker,
                         LogBuffer* log_buffer,
                         const MutableCFOptions& mutable_cf_options,
                         const ImmutableCFOptions& ioptions)
      : cf_name_(cf_name),
        vstorage_(vstorage),
        compaction_picker_(compaction_picker),
        log_buffer_(log_buffer),
        mutable_cf_options_(mutable_cf_options),
        ioptions_(ioptions) {}

  // Pick and return a compaction.
  Compaction* PickCompaction();

  // Pick the initial files to compact to the next level. (or together
  // in Intra-L0 compactions)
  void SetupInitialFiles();

  // If the initial files are from L0 level, pick other L0
  // files if needed.
  bool SetupOtherL0FilesIfNeeded();

  // Based on initial files, setup other files need to be compacted
  // in this compaction, accordingly.
  bool SetupOtherInputsIfNeeded();

  Compaction* GetCompaction();

  // For the specfied level, pick a file that we want to compact.
  // Returns false if there is no file to compact.
  // If it returns true, inputs->files.size() will be exactly one.
  // If level is 0 and there is already a compaction on that level, this
  // function will return false.
  bool PickFileToCompact();

  // For L0->L0, picks the longest span of files that aren't currently
  // undergoing compaction for which work-per-deleted-file decreases. The span
  // always starts from the newest L0 file.
  //
  // Intra-L0 compaction is independent of all other files, so it can be
  // performed even when L0->base_level compactions are blocked.
  //
  // Returns true if `inputs` is populated with a span of files to be compacted;
  // otherwise, returns false.
  bool PickIntraL0Compaction();

  // If there is any file marked for compaction, put put it into inputs.
  void PickFilesMarkedForCompaction();

  const std::string& cf_name_;
  VersionStorageInfo* vstorage_;
  CompactionPicker* compaction_picker_;
  LogBuffer* log_buffer_;
  int start_level_ = -1;
  int output_level_ = -1;
  int parent_index_ = -1;
  int base_index_ = -1;
  double start_level_score_ = 0;
  bool is_manual_ = false;
  CompactionInputFiles start_level_inputs_;
  std::vector<CompactionInputFiles> compaction_inputs_;
  CompactionInputFiles output_level_inputs_;
  std::vector<FileMetaData*> grandparents_;
  CompactionReason compaction_reason_ = CompactionReason::kUnknown;

  const MutableCFOptions& mutable_cf_options_;
  const ImmutableCFOptions& ioptions_;
  // Pick a path ID to place a newly generated file, with its level
  static uint32_t GetPathId(const ImmutableCFOptions& ioptions,
                            const MutableCFOptions& mutable_cf_options,
                            int level);

  static const int kMinFilesForIntraL0Compaction = 4;
};

void LevelCompactionBuilder::PickFilesMarkedForCompaction() {
  if (vstorage_->FilesMarkedForCompaction().empty()) {
    return;
  }

  auto continuation = [&](std::pair<int, FileMetaData*> level_file) {
    // If it's being compacted it has nothing to do here.
    // If this assert() fails that means that some function marked some
    // files as being_compacted, but didn't call ComputeCompactionScore()
    assert(!level_file.second->being_compacted);
    start_level_ = level_file.first;
    output_level_ =
        (start_level_ == 0) ? vstorage_->base_level() : start_level_ + 1;

    if (start_level_ == 0 &&
        !compaction_picker_->level0_compactions_in_progress()->empty()) {
      return false;
    }

    start_level_inputs_.files = {level_file.second};
    start_level_inputs_.level = start_level_;
    return compaction_picker_->ExpandInputsToCleanCut(cf_name_, vstorage_,
                                                      &start_level_inputs_);
  };

  // take a chance on a random file first
  Random64 rnd(/* seed */ reinterpret_cast<uint64_t>(vstorage_));
  size_t random_file_index = static_cast<size_t>(rnd.Uniform(
      static_cast<uint64_t>(vstorage_->FilesMarkedForCompaction().size())));

  if (continuation(vstorage_->FilesMarkedForCompaction()[random_file_index])) {
    // found the compaction!
    return;
  }

  for (auto& level_file : vstorage_->FilesMarkedForCompaction()) {
    if (continuation(level_file)) {
      // found the compaction!
      return;
    }
  }
  start_level_inputs_.files.clear();
}

void LevelCompactionBuilder::SetupInitialFiles() {
  // Find the compactions by size on all levels.
  bool skipped_l0_to_base = false;
  for (int i = 0; i < compaction_picker_->NumberLevels() - 1; i++) {
    start_level_score_ = vstorage_->CompactionScore(i);
    start_level_ = vstorage_->CompactionScoreLevel(i);
    assert(i == 0 || start_level_score_ <= vstorage_->CompactionScore(i - 1));
    if (start_level_score_ >= 1) {
      if (skipped_l0_to_base && start_level_ == vstorage_->base_level()) {
        // If L0->base_level compaction is pending, don't schedule further
        // compaction from base level. Otherwise L0->base_level compaction
        // may starve.
        continue;
      }
      output_level_ =
          (start_level_ == 0) ? vstorage_->base_level() : start_level_ + 1;
      if (PickFileToCompact()) {
        // found the compaction!
        if (start_level_ == 0) {
          // L0 score = `num L0 files` / `level0_file_num_compaction_trigger`
          compaction_reason_ = CompactionReason::kLevelL0FilesNum;
        } else {
          // L1+ score = `Level files size` / `MaxBytesForLevel`
          compaction_reason_ = CompactionReason::kLevelMaxLevelSize;
        }
        break;
      } else {
        // didn't find the compaction, clear the inputs
        start_level_inputs_.clear();
        if (start_level_ == 0) {
          skipped_l0_to_base = true;
          // L0->base_level may be blocked due to ongoing L0->base_level
          // compactions. It may also be blocked by an ongoing compaction from
          // base_level downwards.
          //
          // In these cases, to reduce L0 file count and thus reduce likelihood
          // of write stalls, we can attempt compacting a span of files within
          // L0.
          if (PickIntraL0Compaction()) {
            output_level_ = 0;
            compaction_reason_ = CompactionReason::kLevelL0FilesNum;
            break;
          }
        }
      }
    }
  }

  // if we didn't find a compaction, check if there are any files marked for
  // compaction
  if (start_level_inputs_.empty()) {
    is_manual_ = true;
    parent_index_ = base_index_ = -1;
    PickFilesMarkedForCompaction();
    if (start_level_inputs_.empty()) {
      size_t i;
      for (i = 0; i < vstorage_->BottommostFilesMarkedForCompaction().size();
           ++i) {
        auto& level_and_file =
            vstorage_->BottommostFilesMarkedForCompaction()[i];
        assert(!level_and_file.second->being_compacted);
        start_level_inputs_.level = output_level_ = start_level_ =
            level_and_file.first;
        start_level_inputs_.files = {level_and_file.second};
        if (compaction_picker_->ExpandInputsToCleanCut(cf_name_, vstorage_,
                                                       &start_level_inputs_)) {
          break;
        }
      }
      if (i == vstorage_->BottommostFilesMarkedForCompaction().size()) {
        start_level_inputs_.clear();
      } else {
        assert(!start_level_inputs_.empty());
        compaction_reason_ = CompactionReason::kBottommostFiles;
      }
    } else {
      compaction_reason_ = CompactionReason::kFilesMarkedForCompaction;
    }
  }
}

bool LevelCompactionBuilder::SetupOtherL0FilesIfNeeded() {
  if (start_level_ == 0 && output_level_ != 0) {
    // Two level 0 compaction won't run at the same time, so don't need to worry
    // about files on level 0 being compacted.
    assert(compaction_picker_->level0_compactions_in_progress()->empty());
    InternalKey smallest, largest;
    compaction_picker_->GetRange(start_level_inputs_, &smallest, &largest);
    // Note that the next call will discard the file we placed in
    // c->inputs_[0] earlier and replace it with an overlapping set
    // which will include the picked file.
    start_level_inputs_.files.clear();
    vstorage_->GetOverlappingInputs(0, &smallest, &largest,
                                    &start_level_inputs_.files);

    // If we include more L0 files in the same compaction run it can
    // cause the 'smallest' and 'largest' key to get extended to a
    // larger range. So, re-invoke GetRange to get the new key range
    compaction_picker_->GetRange(start_level_inputs_, &smallest, &largest);
    if (compaction_picker_->IsRangeInCompaction(
            vstorage_, &smallest, &largest, output_level_, &parent_index_)) {
      return false;
    }
  }
  assert(!start_level_inputs_.files.empty());

  return true;
}

bool LevelCompactionBuilder::SetupOtherInputsIfNeeded() {
  // Setup input files from output level. For output to L0, we only compact
  // spans of files that do not interact with any pending compactions, so don't
  // need to consider other levels.
  if (output_level_ != 0) {
    output_level_inputs_.level = output_level_;
    if (!compaction_picker_->SetupOtherInputs(
            cf_name_, mutable_cf_options_, vstorage_, &start_level_inputs_,
            &output_level_inputs_, &parent_index_, base_index_)) {
      return false;
    }

    compaction_inputs_.push_back(start_level_inputs_);
    if (!output_level_inputs_.empty()) {
      compaction_inputs_.push_back(output_level_inputs_);
    }

    // In some edge cases we could pick a compaction that will be compacting
    // a key range that overlap with another running compaction, and both
    // of them have the same output level. This could happen if
    // (1) we are running a non-exclusive manual compaction
    // (2) AddFile ingest a new file into the LSM tree
    // We need to disallow this from happening.
    if (compaction_picker_->FilesRangeOverlapWithCompaction(compaction_inputs_,
                                                            output_level_)) {
      // This compaction output could potentially conflict with the output
      // of a currently running compaction, we cannot run it.
      return false;
    }
    compaction_picker_->GetGrandparents(vstorage_, start_level_inputs_,
                                        output_level_inputs_, &grandparents_);
  } else {
    compaction_inputs_.push_back(start_level_inputs_);
  }
  return true;
}

Compaction* LevelCompactionBuilder::PickCompaction() {
  // Pick up the first file to start compaction. It may have been extended
  // to a clean cut.
  SetupInitialFiles();
  if (start_level_inputs_.empty()) {
    return nullptr;
  }
  assert(start_level_ >= 0 && output_level_ >= 0);

  // If it is a L0 -> base level compaction, we need to set up other L0
  // files if needed.
  if (!SetupOtherL0FilesIfNeeded()) {
    return nullptr;
  }

  // Pick files in the output level and expand more files in the start level
  // if needed.
  if (!SetupOtherInputsIfNeeded()) {
    return nullptr;
  }

  // Form a compaction object containing the files we picked.
  Compaction* c = GetCompaction();

  TEST_SYNC_POINT_CALLBACK("LevelCompactionPicker::PickCompaction:Return", c);

  return c;
}

Compaction* LevelCompactionBuilder::GetCompaction() {
  auto c = new Compaction(
      vstorage_, ioptions_, mutable_cf_options_, std::move(compaction_inputs_),
      output_level_, mutable_cf_options_.MaxFileSizeForLevel(output_level_),
      mutable_cf_options_.max_compaction_bytes,
      GetPathId(ioptions_, mutable_cf_options_, output_level_),
      GetCompressionType(ioptions_, vstorage_, mutable_cf_options_,
                         output_level_, vstorage_->base_level()),
      std::move(grandparents_), is_manual_, start_level_score_,
      false /* deletion_compaction */, compaction_reason_);

  // If it's level 0 compaction, make sure we don't execute any other level 0
  // compactions in parallel
  compaction_picker_->RegisterCompaction(c);

  // Creating a compaction influences the compaction score because the score
  // takes running compactions into account (by skipping files that are already
  // being compacted). Since we just changed compaction score, we recalculate it
  // here
  vstorage_->ComputeCompactionScore(ioptions_, mutable_cf_options_);
  return c;
}

/*
 * Find the optimal path to place a file
 * Given a level, finds the path where levels up to it will fit in levels
 * up to and including this path
 */
uint32_t LevelCompactionBuilder::GetPathId(
    const ImmutableCFOptions& ioptions,
    const MutableCFOptions& mutable_cf_options, int level) {
  uint32_t p = 0;
  assert(!ioptions.db_paths.empty());

  // size remaining in the most recent path
  uint64_t current_path_size = ioptions.db_paths[0].target_size;

  uint64_t level_size;
  int cur_level = 0;

  // max_bytes_for_level_base denotes L1 size.
  // We estimate L0 size to be the same as L1.
  level_size = mutable_cf_options.max_bytes_for_level_base;

  // Last path is the fallback
  while (p < ioptions.db_paths.size() - 1) {
    if (level_size <= current_path_size) {
      if (cur_level == level) {
        // Does desired level fit in this path?
        return p;
      } else {
        current_path_size -= level_size;
        if (cur_level > 0) {
          if (ioptions.level_compaction_dynamic_level_bytes) {
            // Currently, level_compaction_dynamic_level_bytes is ignored when
            // multiple db paths are specified. https://github.com/facebook/
            // rocksdb/blob/master/db/column_family.cc.
            // Still, adding this check to avoid accidentally using
            // max_bytes_for_level_multiplier_additional
            level_size = static_cast<uint64_t>(
                level_size * mutable_cf_options.max_bytes_for_level_multiplier);
          } else {
            level_size = static_cast<uint64_t>(
                level_size * mutable_cf_options.max_bytes_for_level_multiplier *
                mutable_cf_options.MaxBytesMultiplerAdditional(cur_level));
          }
        }
        cur_level++;
        continue;
      }
    }
    p++;
    current_path_size = ioptions.db_paths[p].target_size;
  }
  return p;
}

bool LevelCompactionBuilder::PickFileToCompact() {
  // level 0 files are overlapping. So we cannot pick more
  // than one concurrent compactions at this level. This
  // could be made better by looking at key-ranges that are
  // being compacted at level 0.
  if (start_level_ == 0 &&
      !compaction_picker_->level0_compactions_in_progress()->empty()) {
    TEST_SYNC_POINT("LevelCompactionPicker::PickCompactionBySize:0");
    return false;
  }

  start_level_inputs_.clear();

  assert(start_level_ >= 0);

  // Pick the largest file in this level that is not already
  // being compacted
  const std::vector<int>& file_size =
      vstorage_->FilesByCompactionPri(start_level_);
  const std::vector<FileMetaData*>& level_files =
      vstorage_->LevelFiles(start_level_);

  unsigned int cmp_idx;
  for (cmp_idx = vstorage_->NextCompactionIndex(start_level_);
       cmp_idx < file_size.size(); cmp_idx++) {
    int index = file_size[cmp_idx];
    auto* f = level_files[index];

    // do not pick a file to compact if it is being compacted
    // from n-1 level.
    if (f->being_compacted) {
      continue;
    }

    start_level_inputs_.files.push_back(f);
    start_level_inputs_.level = start_level_;
    if (!compaction_picker_->ExpandInputsToCleanCut(cf_name_, vstorage_,
                                                    &start_level_inputs_) ||
        compaction_picker_->FilesRangeOverlapWithCompaction(
            {start_level_inputs_}, output_level_)) {
      // A locked (pending compaction) input-level file was pulled in due to
      // user-key overlap.
      start_level_inputs_.clear();
      continue;
    }

    // Now that input level is fully expanded, we check whether any output files
    // are locked due to pending compaction.
    //
    // Note we rely on ExpandInputsToCleanCut() to tell us whether any output-
    // level files are locked, not just the extra ones pulled in for user-key
    // overlap.
    InternalKey smallest, largest;
    compaction_picker_->GetRange(start_level_inputs_, &smallest, &largest);
    CompactionInputFiles output_level_inputs;
    output_level_inputs.level = output_level_;
    vstorage_->GetOverlappingInputs(output_level_, &smallest, &largest,
                                    &output_level_inputs.files);
    if (!output_level_inputs.empty() &&
        !compaction_picker_->ExpandInputsToCleanCut(cf_name_, vstorage_,
                                                    &output_level_inputs)) {
      start_level_inputs_.clear();
      continue;
    }
    base_index_ = index;
    break;
  }

  // store where to start the iteration in the next call to PickCompaction
  vstorage_->SetNextCompactionIndex(start_level_, cmp_idx);

  return start_level_inputs_.size() > 0;
}

bool LevelCompactionBuilder::PickIntraL0Compaction() {
  start_level_inputs_.clear();
  const std::vector<FileMetaData*>& level_files =
      vstorage_->LevelFiles(0 /* level */);
  if (level_files.size() <
          static_cast<size_t>(
              mutable_cf_options_.level0_file_num_compaction_trigger + 2) ||
      level_files[0]->being_compacted) {
    // If L0 isn't accumulating much files beyond the regular trigger, don't
    // resort to L0->L0 compaction yet.
    return false;
  }
  return FindIntraL0Compaction(level_files, kMinFilesForIntraL0Compaction,
                               port::kMaxUint64, &start_level_inputs_);
}
}  // namespace

Compaction* LevelCompactionPicker::PickCompaction(
    const std::string& cf_name, const MutableCFOptions& mutable_cf_options,
    VersionStorageInfo* vstorage, LogBuffer* log_buffer) {
  LevelCompactionBuilder builder(cf_name, vstorage, this, log_buffer,
                                 mutable_cf_options, ioptions_);
  return builder.PickCompaction();
}

#ifndef ROCKSDB_LITE
bool FIFOCompactionPicker::NeedsCompaction(
    const VersionStorageInfo* vstorage) const {
  const int kLevel0 = 0;
  return vstorage->CompactionScore(kLevel0) >= 1;
}

namespace {
uint64_t GetTotalFilesSize(
    const std::vector<FileMetaData*>& files) {
  uint64_t total_size = 0;
  for (const auto& f : files) {
    total_size += f->fd.file_size;
  }
  return total_size;
}
}  // anonymous namespace

Compaction* FIFOCompactionPicker::PickTTLCompaction(
    const std::string& cf_name, const MutableCFOptions& mutable_cf_options,
    VersionStorageInfo* vstorage, LogBuffer* log_buffer) {
  assert(mutable_cf_options.compaction_options_fifo.ttl > 0);

  const int kLevel0 = 0;
  const std::vector<FileMetaData*>& level_files = vstorage->LevelFiles(kLevel0);
  uint64_t total_size = GetTotalFilesSize(level_files);

  int64_t _current_time;
  auto status = ioptions_.env->GetCurrentTime(&_current_time);
  if (!status.ok()) {
    ROCKS_LOG_BUFFER(log_buffer,
                     "[%s] FIFO compaction: Couldn't get current time: %s. "
                     "Not doing compactions based on TTL. ",
                     cf_name.c_str(), status.ToString().c_str());
    return nullptr;
  }
  const uint64_t current_time = static_cast<uint64_t>(_current_time);

  std::vector<CompactionInputFiles> inputs;
  inputs.emplace_back();
  inputs[0].level = 0;

  // avoid underflow
<<<<<<< HEAD
  if (current_time > ioptions_.compaction_options_fifo.ttl) {
=======
  if (current_time > mutable_cf_options.compaction_options_fifo.ttl) {
>>>>>>> dbd8fa09
    for (auto ritr = level_files.rbegin(); ritr != level_files.rend(); ++ritr) {
      auto f = *ritr;
      if (f->fd.table_reader != nullptr &&
          f->fd.table_reader->GetTableProperties() != nullptr) {
        auto creation_time =
            f->fd.table_reader->GetTableProperties()->creation_time;
        if (creation_time == 0 ||
<<<<<<< HEAD
            creation_time >=
                (current_time - ioptions_.compaction_options_fifo.ttl)) {
=======
            creation_time >= (current_time -
                              mutable_cf_options.compaction_options_fifo.ttl)) {
>>>>>>> dbd8fa09
          break;
        }
        total_size -= f->compensated_file_size;
        inputs[0].files.push_back(f);
      }
    }
  }

  // Return a nullptr and proceed to size-based FIFO compaction if:
  // 1. there are no files older than ttl OR
  // 2. there are a few files older than ttl, but deleting them will not bring
  //    the total size to be less than max_table_files_size threshold.
  if (inputs[0].files.empty() ||
      total_size >
          mutable_cf_options.compaction_options_fifo.max_table_files_size) {
    return nullptr;
  }

  for (const auto& f : inputs[0].files) {
    ROCKS_LOG_BUFFER(log_buffer,
                     "[%s] FIFO compaction: picking file %" PRIu64
                     " with creation time %" PRIu64 " for deletion",
                     cf_name.c_str(), f->fd.GetNumber(),
                     f->fd.table_reader->GetTableProperties()->creation_time);
  }

  Compaction* c = new Compaction(
      vstorage, ioptions_, mutable_cf_options, std::move(inputs), 0, 0, 0, 0,
      kNoCompression, {}, /* is manual */ false, vstorage->CompactionScore(0),
      /* is deletion compaction */ true, CompactionReason::kFIFOTtl);
  return c;
}

Compaction* FIFOCompactionPicker::PickSizeCompaction(
    const std::string& cf_name, const MutableCFOptions& mutable_cf_options,
    VersionStorageInfo* vstorage, LogBuffer* log_buffer) {
  const int kLevel0 = 0;
  const std::vector<FileMetaData*>& level_files = vstorage->LevelFiles(kLevel0);
  uint64_t total_size = GetTotalFilesSize(level_files);

  if (total_size <=
          mutable_cf_options.compaction_options_fifo.max_table_files_size ||
      level_files.size() == 0) {
    // total size not exceeded
    if (mutable_cf_options.compaction_options_fifo.allow_compaction &&
        level_files.size() > 0) {
      CompactionInputFiles comp_inputs;
      if (FindIntraL0Compaction(
              level_files,
              mutable_cf_options
                  .level0_file_num_compaction_trigger /* min_files_to_compact */,
              mutable_cf_options.write_buffer_size, &comp_inputs)) {
        Compaction* c = new Compaction(
            vstorage, ioptions_, mutable_cf_options, {comp_inputs}, 0,
            16 * 1024 * 1024 /* output file size limit */,
            0 /* max compaction bytes, not applicable */,
            0 /* output path ID */, mutable_cf_options.compression, {},
            /* is manual */ false, vstorage->CompactionScore(0),
            /* is deletion compaction */ false,
            CompactionReason::kFIFOReduceNumFiles);
        return c;
      }
    }

    ROCKS_LOG_BUFFER(
        log_buffer,
        "[%s] FIFO compaction: nothing to do. Total size %" PRIu64
        ", max size %" PRIu64 "\n",
        cf_name.c_str(), total_size,
        mutable_cf_options.compaction_options_fifo.max_table_files_size);
    return nullptr;
  }

  if (!level0_compactions_in_progress_.empty()) {
    ROCKS_LOG_BUFFER(
        log_buffer,
        "[%s] FIFO compaction: Already executing compaction. No need "
        "to run parallel compactions since compactions are very fast",
        cf_name.c_str());
    return nullptr;
  }

  std::vector<CompactionInputFiles> inputs;
  inputs.emplace_back();
  inputs[0].level = 0;

  for (auto ritr = level_files.rbegin(); ritr != level_files.rend(); ++ritr) {
    auto f = *ritr;
    total_size -= f->compensated_file_size;
    inputs[0].files.push_back(f);
    char tmp_fsize[16];
    AppendHumanBytes(f->fd.GetFileSize(), tmp_fsize, sizeof(tmp_fsize));
    ROCKS_LOG_BUFFER(log_buffer,
                     "[%s] FIFO compaction: picking file %" PRIu64
                     " with size %s for deletion",
                     cf_name.c_str(), f->fd.GetNumber(), tmp_fsize);
    if (total_size <=
        mutable_cf_options.compaction_options_fifo.max_table_files_size) {
      break;
    }
  }

  Compaction* c = new Compaction(
      vstorage, ioptions_, mutable_cf_options, std::move(inputs), 0, 0, 0, 0,
      kNoCompression, {}, /* is manual */ false, vstorage->CompactionScore(0),
      /* is deletion compaction */ true, CompactionReason::kFIFOMaxSize);
  return c;
}

Compaction* FIFOCompactionPicker::PickCompaction(
    const std::string& cf_name, const MutableCFOptions& mutable_cf_options,
    VersionStorageInfo* vstorage, LogBuffer* log_buffer) {
  assert(vstorage->num_levels() == 1);

  Compaction* c = nullptr;
  if (mutable_cf_options.compaction_options_fifo.ttl > 0) {
    c = PickTTLCompaction(cf_name, mutable_cf_options, vstorage, log_buffer);
  }
  if (c == nullptr) {
    c = PickSizeCompaction(cf_name, mutable_cf_options, vstorage, log_buffer);
  }
  RegisterCompaction(c);
  return c;
}

Compaction* FIFOCompactionPicker::CompactRange(
    const std::string& cf_name, const MutableCFOptions& mutable_cf_options,
    VersionStorageInfo* vstorage, int input_level, int output_level,
    uint32_t output_path_id, const InternalKey* begin, const InternalKey* end,
    InternalKey** compaction_end, bool* manual_conflict) {
  assert(input_level == 0);
  assert(output_level == 0);
  *compaction_end = nullptr;
  LogBuffer log_buffer(InfoLogLevel::INFO_LEVEL, ioptions_.info_log);
  Compaction* c =
      PickCompaction(cf_name, mutable_cf_options, vstorage, &log_buffer);
  log_buffer.FlushBufferToLog();
  return c;
}

#endif  // !ROCKSDB_LITE

}  // namespace rocksdb<|MERGE_RESOLUTION|>--- conflicted
+++ resolved
@@ -1474,11 +1474,7 @@
   inputs[0].level = 0;
 
   // avoid underflow
-<<<<<<< HEAD
-  if (current_time > ioptions_.compaction_options_fifo.ttl) {
-=======
   if (current_time > mutable_cf_options.compaction_options_fifo.ttl) {
->>>>>>> dbd8fa09
     for (auto ritr = level_files.rbegin(); ritr != level_files.rend(); ++ritr) {
       auto f = *ritr;
       if (f->fd.table_reader != nullptr &&
@@ -1486,13 +1482,8 @@
         auto creation_time =
             f->fd.table_reader->GetTableProperties()->creation_time;
         if (creation_time == 0 ||
-<<<<<<< HEAD
-            creation_time >=
-                (current_time - ioptions_.compaction_options_fifo.ttl)) {
-=======
             creation_time >= (current_time -
                               mutable_cf_options.compaction_options_fifo.ttl)) {
->>>>>>> dbd8fa09
           break;
         }
         total_size -= f->compensated_file_size;
