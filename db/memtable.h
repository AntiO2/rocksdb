//  Copyright (c) 2011-present, Facebook, Inc.  All rights reserved.
//  This source code is licensed under both the GPLv2 (found in the
//  COPYING file in the root directory) and Apache 2.0 License
//  (found in the LICENSE.Apache file in the root directory).
//
// Copyright (c) 2011 The LevelDB Authors. All rights reserved.
// Use of this source code is governed by a BSD-style license that can be
// found in the LICENSE file. See the AUTHORS file for names of contributors.

#pragma once
#include <atomic>
#include <deque>
#include <functional>
#include <memory>
#include <string>
#include <unordered_set>
#include <vector>

#include "db/dbformat.h"
#include "db/kv_checksum.h"
#include "db/range_tombstone_fragmenter.h"
#include "db/read_callback.h"
#include "db/version_edit.h"
#include "memory/allocator.h"
#include "memory/concurrent_arena.h"
#include "monitoring/instrumented_mutex.h"
#include "options/cf_options.h"
#include "rocksdb/db.h"
#include "rocksdb/memtablerep.h"
#include "table/multiget_context.h"
#include "util/dynamic_bloom.h"
#include "util/hash.h"
#include "util/hash_containers.h"

namespace ROCKSDB_NAMESPACE {

struct FlushJobInfo;
class Mutex;
class MemTableIterator;
class MergeContext;
class SystemClock;

struct ImmutableMemTableOptions {
  explicit ImmutableMemTableOptions(const ImmutableOptions& ioptions,
                                    const MutableCFOptions& mutable_cf_options);
  size_t arena_block_size;
  uint32_t memtable_prefix_bloom_bits;
  size_t memtable_huge_page_size;
  bool memtable_whole_key_filtering;
  bool inplace_update_support;
  size_t inplace_update_num_locks;
  UpdateStatus (*inplace_callback)(char* existing_value,
                                   uint32_t* existing_value_size,
                                   Slice delta_value,
                                   std::string* merged_value);
  size_t max_successive_merges;
  Statistics* statistics;
  MergeOperator* merge_operator;
  Logger* info_log;
  bool allow_data_in_errors;
  uint32_t protection_bytes_per_key;
};

// Batched counters to updated when inserting keys in one write batch.
// In post process of the write batch, these can be updated together.
// Only used in concurrent memtable insert case.
struct MemTablePostProcessInfo {
  uint64_t data_size = 0;
  uint64_t num_entries = 0;
  uint64_t num_deletes = 0;
};

using MultiGetRange = MultiGetContext::Range;
// Note:  Many of the methods in this class have comments indicating that
// external synchronization is required as these methods are not thread-safe.
// It is up to higher layers of code to decide how to prevent concurrent
// invocation of these methods.  This is usually done by acquiring either
// the db mutex or the single writer thread.
//
// Some of these methods are documented to only require external
// synchronization if this memtable is immutable.  Calling MarkImmutable() is
// not sufficient to guarantee immutability.  It is up to higher layers of
// code to determine if this MemTable can still be modified by other threads.
// Eg: The Superversion stores a pointer to the current MemTable (that can
// be modified) and a separate list of the MemTables that can no longer be
// written to (aka the 'immutable memtables').
class MemTable {
 public:
  struct KeyComparator : public MemTableRep::KeyComparator {
    const InternalKeyComparator comparator;
    explicit KeyComparator(const InternalKeyComparator& c) : comparator(c) { }
    virtual int operator()(const char* prefix_len_key1,
                           const char* prefix_len_key2) const override;
    virtual int operator()(const char* prefix_len_key,
                           const DecodedType& key) const override;
  };

  // MemTables are reference counted.  The initial reference count
  // is zero and the caller must call Ref() at least once.
  //
  // earliest_seq should be the current SequenceNumber in the db such that any
  // key inserted into this memtable will have an equal or larger seq number.
  // (When a db is first created, the earliest sequence number will be 0).
  // If the earliest sequence number is not known, kMaxSequenceNumber may be
  // used, but this may prevent some transactions from succeeding until the
  // first key is inserted into the memtable.
  explicit MemTable(const InternalKeyComparator& comparator,
                    const ImmutableOptions& ioptions,
                    const MutableCFOptions& mutable_cf_options,
                    WriteBufferManager* write_buffer_manager,
                    SequenceNumber earliest_seq, uint32_t column_family_id);
  // No copying allowed
  MemTable(const MemTable&) = delete;
  MemTable& operator=(const MemTable&) = delete;

  // Do not delete this MemTable unless Unref() indicates it not in use.
  ~MemTable();

  // Increase reference count.
  // REQUIRES: external synchronization to prevent simultaneous
  // operations on the same MemTable.
  void Ref() { ++refs_; }

  // Drop reference count.
  // If the refcount goes to zero return this memtable, otherwise return null.
  // REQUIRES: external synchronization to prevent simultaneous
  // operations on the same MemTable.
  MemTable* Unref() {
    --refs_;
    assert(refs_ >= 0);
    if (refs_ <= 0) {
      return this;
    }
    return nullptr;
  }

  // Returns an estimate of the number of bytes of data in use by this
  // data structure.
  //
  // REQUIRES: external synchronization to prevent simultaneous
  // operations on the same MemTable (unless this Memtable is immutable).
  size_t ApproximateMemoryUsage();

  // As a cheap version of `ApproximateMemoryUsage()`, this function doesn't
  // require external synchronization. The value may be less accurate though
  size_t ApproximateMemoryUsageFast() const {
    return approximate_memory_usage_.load(std::memory_order_relaxed);
  }

  // used by MemTableListVersion::MemoryAllocatedBytesExcludingLast
  size_t MemoryAllocatedBytes() const {
    return table_->ApproximateMemoryUsage() +
           range_del_table_->ApproximateMemoryUsage() +
           arena_.MemoryAllocatedBytes();
  }

  // Returns a vector of unique random memtable entries of size 'sample_size'.
  //
  // Note: the entries are stored in the unordered_set as length-prefixed keys,
  //       hence their representation in the set as "const char*".
  // Note2: the size of the output set 'entries' is not enforced to be strictly
  //        equal to 'target_sample_size'. Its final size might be slightly
  //        greater or slightly less than 'target_sample_size'
  //
  // REQUIRES: external synchronization to prevent simultaneous
  // operations on the same MemTable (unless this Memtable is immutable).
  // REQUIRES: SkipList memtable representation. This function is not
  // implemented for any other type of memtable representation (vectorrep,
  // hashskiplist,...).
  void UniqueRandomSample(const uint64_t& target_sample_size,
                          std::unordered_set<const char*>* entries) {
    // TODO(bjlemaire): at the moment, only supported by skiplistrep.
    // Extend it to all other memtable representations.
    table_->UniqueRandomSample(num_entries(), target_sample_size, entries);
  }

  // This method heuristically determines if the memtable should continue to
  // host more data.
  bool ShouldScheduleFlush() const {
    return flush_state_.load(std::memory_order_relaxed) == FLUSH_REQUESTED;
  }

  // Returns true if a flush should be scheduled and the caller should
  // be the one to schedule it
  bool MarkFlushScheduled() {
    auto before = FLUSH_REQUESTED;
    return flush_state_.compare_exchange_strong(before, FLUSH_SCHEDULED,
                                                std::memory_order_relaxed,
                                                std::memory_order_relaxed);
  }

  // Return an iterator that yields the contents of the memtable.
  //
  // The caller must ensure that the underlying MemTable remains live
  // while the returned iterator is live.  The keys returned by this
  // iterator are internal keys encoded by AppendInternalKey in the
  // db/dbformat.{h,cc} module.
  //
  // By default, it returns an iterator for prefix seek if prefix_extractor
  // is configured in Options.
  // arena: If not null, the arena needs to be used to allocate the Iterator.
  //        Calling ~Iterator of the iterator will destroy all the states but
  //        those allocated in arena.
  InternalIterator* NewIterator(const ReadOptions& read_options, Arena* arena);

  // Returns an iterator that yields the range tombstones of the memtable.
  // The caller must ensure that the underlying MemTable remains live
  // while the returned iterator is live.
  // @param immutable_memtable Whether this memtable is an immutable memtable.
  // This information is not stored in memtable itself, so it needs to be
  // specified by the caller. This flag is used internally to decide whether a
  // cached fragmented range tombstone list can be returned. This cached version
  // is constructed when a memtable becomes immutable. Setting the flag to false
  // will always yield correct result, but may incur performance penalty as it
  // always creates a new fragmented range tombstone list.
  FragmentedRangeTombstoneIterator* NewRangeTombstoneIterator(
      const ReadOptions& read_options, SequenceNumber read_seq,
      bool immutable_memtable);

  Status VerifyEncodedEntry(Slice encoded,
                            const ProtectionInfoKVOS64& kv_prot_info);

  // Add an entry into memtable that maps key to value at the
  // specified sequence number and with the specified type.
  // Typically value will be empty if type==kTypeDeletion.
  //
  // REQUIRES: if allow_concurrent = false, external synchronization to prevent
  // simultaneous operations on the same MemTable.
  //
  // Returns `Status::TryAgain` if the `seq`, `key` combination already exists
  // in the memtable and `MemTableRepFactory::CanHandleDuplicatedKey()` is true.
  // The next attempt should try a larger value for `seq`.
  Status Add(SequenceNumber seq, ValueType type, const Slice& key,
             const Slice& value, const ProtectionInfoKVOS64* kv_prot_info,
             bool allow_concurrent = false,
             MemTablePostProcessInfo* post_process_info = nullptr,
             void** hint = nullptr);

  // Used to Get value associated with key or Get Merge Operands associated
  // with key.
  // If do_merge = true the default behavior which is Get value for key is
  // executed. Expected behavior is described right below.
  // If memtable contains a value for key, store it in *value and return true.
  // If memtable contains a deletion for key, store a NotFound() error
  // in *status and return true.
  // If memtable contains Merge operation as the most recent entry for a key,
  //   and the merge process does not stop (not reaching a value or delete),
  //   prepend the current merge operand to *operands.
  //   store MergeInProgress in s, and return false.
  // Else, return false.
  // If any operation was found, its most recent sequence number
  // will be stored in *seq on success (regardless of whether true/false is
  // returned).  Otherwise, *seq will be set to kMaxSequenceNumber.
  // On success, *s may be set to OK, NotFound, or MergeInProgress.  Any other
  // status returned indicates a corruption or other unexpected error.
  // If do_merge = false then any Merge Operands encountered for key are simply
  // stored in merge_context.operands_list and never actually merged to get a
  // final value. The raw Merge Operands are eventually returned to the user.
  // @param immutable_memtable Whether this memtable is immutable. Used
  // internally by NewRangeTombstoneIterator(). See comment above
  // NewRangeTombstoneIterator() for more detail.
  bool Get(const LookupKey& key, std::string* value,
           PinnableWideColumns* columns, std::string* timestamp, Status* s,
           MergeContext* merge_context,
           SequenceNumber* max_covering_tombstone_seq, SequenceNumber* seq,
           const ReadOptions& read_opts, bool immutable_memtable,
           ReadCallback* callback = nullptr, bool* is_blob_index = nullptr,
           bool do_merge = true);

  bool Get(const LookupKey& key, std::string* value,
           PinnableWideColumns* columns, std::string* timestamp, Status* s,
           MergeContext* merge_context,
           SequenceNumber* max_covering_tombstone_seq,
           const ReadOptions& read_opts, bool immutable_memtable,
           ReadCallback* callback = nullptr, bool* is_blob_index = nullptr,
           bool do_merge = true) {
    SequenceNumber seq;
    return Get(key, value, columns, timestamp, s, merge_context,
               max_covering_tombstone_seq, &seq, read_opts, immutable_memtable,
               callback, is_blob_index, do_merge);
  }

  // @param immutable_memtable Whether this memtable is immutable. Used
  // internally by NewRangeTombstoneIterator(). See comment above
  // NewRangeTombstoneIterator() for more detail.
  void MultiGet(const ReadOptions& read_options, MultiGetRange* range,
                ReadCallback* callback, bool immutable_memtable);

  // If `key` exists in current memtable with type value_type and the existing
  // value is at least as large as the new value, updates it in-place. Otherwise
  // adds the new value to the memtable out-of-place.
  //
  // Returns `Status::TryAgain` if the `seq`, `key` combination already exists
  // in the memtable and `MemTableRepFactory::CanHandleDuplicatedKey()` is true.
  // The next attempt should try a larger value for `seq`.
  //
  // REQUIRES: external synchronization to prevent simultaneous
  // operations on the same MemTable.
  Status Update(SequenceNumber seq, ValueType value_type, const Slice& key,
                const Slice& value, const ProtectionInfoKVOS64* kv_prot_info);

  // If `key` exists in current memtable with type `kTypeValue` and the existing
  // value is at least as large as the new value, updates it in-place. Otherwise
  // if `key` exists in current memtable with type `kTypeValue`, adds the new
  // value to the memtable out-of-place.
  //
  // Returns `Status::NotFound` if `key` does not exist in current memtable or
  // the latest version of `key` does not have `kTypeValue`.
  //
  // Returns `Status::TryAgain` if the `seq`, `key` combination already exists
  // in the memtable and `MemTableRepFactory::CanHandleDuplicatedKey()` is true.
  // The next attempt should try a larger value for `seq`.
  //
  // REQUIRES: external synchronization to prevent simultaneous
  // operations on the same MemTable.
  Status UpdateCallback(SequenceNumber seq, const Slice& key,
                        const Slice& delta,
                        const ProtectionInfoKVOS64* kv_prot_info);

  // Returns the number of successive merge entries starting from the newest
  // entry for the key up to the last non-merge entry or last entry for the
  // key in the memtable.
  size_t CountSuccessiveMergeEntries(const LookupKey& key);

  // Update counters and flush status after inserting a whole write batch
  // Used in concurrent memtable inserts.
  void BatchPostProcess(const MemTablePostProcessInfo& update_counters) {
    num_entries_.fetch_add(update_counters.num_entries,
                           std::memory_order_relaxed);
    data_size_.fetch_add(update_counters.data_size, std::memory_order_relaxed);
    if (update_counters.num_deletes != 0) {
      num_deletes_.fetch_add(update_counters.num_deletes,
                             std::memory_order_relaxed);
    }
    UpdateFlushState();
  }

  // Get total number of entries in the mem table.
  // REQUIRES: external synchronization to prevent simultaneous
  // operations on the same MemTable (unless this Memtable is immutable).
  uint64_t num_entries() const {
    return num_entries_.load(std::memory_order_relaxed);
  }

  // Get total number of deletes in the mem table.
  // REQUIRES: external synchronization to prevent simultaneous
  // operations on the same MemTable (unless this Memtable is immutable).
  uint64_t num_deletes() const {
    return num_deletes_.load(std::memory_order_relaxed);
  }

  uint64_t get_data_size() const {
    return data_size_.load(std::memory_order_relaxed);
  }

  // Dynamically change the memtable's capacity. If set below the current usage,
  // the next key added will trigger a flush. Can only increase size when
  // memtable prefix bloom is disabled, since we can't easily allocate more
  // space.
  void UpdateWriteBufferSize(size_t new_write_buffer_size) {
    if (bloom_filter_ == nullptr ||
        new_write_buffer_size < write_buffer_size_) {
      write_buffer_size_.store(new_write_buffer_size,
                               std::memory_order_relaxed);
    }
  }

  // Returns the edits area that is needed for flushing the memtable
  VersionEdit* GetEdits() { return &edit_; }

  // Returns if there is no entry inserted to the mem table.
  // REQUIRES: external synchronization to prevent simultaneous
  // operations on the same MemTable (unless this Memtable is immutable).
  bool IsEmpty() const { return first_seqno_ == 0; }

  // Returns the sequence number of the first element that was inserted
  // into the memtable.
  // REQUIRES: external synchronization to prevent simultaneous
  // operations on the same MemTable (unless this Memtable is immutable).
  SequenceNumber GetFirstSequenceNumber() {
    return first_seqno_.load(std::memory_order_relaxed);
  }

  // Returns the sequence number of the first element that was inserted
  // into the memtable.
  // REQUIRES: external synchronization to prevent simultaneous
  // operations on the same MemTable (unless this Memtable is immutable).
  void SetFirstSequenceNumber(SequenceNumber first_seqno) {
    return first_seqno_.store(first_seqno, std::memory_order_relaxed);
  }

  // Returns the sequence number that is guaranteed to be smaller than or equal
  // to the sequence number of any key that could be inserted into this
  // memtable. It can then be assumed that any write with a larger(or equal)
  // sequence number will be present in this memtable or a later memtable.
  //
  // If the earliest sequence number could not be determined,
  // kMaxSequenceNumber will be returned.
  SequenceNumber GetEarliestSequenceNumber() {
    return earliest_seqno_.load(std::memory_order_relaxed);
  }

  // Sets the sequence number that is guaranteed to be smaller than or equal
  // to the sequence number of any key that could be inserted into this
  // memtable. It can then be assumed that any write with a larger(or equal)
  // sequence number will be present in this memtable or a later memtable.
  // Used only for MemPurge operation
  void SetEarliestSequenceNumber(SequenceNumber earliest_seqno) {
    return earliest_seqno_.store(earliest_seqno, std::memory_order_relaxed);
  }

  // DB's latest sequence ID when the memtable is created. This number
  // may be updated to a more recent one before any key is inserted.
  SequenceNumber GetCreationSeq() const { return creation_seq_; }

  void SetCreationSeq(SequenceNumber sn) { creation_seq_ = sn; }

  // Returns the next active logfile number when this memtable is about to
  // be flushed to storage
  // REQUIRES: external synchronization to prevent simultaneous
  // operations on the same MemTable.
  uint64_t GetNextLogNumber() { return mem_next_logfile_number_; }

  // Sets the next active logfile number when this memtable is about to
  // be flushed to storage
  // REQUIRES: external synchronization to prevent simultaneous
  // operations on the same MemTable.
  void SetNextLogNumber(uint64_t num) { mem_next_logfile_number_ = num; }

  const std::string& GetReplicationSequence() const {
    return mem_replication_sequence_;
  }
  void SetReplicationSequence(std::string sequence) {
    mem_replication_sequence_ = std::move(sequence);
  }

  // if this memtable contains data from a committed
  // two phase transaction we must take note of the
  // log which contains that data so we can know
  // when to relese that log
  void RefLogContainingPrepSection(uint64_t log);
  uint64_t GetMinLogContainingPrepSection();

  // Notify the underlying storage that no more items will be added.
  // REQUIRES: external synchronization to prevent simultaneous
  // operations on the same MemTable.
  // After MarkImmutable() is called, you should not attempt to
  // write anything to this MemTable().  (Ie. do not call Add() or Update()).
  void MarkImmutable() {
    table_->MarkReadOnly();
    mem_tracker_.DoneAllocating();
  }

  // Notify the underlying storage that all data it contained has been
  // persisted.
  // REQUIRES: external synchronization to prevent simultaneous
  // operations on the same MemTable.
  void MarkFlushed() {
    table_->MarkFlushed();
  }

  // return true if the current MemTableRep supports merge operator.
  bool IsMergeOperatorSupported() const {
    return table_->IsMergeOperatorSupported();
  }

  // return true if the current MemTableRep supports snapshots.
  // inplace update prevents snapshots,
  bool IsSnapshotSupported() const {
    return table_->IsSnapshotSupported() && !moptions_.inplace_update_support;
  }

  struct MemTableStats {
    uint64_t size;
    uint64_t count;
  };

  MemTableStats ApproximateStats(const Slice& start_ikey,
                                 const Slice& end_ikey);

  // Get the lock associated for the key
  port::RWMutex* GetLock(const Slice& key);

  const InternalKeyComparator& GetInternalKeyComparator() const {
    return comparator_.comparator;
  }

  const ImmutableMemTableOptions* GetImmutableMemTableOptions() const {
    return &moptions_;
  }

  uint64_t ApproximateOldestKeyTime() const {
    return oldest_key_time_.load(std::memory_order_relaxed);
  }

  // REQUIRES: db_mutex held.
  void SetID(uint64_t id) { id_ = id; }

  uint64_t GetID() const { return id_; }

  void SetFlushCompleted(bool completed) { flush_completed_ = completed; }

  uint64_t GetFileNumber() const { return file_number_; }

  void SetFileNumber(uint64_t file_num) { file_number_ = file_num; }

  void SetFlushInProgress(bool in_progress) {
    flush_in_progress_ = in_progress;
  }

#ifndef ROCKSDB_LITE
  void SetFlushJobInfo(std::unique_ptr<FlushJobInfo>&& info) {
    flush_job_info_ = std::move(info);
  }

  std::unique_ptr<FlushJobInfo> ReleaseFlushJobInfo() {
    return std::move(flush_job_info_);
  }
#endif  // !ROCKSDB_LITE

  // Returns a heuristic flush decision
  bool ShouldFlushNow();

<<<<<<< HEAD
  // Enable auto flush if it's previously disabled
  void EnableAutoFlush();
  bool TEST_IsAutoFlushEnabled() const;
=======
  void ConstructFragmentedRangeTombstones();

  // Returns whether a fragmented range tombstone list is already constructed
  // for this memtable. It should be constructed right before a memtable is
  // added to an immutable memtable list. Note that if a memtable does not have
  // any range tombstone, then no range tombstone list will ever be constructed.
  // @param allow_empty Specifies whether a memtable with no range tombstone is
  // considered to have its fragmented range tombstone list constructed.
  bool IsFragmentedRangeTombstonesConstructed(bool allow_empty = true) const {
    if (allow_empty) {
      return fragmented_range_tombstone_list_.get() != nullptr ||
             is_range_del_table_empty_;
    } else {
      return fragmented_range_tombstone_list_.get() != nullptr;
    }
  }

  // Returns Corruption status if verification fails.
  static Status VerifyEntryChecksum(const char* entry,
                                    size_t protection_bytes_per_key,
                                    bool allow_data_in_errors = false);
>>>>>>> bf2c3351

 private:
  enum FlushStateEnum { FLUSH_NOT_REQUESTED, FLUSH_REQUESTED, FLUSH_SCHEDULED };

  friend class MemTableIterator;
  friend class MemTableBackwardIterator;
  friend class MemTableList;

  KeyComparator comparator_;
  const ImmutableMemTableOptions moptions_;
  int refs_;
  const size_t kArenaBlockSize;
  AllocTracker mem_tracker_;
  ConcurrentArena arena_;
  std::unique_ptr<MemTableRep> table_;
  std::unique_ptr<MemTableRep> range_del_table_;
  std::atomic_bool is_range_del_table_empty_;

  // Total data size of all data inserted
  std::atomic<uint64_t> data_size_;
  std::atomic<uint64_t> num_entries_;
  std::atomic<uint64_t> num_deletes_;

  // Dynamically changeable memtable option
  std::atomic<size_t> write_buffer_size_;

  // These are used to manage memtable flushes to storage
  bool flush_in_progress_; // started the flush
  bool flush_completed_;   // finished the flush
  uint64_t file_number_;    // filled up after flush is complete

  // The updates to be applied to the transaction log when this
  // memtable is flushed to storage.
  VersionEdit edit_;

  // The sequence number of the kv that was inserted first
  std::atomic<SequenceNumber> first_seqno_;

  // The db sequence number at the time of creation or kMaxSequenceNumber
  // if not set.
  std::atomic<SequenceNumber> earliest_seqno_;

  SequenceNumber creation_seq_;

  // The log files earlier than this number can be deleted.
  uint64_t mem_next_logfile_number_;

  std::string mem_replication_sequence_;

  // the earliest log containing a prepared section
  // which has been inserted into this memtable.
  std::atomic<uint64_t> min_prep_log_referenced_;

  // rw locks for inplace updates
  std::vector<port::RWMutex> locks_;

  const SliceTransform* const prefix_extractor_;
  std::unique_ptr<DynamicBloom> bloom_filter_;

  std::atomic<FlushStateEnum> flush_state_;

  SystemClock* clock_;

  // Extract sequential insert prefixes.
  const SliceTransform* insert_with_hint_prefix_extractor_;

  // Insert hints for each prefix.
  UnorderedMapH<Slice, void*, SliceHasher> insert_hints_;

  // Timestamp of oldest key
  std::atomic<uint64_t> oldest_key_time_;

  // Memtable id to track flush.
  uint64_t id_ = 0;

  // Sequence number of the atomic flush that is responsible for this memtable.
  // The sequence number of atomic flush is a seq, such that no writes with
  // sequence numbers greater than or equal to seq are flushed, while all
  // writes with sequence number smaller than seq are flushed.
  SequenceNumber atomic_flush_seqno_;

  // keep track of memory usage in table_, arena_, and range_del_table_.
  // Gets refreshed inside `ApproximateMemoryUsage()` or `ShouldFlushNow`
  std::atomic<uint64_t> approximate_memory_usage_;

  std::atomic_bool disable_auto_flush_;

#ifndef ROCKSDB_LITE
  // Flush job info of the current memtable.
  std::unique_ptr<FlushJobInfo> flush_job_info_;
#endif  // !ROCKSDB_LITE

  // Updates flush_state_ using ShouldFlushNow()
  void UpdateFlushState();

  void UpdateOldestKeyTime();

  void GetFromTable(const LookupKey& key,
                    SequenceNumber max_covering_tombstone_seq, bool do_merge,
                    ReadCallback* callback, bool* is_blob_index,
                    std::string* value, PinnableWideColumns* columns,
                    std::string* timestamp, Status* s,
                    MergeContext* merge_context, SequenceNumber* seq,
                    bool* found_final_value, bool* merge_in_progress);

  // Always returns non-null and assumes certain pre-checks (e.g.,
  // is_range_del_table_empty_) are done. This is only valid during the lifetime
  // of the underlying memtable.
  // read_seq and read_options.timestamp will be used as the upper bound
  // for range tombstones.
  FragmentedRangeTombstoneIterator* NewRangeTombstoneIteratorInternal(
      const ReadOptions& read_options, SequenceNumber read_seq,
      bool immutable_memtable);

  // The fragmented range tombstones of this memtable.
  // This is constructed when this memtable becomes immutable
  // if !is_range_del_table_empty_.
  std::unique_ptr<FragmentedRangeTombstoneList>
      fragmented_range_tombstone_list_;

  // makes sure there is a single range tombstone writer to invalidate cache
  std::mutex range_del_mutex_;
  CoreLocalArray<std::shared_ptr<FragmentedRangeTombstoneListCache>>
      cached_range_tombstone_;

  void UpdateEntryChecksum(const ProtectionInfoKVOS64* kv_prot_info,
                           const Slice& key, const Slice& value, ValueType type,
                           SequenceNumber s, char* checksum_ptr);
};

extern const char* EncodeKey(std::string* scratch, const Slice& target);

}  // namespace ROCKSDB_NAMESPACE<|MERGE_RESOLUTION|>--- conflicted
+++ resolved
@@ -521,11 +521,9 @@
   // Returns a heuristic flush decision
   bool ShouldFlushNow();
 
-<<<<<<< HEAD
   // Enable auto flush if it's previously disabled
   void EnableAutoFlush();
   bool TEST_IsAutoFlushEnabled() const;
-=======
   void ConstructFragmentedRangeTombstones();
 
   // Returns whether a fragmented range tombstone list is already constructed
@@ -547,7 +545,6 @@
   static Status VerifyEntryChecksum(const char* entry,
                                     size_t protection_bytes_per_key,
                                     bool allow_data_in_errors = false);
->>>>>>> bf2c3351
 
  private:
   enum FlushStateEnum { FLUSH_NOT_REQUESTED, FLUSH_REQUESTED, FLUSH_SCHEDULED };
