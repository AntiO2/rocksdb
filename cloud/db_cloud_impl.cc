--- conflicted
+++ resolved
@@ -38,14 +38,9 @@
                              int64_t rate_bytes_per_sec,
                              double max_trash_db_ratio,
                              uint64_t bytes_max_delete_chunk)
-<<<<<<< HEAD
-      : SstFileManagerImpl(env, std::move(logger), rate_bytes_per_sec,
-                           max_trash_db_ratio, bytes_max_delete_chunk),
-=======
     : SstFileManagerImpl(env, std::make_shared<LegacyFileSystemWrapper>(env),
                          std::move(logger), rate_bytes_per_sec,
                          max_trash_db_ratio, bytes_max_delete_chunk),
->>>>>>> b87eea80
         constant_file_size_(constant_file_size) {
     assert(constant_file_size_ >= 0);
   }
