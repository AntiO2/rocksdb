--- conflicted
+++ resolved
@@ -249,17 +249,16 @@
     file_deletion_delay_ = delay;
   }
 
-<<<<<<< HEAD
+
   Status PrepareOptions(const ConfigOptions& config_options) override;
   Status ValidateOptions(const DBOptions& /*db_opts*/,
                          const ColumnFamilyOptions& /*cf_opts*/) const override;
-=======
+
   void FileCacheDeleter(const std::string& fname);
   void FileCacheErase(const std::string& fname);
   void FileCachePurge();
   uint64_t FileCacheGetCharge();
   uint64_t FileCacheGetNumItems();
->>>>>>> e129fb14
 
  protected:
   Status CheckValidity() const;
