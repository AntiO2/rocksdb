//  Copyright (c) 2011-present, Facebook, Inc.  All rights reserved.
//  This source code is licensed under both the GPLv2 (found in the
//  COPYING file in the root directory) and Apache 2.0 License
//  (found in the LICENSE.Apache file in the root directory).

#include "table/block_based/partitioned_filter_block.h"

#include <utility>

#include "block_cache.h"
#include "block_type.h"
#include "file/random_access_file_reader.h"
#include "logging/logging.h"
#include "monitoring/perf_context_imp.h"
#include "port/malloc.h"
#include "port/port.h"
#include "rocksdb/filter_policy.h"
#include "table/block_based/block.h"
#include "table/block_based/block_based_table_reader.h"
#include "util/coding.h"

namespace ROCKSDB_NAMESPACE {

PartitionedFilterBlockBuilder::PartitionedFilterBlockBuilder(
    const SliceTransform* _prefix_extractor, bool whole_key_filtering,
    FilterBitsBuilder* filter_bits_builder, int index_block_restart_interval,
    const bool use_value_delta_encoding,
    PartitionedIndexBuilder* const p_index_builder,
    const uint32_t partition_size, size_t ts_sz,
    const bool persist_user_defined_timestamps)
    : FullFilterBlockBuilder(_prefix_extractor, whole_key_filtering,
                             filter_bits_builder),
      index_on_filter_block_builder_(
          index_block_restart_interval, true /*use_delta_encoding*/,
          use_value_delta_encoding,
          BlockBasedTableOptions::kDataBlockBinarySearch /* index_type */,
          0.75 /* data_block_hash_table_util_ratio */, ts_sz,
          persist_user_defined_timestamps, false /* is_user_key */),
      index_on_filter_block_builder_without_seq_(
          index_block_restart_interval, true /*use_delta_encoding*/,
          use_value_delta_encoding,
          BlockBasedTableOptions::kDataBlockBinarySearch /* index_type */,
          0.75 /* data_block_hash_table_util_ratio */, ts_sz,
          persist_user_defined_timestamps, true /* is_user_key */),
      p_index_builder_(p_index_builder),
      keys_added_to_partition_(0),
      total_added_in_built_(0) {
  keys_per_partition_ = static_cast<uint32_t>(
      filter_bits_builder_->ApproximateNumEntries(partition_size));
  if (keys_per_partition_ < 1) {
    // partition_size (minus buffer, ~10%) might be smaller than minimum
    // filter size, sometimes based on cache line size. Try to find that
    // minimum size without CalculateSpace (not necessarily available).
    uint32_t larger = std::max(partition_size + 4, uint32_t{16});
    for (;;) {
      keys_per_partition_ = static_cast<uint32_t>(
          filter_bits_builder_->ApproximateNumEntries(larger));
      if (keys_per_partition_ >= 1) {
        break;
      }
      larger += larger / 4;
      if (larger > 100000) {
        // might be a broken implementation. substitute something reasonable:
        // 1 key / byte.
        keys_per_partition_ = partition_size;
        break;
      }
    }
  }
}

PartitionedFilterBlockBuilder::~PartitionedFilterBlockBuilder() {
  partitioned_filters_construction_status_.PermitUncheckedError();
}

void PartitionedFilterBlockBuilder::MaybeCutAFilterBlock(
    const Slice* next_key) {
  // Use == to send the request only once
  if (keys_added_to_partition_ == keys_per_partition_) {
    // Currently only index builder is in charge of cutting a partition. We keep
    // requesting until it is granted.
    p_index_builder_->RequestPartitionCut();
  }
  if (!p_index_builder_->ShouldCutFilterBlock()) {
    return;
  }

  // Add the prefix of the next key before finishing the partition without
  // updating last_prefix_str_. This hack, fixes a bug with format_verison=3
  // where seeking for the prefix would lead us to the previous partition.
  const bool maybe_add_prefix =
      next_key && prefix_extractor() && prefix_extractor()->InDomain(*next_key);
  if (maybe_add_prefix) {
    const Slice next_key_prefix = prefix_extractor()->Transform(*next_key);
    if (next_key_prefix.compare(last_prefix_str()) != 0) {
      AddKey(next_key_prefix);
    }
  }

  total_added_in_built_ += filter_bits_builder_->EstimateEntriesAdded();
  std::unique_ptr<const char[]> filter_data;
  Status filter_construction_status = Status::OK();
  Slice filter =
      filter_bits_builder_->Finish(&filter_data, &filter_construction_status);
  if (filter_construction_status.ok()) {
    filter_construction_status = filter_bits_builder_->MaybePostVerify(filter);
  }
  std::string& index_key = p_index_builder_->GetPartitionKey();
  filters.push_back({index_key, std::move(filter_data), filter});
  if (!filter_construction_status.ok() &&
      partitioned_filters_construction_status_.ok()) {
    partitioned_filters_construction_status_ = filter_construction_status;
  }
  keys_added_to_partition_ = 0;
  Reset();
}

void PartitionedFilterBlockBuilder::Add(const Slice& key) {
  MaybeCutAFilterBlock(&key);
  FullFilterBlockBuilder::Add(key);
}

void PartitionedFilterBlockBuilder::AddKey(const Slice& key) {
  FullFilterBlockBuilder::AddKey(key);
  keys_added_to_partition_++;
}

size_t PartitionedFilterBlockBuilder::EstimateEntriesAdded() {
  return total_added_in_built_ + filter_bits_builder_->EstimateEntriesAdded();
}

Slice PartitionedFilterBlockBuilder::Finish(
    const BlockHandle& last_partition_block_handle, Status* status,
    std::unique_ptr<const char[]>* filter_data) {
  if (finishing_filters == true) {
    // Record the handle of the last written filter block in the index
    std::string handle_encoding;
    last_partition_block_handle.EncodeTo(&handle_encoding);
    std::string handle_delta_encoding;
    PutVarsignedint64(
        &handle_delta_encoding,
        last_partition_block_handle.size() - last_encoded_handle_.size());
    last_encoded_handle_ = last_partition_block_handle;
    const Slice handle_delta_encoding_slice(handle_delta_encoding);
    index_on_filter_block_builder_.Add(last_filter_entry_key, handle_encoding,
                                       &handle_delta_encoding_slice);
    if (!p_index_builder_->seperator_is_key_plus_seq()) {
      index_on_filter_block_builder_without_seq_.Add(
          ExtractUserKey(last_filter_entry_key), handle_encoding,
          &handle_delta_encoding_slice);
    }
  } else {
    MaybeCutAFilterBlock(nullptr);
  }

  if (!partitioned_filters_construction_status_.ok()) {
    *status = partitioned_filters_construction_status_;
    return Slice();
  }

  // If there is no filter partition left, then return the index on filter
  // partitions
  if (UNLIKELY(filters.empty())) {
    *status = Status::OK();
    last_filter_data.reset();
    if (finishing_filters) {
      // Simplest to just add them all at the end
      total_added_in_built_ = 0;
      if (p_index_builder_->seperator_is_key_plus_seq()) {
        return index_on_filter_block_builder_.Finish();
      } else {
        return index_on_filter_block_builder_without_seq_.Finish();
      }
    } else {
      // This is the rare case where no key was added to the filter
      return Slice();
    }
  } else {
    // Return the next filter partition in line and set Incomplete() status to
    // indicate we expect more calls to Finish
    *status = Status::Incomplete();
    finishing_filters = true;

    last_filter_entry_key = filters.front().key;
    Slice filter = filters.front().filter;
    last_filter_data = std::move(filters.front().filter_data);
    if (filter_data != nullptr) {
      *filter_data = std::move(last_filter_data);
    }
    filters.pop_front();
    return filter;
  }
}

PartitionedFilterBlockReader::PartitionedFilterBlockReader(
    const BlockBasedTable* t,
    CachableEntry<Block_kFilterPartitionIndex>&& filter_block)
    : FilterBlockReaderCommon(t, std::move(filter_block)) {}

std::unique_ptr<FilterBlockReader> PartitionedFilterBlockReader::Create(
    const BlockBasedTable* table, const ReadOptions& ro,
    FilePrefetchBuffer* prefetch_buffer, bool use_cache, bool prefetch,
    bool pin, BlockCacheLookupContext* lookup_context) {
  assert(table);
  assert(table->get_rep());
  assert(!pin || prefetch);

  CachableEntry<Block_kFilterPartitionIndex> filter_block;
  if (prefetch || !use_cache) {
    const Status s = ReadFilterBlock(table, prefetch_buffer, ro, use_cache,
                                     nullptr /* get_context */, lookup_context,
                                     &filter_block);
    if (!s.ok()) {
      IGNORE_STATUS_IF_ERROR(s);
      return std::unique_ptr<FilterBlockReader>();
    }

    if (use_cache && !pin) {
      filter_block.Reset();
    }
  }

  return std::unique_ptr<FilterBlockReader>(
      new PartitionedFilterBlockReader(table, std::move(filter_block)));
}

bool PartitionedFilterBlockReader::KeyMayMatch(
    const Slice& key, const bool no_io, const Slice* const const_ikey_ptr,
    GetContext* get_context, BlockCacheLookupContext* lookup_context,
    const ReadOptions& read_options) {
  assert(const_ikey_ptr != nullptr);
  if (!whole_key_filtering()) {
    return true;
  }

  return MayMatch(key, no_io, const_ikey_ptr, get_context, lookup_context,
                  read_options, &FullFilterBlockReader::KeyMayMatch);
}

void PartitionedFilterBlockReader::KeysMayMatch(
    MultiGetRange* range, const bool no_io,
    BlockCacheLookupContext* lookup_context, const ReadOptions& read_options) {
  if (!whole_key_filtering()) {
    return;  // Any/all may match
  }

  MayMatch(range, nullptr, no_io, lookup_context, read_options,
           &FullFilterBlockReader::KeysMayMatch2);
}

bool PartitionedFilterBlockReader::PrefixMayMatch(
    const Slice& prefix, const bool no_io, const Slice* const const_ikey_ptr,
    GetContext* get_context, BlockCacheLookupContext* lookup_context,
    const ReadOptions& read_options) {
  assert(const_ikey_ptr != nullptr);
  return MayMatch(prefix, no_io, const_ikey_ptr, get_context, lookup_context,
                  read_options, &FullFilterBlockReader::PrefixMayMatch);
}

void PartitionedFilterBlockReader::PrefixesMayMatch(
    MultiGetRange* range, const SliceTransform* prefix_extractor,
    const bool no_io, BlockCacheLookupContext* lookup_context,
    const ReadOptions& read_options) {
  assert(prefix_extractor);
  MayMatch(range, prefix_extractor, no_io, lookup_context, read_options,
           &FullFilterBlockReader::PrefixesMayMatch);
}

BlockHandle PartitionedFilterBlockReader::GetFilterPartitionHandle(
    const CachableEntry<Block_kFilterPartitionIndex>& filter_block,
    const Slice& entry) const {
  IndexBlockIter iter;
  const InternalKeyComparator* const comparator = internal_comparator();
  Statistics* kNullStats = nullptr;
  filter_block.GetValue()->NewIndexIterator(
      comparator->user_comparator(),
      table()->get_rep()->get_global_seqno(BlockType::kFilterPartitionIndex),
      &iter, kNullStats, true /* total_order_seek */,
      false /* have_first_key */, index_key_includes_seq(),
      index_value_is_full(), false /* block_contents_pinned */,
      user_defined_timestamps_persisted());
  iter.Seek(entry);
  if (UNLIKELY(!iter.Valid())) {
    // entry is larger than all the keys. However its prefix might still be
    // present in the last partition. If this is called by PrefixMayMatch this
    // is necessary for correct behavior. Otherwise it is unnecessary but safe.
    // Assuming this is an unlikely case for full key search, the performance
    // overhead should be negligible.
    iter.SeekToLast();
  }
  assert(iter.Valid());
  BlockHandle fltr_blk_handle = iter.value().handle;
  return fltr_blk_handle;
}

Status PartitionedFilterBlockReader::GetFilterPartitionBlock(
    FilePrefetchBuffer* prefetch_buffer, const BlockHandle& fltr_blk_handle,
    bool no_io, GetContext* get_context,
    BlockCacheLookupContext* lookup_context, const ReadOptions& _read_options,
    CachableEntry<ParsedFullFilterBlock>* filter_block) const {
  assert(table());
  assert(filter_block);
  assert(filter_block->IsEmpty());

  if (!filter_map_.empty()) {
    auto iter = filter_map_.find(fltr_blk_handle.offset());
    // This is a possible scenario since block cache might not have had space
    // for the partition
    if (iter != filter_map_.end()) {
      filter_block->SetUnownedValue(iter->second.GetValue());
      return Status::OK();
    }
  }

  ReadOptions read_options = _read_options;
  if (no_io) {
    read_options.read_tier = kBlockCacheTier;
  }

<<<<<<< HEAD
  const Status s =
      table()->RetrieveBlock(prefetch_buffer, read_options, fltr_blk_handle,
                             UncompressionDict::GetEmptyDict(), filter_block,
                             get_context, lookup_context,
                             /* for_compaction */ false, /* use_cache */ true,
                             /* wait_for_cache */ true, /* async_read */ false);
=======
  const Status s = table()->RetrieveBlock(
      prefetch_buffer, read_options, fltr_blk_handle,
      UncompressionDict::GetEmptyDict(), filter_block, get_context,
      lookup_context,
      /* for_compaction */ false, /* use_cache */ true,
      /* async_read */ false, /* use_block_cache_for_lookup */ true);
>>>>>>> 49ce8a10

  return s;
}

bool PartitionedFilterBlockReader::MayMatch(
    const Slice& slice, bool no_io, const Slice* const_ikey_ptr,
    GetContext* get_context, BlockCacheLookupContext* lookup_context,
<<<<<<< HEAD
    Env::IOPriority rate_limiter_priority,
    FilterFunction filter_function) const {
  CachableEntry<Block_kFilterPartitionIndex> filter_block;
  Status s = GetOrReadFilterBlock(no_io, get_context, lookup_context,
                                  &filter_block, rate_limiter_priority);
=======
    const ReadOptions& read_options, FilterFunction filter_function) const {
  CachableEntry<Block_kFilterPartitionIndex> filter_block;
  Status s = GetOrReadFilterBlock(no_io, get_context, lookup_context,
                                  &filter_block, read_options);
>>>>>>> 49ce8a10
  if (UNLIKELY(!s.ok())) {
    IGNORE_STATUS_IF_ERROR(s);
    return true;
  }

  if (UNLIKELY(filter_block.GetValue()->size() == 0)) {
    return true;
  }

  auto filter_handle = GetFilterPartitionHandle(filter_block, *const_ikey_ptr);
  if (UNLIKELY(filter_handle.size() == 0)) {  // key is out of range
    return false;
  }

  CachableEntry<ParsedFullFilterBlock> filter_partition_block;
  s = GetFilterPartitionBlock(nullptr /* prefetch_buffer */, filter_handle,
                              no_io, get_context, lookup_context, read_options,
                              &filter_partition_block);
  if (UNLIKELY(!s.ok())) {
    IGNORE_STATUS_IF_ERROR(s);
    return true;
  }

  FullFilterBlockReader filter_partition(table(),
                                         std::move(filter_partition_block));
  return (filter_partition.*filter_function)(
      slice, no_io, const_ikey_ptr, get_context, lookup_context, read_options);
}

void PartitionedFilterBlockReader::MayMatch(
    MultiGetRange* range, const SliceTransform* prefix_extractor, bool no_io,
    BlockCacheLookupContext* lookup_context, const ReadOptions& read_options,
    FilterManyFunction filter_function) const {
  CachableEntry<Block_kFilterPartitionIndex> filter_block;
<<<<<<< HEAD
  Status s =
      GetOrReadFilterBlock(no_io, range->begin()->get_context, lookup_context,
                           &filter_block, rate_limiter_priority);
=======
  Status s = GetOrReadFilterBlock(no_io, range->begin()->get_context,
                                  lookup_context, &filter_block, read_options);
>>>>>>> 49ce8a10
  if (UNLIKELY(!s.ok())) {
    IGNORE_STATUS_IF_ERROR(s);
    return;  // Any/all may match
  }

  if (UNLIKELY(filter_block.GetValue()->size() == 0)) {
    return;  // Any/all may match
  }

  auto start_iter_same_handle = range->begin();
  BlockHandle prev_filter_handle = BlockHandle::NullBlockHandle();

  // For all keys mapping to same partition (must be adjacent in sorted order)
  // share block cache lookup and use full filter multiget on the partition
  // filter.
  for (auto iter = start_iter_same_handle; iter != range->end(); ++iter) {
    // TODO: re-use one top-level index iterator
    BlockHandle this_filter_handle =
        GetFilterPartitionHandle(filter_block, iter->ikey);
    if (!prev_filter_handle.IsNull() &&
        this_filter_handle != prev_filter_handle) {
      MultiGetRange subrange(*range, start_iter_same_handle, iter);
      MayMatchPartition(&subrange, prefix_extractor, prev_filter_handle, no_io,
                        lookup_context, read_options, filter_function);
      range->AddSkipsFrom(subrange);
      start_iter_same_handle = iter;
    }
    if (UNLIKELY(this_filter_handle.size() == 0)) {  // key is out of range
      // Not reachable with current behavior of GetFilterPartitionHandle
      assert(false);
      range->SkipKey(iter);
      prev_filter_handle = BlockHandle::NullBlockHandle();
    } else {
      prev_filter_handle = this_filter_handle;
    }
  }
  if (!prev_filter_handle.IsNull()) {
    MultiGetRange subrange(*range, start_iter_same_handle, range->end());
    MayMatchPartition(&subrange, prefix_extractor, prev_filter_handle, no_io,
                      lookup_context, read_options, filter_function);
    range->AddSkipsFrom(subrange);
  }
}

void PartitionedFilterBlockReader::MayMatchPartition(
    MultiGetRange* range, const SliceTransform* prefix_extractor,
    BlockHandle filter_handle, bool no_io,
    BlockCacheLookupContext* lookup_context, const ReadOptions& read_options,
    FilterManyFunction filter_function) const {
  CachableEntry<ParsedFullFilterBlock> filter_partition_block;
  Status s = GetFilterPartitionBlock(
      nullptr /* prefetch_buffer */, filter_handle, no_io,
      range->begin()->get_context, lookup_context, read_options,
      &filter_partition_block);
  if (UNLIKELY(!s.ok())) {
    IGNORE_STATUS_IF_ERROR(s);
    return;  // Any/all may match
  }

  FullFilterBlockReader filter_partition(table(),
                                         std::move(filter_partition_block));
  (filter_partition.*filter_function)(range, prefix_extractor, no_io,
                                      lookup_context, read_options);
}

size_t PartitionedFilterBlockReader::ApproximateMemoryUsage() const {
  size_t usage = ApproximateFilterBlockMemoryUsage();
#ifdef ROCKSDB_MALLOC_USABLE_SIZE
  usage += malloc_usable_size(const_cast<PartitionedFilterBlockReader*>(this));
#else
  usage += sizeof(*this);
#endif  // ROCKSDB_MALLOC_USABLE_SIZE
  return usage;
  // TODO(myabandeh): better estimation for filter_map_ size
}

// TODO(myabandeh): merge this with the same function in IndexReader
Status PartitionedFilterBlockReader::CacheDependencies(
    const ReadOptions& ro, bool pin, FilePrefetchBuffer* tail_prefetch_buffer) {
  assert(table());

  const BlockBasedTable::Rep* const rep = table()->get_rep();
  assert(rep);

  BlockCacheLookupContext lookup_context{TableReaderCaller::kPrefetch};

  CachableEntry<Block_kFilterPartitionIndex> filter_block;

  Status s = GetOrReadFilterBlock(false /* no_io */, nullptr /* get_context */,
<<<<<<< HEAD
                                  &lookup_context, &filter_block,
                                  ro.rate_limiter_priority);
=======
                                  &lookup_context, &filter_block, ro);
>>>>>>> 49ce8a10
  if (!s.ok()) {
    ROCKS_LOG_ERROR(rep->ioptions.logger,
                    "Error retrieving top-level filter block while trying to "
                    "cache filter partitions: %s",
                    s.ToString().c_str());
    return s;
  }

  // Before read partitions, prefetch them to avoid lots of IOs
  assert(filter_block.GetValue());

  IndexBlockIter biter;
  const InternalKeyComparator* const comparator = internal_comparator();
  Statistics* kNullStats = nullptr;
  filter_block.GetValue()->NewIndexIterator(
      comparator->user_comparator(),
      rep->get_global_seqno(BlockType::kFilterPartitionIndex), &biter,
      kNullStats, true /* total_order_seek */, false /* have_first_key */,
      index_key_includes_seq(), index_value_is_full(),
      false /* block_contents_pinned */, user_defined_timestamps_persisted());
  // Index partitions are assumed to be consecuitive. Prefetch them all.
  // Read the first block offset
  biter.SeekToFirst();
  BlockHandle handle = biter.value().handle;
  uint64_t prefetch_off = handle.offset();

  // Read the last block's offset
  biter.SeekToLast();
  handle = biter.value().handle;
  uint64_t last_off =
      handle.offset() + handle.size() + BlockBasedTable::kBlockTrailerSize;
  uint64_t prefetch_len = last_off - prefetch_off;
  std::unique_ptr<FilePrefetchBuffer> prefetch_buffer;
  if (tail_prefetch_buffer == nullptr || !tail_prefetch_buffer->Enabled() ||
      tail_prefetch_buffer->GetPrefetchOffset() > prefetch_off) {
    rep->CreateFilePrefetchBuffer(
        0, 0, &prefetch_buffer, false /* Implicit autoreadahead */,
        0 /*num_reads_*/, 0 /*num_file_reads_for_auto_readahead*/,
        /*upper_bound_offset*/ 0, /*readaheadsize_cb*/ nullptr,
        /*usage=*/FilePrefetchBufferUsage::kUnknown);

    IOOptions opts;
    s = rep->file->PrepareIOOptions(ro, opts);
    if (s.ok()) {
      s = prefetch_buffer->Prefetch(opts, rep->file.get(), prefetch_off,
                                    static_cast<size_t>(prefetch_len));
    }
    if (!s.ok()) {
      return s;
    }
  }
  // After prefetch, read the partitions one by one
  for (biter.SeekToFirst(); biter.Valid(); biter.Next()) {
    handle = biter.value().handle;

    CachableEntry<ParsedFullFilterBlock> block;
    // TODO: Support counter batch update for partitioned index and
    // filter blocks
    s = table()->MaybeReadBlockAndLoadToCache(
<<<<<<< HEAD
        prefetch_buffer.get(), ro, handle, UncompressionDict::GetEmptyDict(),
        /* wait */ true, /* for_compaction */ false, &block,
        nullptr /* get_context */, &lookup_context, nullptr /* contents */,
        false);
=======
        prefetch_buffer ? prefetch_buffer.get() : tail_prefetch_buffer, ro,
        handle, UncompressionDict::GetEmptyDict(),
        /* for_compaction */ false, &block, nullptr /* get_context */,
        &lookup_context, nullptr /* contents */, false,
        /* use_block_cache_for_lookup */ true);
>>>>>>> 49ce8a10
    if (!s.ok()) {
      return s;
    }
    assert(s.ok() || block.GetValue() == nullptr);

    if (block.GetValue() != nullptr) {
      if (block.IsCached()) {
        if (pin) {
          filter_map_[handle.offset()] = std::move(block);
        }
      }
    }
  }
  return biter.status();
}

const InternalKeyComparator* PartitionedFilterBlockReader::internal_comparator()
    const {
  assert(table());
  assert(table()->get_rep());

  return &table()->get_rep()->internal_comparator;
}

bool PartitionedFilterBlockReader::index_key_includes_seq() const {
  assert(table());
  assert(table()->get_rep());

  return table()->get_rep()->index_key_includes_seq;
}

bool PartitionedFilterBlockReader::index_value_is_full() const {
  assert(table());
  assert(table()->get_rep());

  return table()->get_rep()->index_value_is_full;
}

bool PartitionedFilterBlockReader::user_defined_timestamps_persisted() const {
  assert(table());
  assert(table()->get_rep());

  return table()->get_rep()->user_defined_timestamps_persisted;
}
}  // namespace ROCKSDB_NAMESPACE<|MERGE_RESOLUTION|>--- conflicted
+++ resolved
@@ -317,21 +317,12 @@
     read_options.read_tier = kBlockCacheTier;
   }
 
-<<<<<<< HEAD
-  const Status s =
-      table()->RetrieveBlock(prefetch_buffer, read_options, fltr_blk_handle,
-                             UncompressionDict::GetEmptyDict(), filter_block,
-                             get_context, lookup_context,
-                             /* for_compaction */ false, /* use_cache */ true,
-                             /* wait_for_cache */ true, /* async_read */ false);
-=======
   const Status s = table()->RetrieveBlock(
       prefetch_buffer, read_options, fltr_blk_handle,
       UncompressionDict::GetEmptyDict(), filter_block, get_context,
       lookup_context,
       /* for_compaction */ false, /* use_cache */ true,
       /* async_read */ false, /* use_block_cache_for_lookup */ true);
->>>>>>> 49ce8a10
 
   return s;
 }
@@ -339,18 +330,10 @@
 bool PartitionedFilterBlockReader::MayMatch(
     const Slice& slice, bool no_io, const Slice* const_ikey_ptr,
     GetContext* get_context, BlockCacheLookupContext* lookup_context,
-<<<<<<< HEAD
-    Env::IOPriority rate_limiter_priority,
-    FilterFunction filter_function) const {
-  CachableEntry<Block_kFilterPartitionIndex> filter_block;
-  Status s = GetOrReadFilterBlock(no_io, get_context, lookup_context,
-                                  &filter_block, rate_limiter_priority);
-=======
     const ReadOptions& read_options, FilterFunction filter_function) const {
   CachableEntry<Block_kFilterPartitionIndex> filter_block;
   Status s = GetOrReadFilterBlock(no_io, get_context, lookup_context,
                                   &filter_block, read_options);
->>>>>>> 49ce8a10
   if (UNLIKELY(!s.ok())) {
     IGNORE_STATUS_IF_ERROR(s);
     return true;
@@ -385,14 +368,8 @@
     BlockCacheLookupContext* lookup_context, const ReadOptions& read_options,
     FilterManyFunction filter_function) const {
   CachableEntry<Block_kFilterPartitionIndex> filter_block;
-<<<<<<< HEAD
-  Status s =
-      GetOrReadFilterBlock(no_io, range->begin()->get_context, lookup_context,
-                           &filter_block, rate_limiter_priority);
-=======
   Status s = GetOrReadFilterBlock(no_io, range->begin()->get_context,
                                   lookup_context, &filter_block, read_options);
->>>>>>> 49ce8a10
   if (UNLIKELY(!s.ok())) {
     IGNORE_STATUS_IF_ERROR(s);
     return;  // Any/all may match
@@ -482,12 +459,7 @@
   CachableEntry<Block_kFilterPartitionIndex> filter_block;
 
   Status s = GetOrReadFilterBlock(false /* no_io */, nullptr /* get_context */,
-<<<<<<< HEAD
-                                  &lookup_context, &filter_block,
-                                  ro.rate_limiter_priority);
-=======
                                   &lookup_context, &filter_block, ro);
->>>>>>> 49ce8a10
   if (!s.ok()) {
     ROCKS_LOG_ERROR(rep->ioptions.logger,
                     "Error retrieving top-level filter block while trying to "
@@ -547,18 +519,11 @@
     // TODO: Support counter batch update for partitioned index and
     // filter blocks
     s = table()->MaybeReadBlockAndLoadToCache(
-<<<<<<< HEAD
-        prefetch_buffer.get(), ro, handle, UncompressionDict::GetEmptyDict(),
-        /* wait */ true, /* for_compaction */ false, &block,
-        nullptr /* get_context */, &lookup_context, nullptr /* contents */,
-        false);
-=======
         prefetch_buffer ? prefetch_buffer.get() : tail_prefetch_buffer, ro,
         handle, UncompressionDict::GetEmptyDict(),
         /* for_compaction */ false, &block, nullptr /* get_context */,
         &lookup_context, nullptr /* contents */, false,
         /* use_block_cache_for_lookup */ true);
->>>>>>> 49ce8a10
     if (!s.ok()) {
       return s;
     }
