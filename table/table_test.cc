//  Copyright (c) 2011-present, Facebook, Inc.  All rights reserved.
//  This source code is licensed under both the GPLv2 (found in the
//  COPYING file in the root directory) and Apache 2.0 License
//  (found in the LICENSE.Apache file in the root directory).
//
// Copyright (c) 2011 The LevelDB Authors. All rights reserved.
// Use of this source code is governed by a BSD-style license that can be
// found in the LICENSE file. See the AUTHORS file for names of contributors.

#include <stdio.h>
#include <algorithm>
#include <iostream>
#include <map>
#include <memory>
#include <string>
#include <vector>

#include "block_fetcher.h"
#include "cache/lru_cache.h"
#include "db/dbformat.h"
#include "db/memtable.h"
#include "db/write_batch_internal.h"
#include "memtable/stl_wrappers.h"
#include "meta_blocks.h"
#include "monitoring/statistics.h"
#include "port/port.h"
#include "rocksdb/cache.h"
#include "rocksdb/db.h"
#include "rocksdb/env.h"
#include "rocksdb/file_checksum.h"
#include "rocksdb/file_system.h"
#include "rocksdb/iterator.h"
#include "rocksdb/memtablerep.h"
#include "rocksdb/perf_context.h"
#include "rocksdb/slice_transform.h"
#include "rocksdb/statistics.h"
#include "rocksdb/write_buffer_manager.h"
#include "table/block_based/block.h"
#include "table/block_based/block_based_table_builder.h"
#include "table/block_based/block_based_table_factory.h"
#include "table/block_based/block_based_table_reader.h"
#include "table/block_based/block_builder.h"
#include "table/block_based/flush_block_policy.h"
#include "table/format.h"
#include "table/get_context.h"
#include "table/internal_iterator.h"
#include "table/plain/plain_table_factory.h"
#include "table/scoped_arena_iterator.h"
#include "table/sst_file_writer_collectors.h"
#include "test_util/sync_point.h"
#include "test_util/testharness.h"
#include "test_util/testutil.h"
#include "util/compression.h"
#include "util/file_checksum_helper.h"
#include "util/random.h"
#include "util/string_util.h"
#include "utilities/merge_operators.h"

namespace ROCKSDB_NAMESPACE {

extern const uint64_t kLegacyBlockBasedTableMagicNumber;
extern const uint64_t kLegacyPlainTableMagicNumber;
extern const uint64_t kBlockBasedTableMagicNumber;
extern const uint64_t kPlainTableMagicNumber;

namespace {

const std::string kDummyValue(10000, 'o');

// DummyPropertiesCollector used to test BlockBasedTableProperties
class DummyPropertiesCollector : public TablePropertiesCollector {
 public:
  const char* Name() const override { return ""; }

  Status Finish(UserCollectedProperties* /*properties*/) override {
    return Status::OK();
  }

  Status Add(const Slice& /*user_key*/, const Slice& /*value*/) override {
    return Status::OK();
  }

  UserCollectedProperties GetReadableProperties() const override {
    return UserCollectedProperties{};
  }
};

class DummyPropertiesCollectorFactory1
    : public TablePropertiesCollectorFactory {
 public:
  TablePropertiesCollector* CreateTablePropertiesCollector(
      TablePropertiesCollectorFactory::Context /*context*/) override {
    return new DummyPropertiesCollector();
  }
  const char* Name() const override { return "DummyPropertiesCollector1"; }
};

class DummyPropertiesCollectorFactory2
    : public TablePropertiesCollectorFactory {
 public:
  TablePropertiesCollector* CreateTablePropertiesCollector(
      TablePropertiesCollectorFactory::Context /*context*/) override {
    return new DummyPropertiesCollector();
  }
  const char* Name() const override { return "DummyPropertiesCollector2"; }
};

// Return reverse of "key".
// Used to test non-lexicographic comparators.
std::string Reverse(const Slice& key) {
  auto rev = key.ToString();
  std::reverse(rev.begin(), rev.end());
  return rev;
}

class ReverseKeyComparator : public Comparator {
 public:
  const char* Name() const override {
    return "rocksdb.ReverseBytewiseComparator";
  }

  int Compare(const Slice& a, const Slice& b) const override {
    return BytewiseComparator()->Compare(Reverse(a), Reverse(b));
  }

  void FindShortestSeparator(std::string* start,
                             const Slice& limit) const override {
    std::string s = Reverse(*start);
    std::string l = Reverse(limit);
    BytewiseComparator()->FindShortestSeparator(&s, l);
    *start = Reverse(s);
  }

  void FindShortSuccessor(std::string* key) const override {
    std::string s = Reverse(*key);
    BytewiseComparator()->FindShortSuccessor(&s);
    *key = Reverse(s);
  }
};

ReverseKeyComparator reverse_key_comparator;

void Increment(const Comparator* cmp, std::string* key) {
  if (cmp == BytewiseComparator()) {
    key->push_back('\0');
  } else {
    assert(cmp == &reverse_key_comparator);
    std::string rev = Reverse(*key);
    rev.push_back('\0');
    *key = Reverse(rev);
  }
}

}  // namespace

// Helper class for tests to unify the interface between
// BlockBuilder/TableBuilder and Block/Table.
class Constructor {
 public:
  explicit Constructor(const Comparator* cmp)
      : data_(stl_wrappers::LessOfComparator(cmp)) {}
  virtual ~Constructor() { }

  void Add(const std::string& key, const Slice& value) {
    data_[key] = value.ToString();
  }

  // Finish constructing the data structure with all the keys that have
  // been added so far.  Returns the keys in sorted order in "*keys"
  // and stores the key/value pairs in "*kvmap"
  void Finish(const Options& options, const ImmutableCFOptions& ioptions,
              const MutableCFOptions& moptions,
              const BlockBasedTableOptions& table_options,
              const InternalKeyComparator& internal_comparator,
              std::vector<std::string>* keys, stl_wrappers::KVMap* kvmap) {
    last_internal_key_ = &internal_comparator;
    *kvmap = data_;
    keys->clear();
    for (const auto& kv : data_) {
      keys->push_back(kv.first);
    }
    data_.clear();
    Status s = FinishImpl(options, ioptions, moptions, table_options,
                          internal_comparator, *kvmap);
    ASSERT_TRUE(s.ok()) << s.ToString();
  }

  // Construct the data structure from the data in "data"
  virtual Status FinishImpl(const Options& options,
                            const ImmutableCFOptions& ioptions,
                            const MutableCFOptions& moptions,
                            const BlockBasedTableOptions& table_options,
                            const InternalKeyComparator& internal_comparator,
                            const stl_wrappers::KVMap& data) = 0;

  virtual InternalIterator* NewIterator(
      const SliceTransform* prefix_extractor = nullptr) const = 0;

  virtual const stl_wrappers::KVMap& data() { return data_; }

  virtual bool IsArenaMode() const { return false; }

  virtual DB* db() const { return nullptr; }  // Overridden in DBConstructor

  virtual bool AnywayDeleteIterator() const { return false; }

 protected:
  const InternalKeyComparator* last_internal_key_;

 private:
  stl_wrappers::KVMap data_;
};

class BlockConstructor: public Constructor {
 public:
  explicit BlockConstructor(const Comparator* cmp)
      : Constructor(cmp),
        comparator_(cmp),
        block_(nullptr) { }
  ~BlockConstructor() override { delete block_; }
  Status FinishImpl(const Options& /*options*/,
                    const ImmutableCFOptions& /*ioptions*/,
                    const MutableCFOptions& /*moptions*/,
                    const BlockBasedTableOptions& table_options,
                    const InternalKeyComparator& /*internal_comparator*/,
                    const stl_wrappers::KVMap& kv_map) override {
    delete block_;
    block_ = nullptr;
    BlockBuilder builder(table_options.block_restart_interval);

    for (const auto kv : kv_map) {
      builder.Add(kv.first, kv.second);
    }
    // Open the block
    data_ = builder.Finish().ToString();
    BlockContents contents;
    contents.data = data_;
    block_ = new Block(std::move(contents));
    return Status::OK();
  }
  InternalIterator* NewIterator(
      const SliceTransform* /*prefix_extractor*/) const override {
    return block_->NewDataIterator(comparator_, comparator_,
                                   kDisableGlobalSequenceNumber);
  }

 private:
  const Comparator* comparator_;
  std::string data_;
  Block* block_;

  BlockConstructor();
};

// A helper class that converts internal format keys into user keys
class KeyConvertingIterator : public InternalIterator {
 public:
  explicit KeyConvertingIterator(InternalIterator* iter,
                                 bool arena_mode = false)
      : iter_(iter), arena_mode_(arena_mode) {}
  ~KeyConvertingIterator() override {
    if (arena_mode_) {
      iter_->~InternalIterator();
    } else {
      delete iter_;
    }
  }
  bool Valid() const override { return iter_->Valid() && status_.ok(); }
  void Seek(const Slice& target) override {
    ParsedInternalKey ikey(target, kMaxSequenceNumber, kTypeValue);
    std::string encoded;
    AppendInternalKey(&encoded, ikey);
    iter_->Seek(encoded);
  }
  void SeekForPrev(const Slice& target) override {
    ParsedInternalKey ikey(target, kMaxSequenceNumber, kTypeValue);
    std::string encoded;
    AppendInternalKey(&encoded, ikey);
    iter_->SeekForPrev(encoded);
  }
  void SeekToFirst() override { iter_->SeekToFirst(); }
  void SeekToLast() override { iter_->SeekToLast(); }
  void Next() override { iter_->Next(); }
  void Prev() override { iter_->Prev(); }
  bool IsOutOfBound() override { return iter_->IsOutOfBound(); }

  Slice key() const override {
    assert(Valid());
    ParsedInternalKey parsed_key;
    if (!ParseInternalKey(iter_->key(), &parsed_key)) {
      status_ = Status::Corruption("malformed internal key");
      return Slice("corrupted key");
    }
    return parsed_key.user_key;
  }

  Slice value() const override { return iter_->value(); }
  Status status() const override {
    return status_.ok() ? iter_->status() : status_;
  }

 private:
  mutable Status status_;
  InternalIterator* iter_;
  bool arena_mode_;

  // No copying allowed
  KeyConvertingIterator(const KeyConvertingIterator&);
  void operator=(const KeyConvertingIterator&);
};

class TableConstructor: public Constructor {
 public:
  explicit TableConstructor(const Comparator* cmp,
                            bool convert_to_internal_key = false,
                            int level = -1, SequenceNumber largest_seqno = 0)
      : Constructor(cmp),
        largest_seqno_(largest_seqno),
        convert_to_internal_key_(convert_to_internal_key),
        level_(level) {
    env_ = ROCKSDB_NAMESPACE::Env::Default();
  }
  ~TableConstructor() override { Reset(); }

  Status FinishImpl(const Options& options, const ImmutableCFOptions& ioptions,
                    const MutableCFOptions& moptions,
                    const BlockBasedTableOptions& /*table_options*/,
                    const InternalKeyComparator& internal_comparator,
                    const stl_wrappers::KVMap& kv_map) override {
    Reset();
    soptions.use_mmap_reads = ioptions.allow_mmap_reads;
    file_writer_.reset(test::GetWritableFileWriter(new test::StringSink(),
                                                   "" /* don't care */));
    std::unique_ptr<TableBuilder> builder;
    std::vector<std::unique_ptr<IntTblPropCollectorFactory>>
        int_tbl_prop_collector_factories;

    if (largest_seqno_ != 0) {
      // Pretend that it's an external file written by SstFileWriter.
      int_tbl_prop_collector_factories.emplace_back(
          new SstFileWriterPropertiesCollectorFactory(2 /* version */,
                                                      0 /* global_seqno*/));
    }

    std::string column_family_name;
    builder.reset(ioptions.table_factory->NewTableBuilder(
        TableBuilderOptions(ioptions, moptions, internal_comparator,
                            &int_tbl_prop_collector_factories,
                            options.compression, options.sample_for_compression,
                            options.compression_opts, false /* skip_filters */,
                            column_family_name, level_),
        TablePropertiesCollectorFactory::Context::kUnknownColumnFamily,
        file_writer_.get()));

    for (const auto kv : kv_map) {
      if (convert_to_internal_key_) {
        ParsedInternalKey ikey(kv.first, kMaxSequenceNumber, kTypeValue);
        std::string encoded;
        AppendInternalKey(&encoded, ikey);
        builder->Add(encoded, kv.second);
      } else {
        builder->Add(kv.first, kv.second);
      }
      EXPECT_TRUE(builder->status().ok());
    }
    Status s = builder->Finish();
    file_writer_->Flush();
    EXPECT_TRUE(s.ok()) << s.ToString();

    EXPECT_EQ(TEST_GetSink()->contents().size(), builder->FileSize());

    // Open the table
    uniq_id_ = cur_uniq_id_++;
    file_reader_.reset(test::GetRandomAccessFileReader(new test::StringSource(
        TEST_GetSink()->contents(), uniq_id_, ioptions.allow_mmap_reads)));
    const bool kSkipFilters = true;
    const bool kImmortal = true;
    return ioptions.table_factory->NewTableReader(
        TableReaderOptions(ioptions, moptions.prefix_extractor.get(), soptions,
                           internal_comparator, !kSkipFilters, !kImmortal,
                           false, level_, largest_seqno_, &block_cache_tracer_,
                           moptions.write_buffer_size),
        std::move(file_reader_), TEST_GetSink()->contents().size(),
        &table_reader_);
  }

  InternalIterator* NewIterator(
      const SliceTransform* prefix_extractor) const override {
    ReadOptions ro;
    InternalIterator* iter = table_reader_->NewIterator(
        ro, prefix_extractor, /*arena=*/nullptr, /*skip_filters=*/false,
        TableReaderCaller::kUncategorized);
    if (convert_to_internal_key_) {
      return new KeyConvertingIterator(iter);
    } else {
      return iter;
    }
  }

  uint64_t ApproximateOffsetOf(const Slice& key) const {
    if (convert_to_internal_key_) {
      InternalKey ikey(key, kMaxSequenceNumber, kTypeValue);
      const Slice skey = ikey.Encode();
      return table_reader_->ApproximateOffsetOf(
          skey, TableReaderCaller::kUncategorized);
    }
    return table_reader_->ApproximateOffsetOf(
        key, TableReaderCaller::kUncategorized);
  }

  virtual Status Reopen(const ImmutableCFOptions& ioptions,
                        const MutableCFOptions& moptions) {
    file_reader_.reset(test::GetRandomAccessFileReader(new test::StringSource(
        TEST_GetSink()->contents(), uniq_id_, ioptions.allow_mmap_reads)));
    return ioptions.table_factory->NewTableReader(
        TableReaderOptions(ioptions, moptions.prefix_extractor.get(), soptions,
                           *last_internal_key_),
        std::move(file_reader_), TEST_GetSink()->contents().size(),
        &table_reader_);
  }

  virtual TableReader* GetTableReader() { return table_reader_.get(); }

  bool AnywayDeleteIterator() const override {
    return convert_to_internal_key_;
  }

  void ResetTableReader() { table_reader_.reset(); }

  bool ConvertToInternalKey() { return convert_to_internal_key_; }

  test::StringSink* TEST_GetSink() {
    return ROCKSDB_NAMESPACE::test::GetStringSinkFromLegacyWriter(
        file_writer_.get());
  }

  BlockCacheTracer block_cache_tracer_;

 private:
  void Reset() {
    uniq_id_ = 0;
    table_reader_.reset();
    file_writer_.reset();
    file_reader_.reset();
  }

  uint64_t uniq_id_;
  std::unique_ptr<WritableFileWriter> file_writer_;
  std::unique_ptr<RandomAccessFileReader> file_reader_;
  std::unique_ptr<TableReader> table_reader_;
  SequenceNumber largest_seqno_;
  bool convert_to_internal_key_;
  int level_;

  TableConstructor();

  static uint64_t cur_uniq_id_;
  EnvOptions soptions;
  Env* env_;
};
uint64_t TableConstructor::cur_uniq_id_ = 1;

class MemTableConstructor: public Constructor {
 public:
  explicit MemTableConstructor(const Comparator* cmp, WriteBufferManager* wb)
      : Constructor(cmp),
        internal_comparator_(cmp),
        write_buffer_manager_(wb),
        table_factory_(new SkipListFactory) {
    options_.memtable_factory = table_factory_;
    ImmutableCFOptions ioptions(options_);
    memtable_ =
        new MemTable(internal_comparator_, ioptions, MutableCFOptions(options_),
                     wb, kMaxSequenceNumber, 0 /* column_family_id */);
    memtable_->Ref();
  }
  ~MemTableConstructor() override { delete memtable_->Unref(); }
  Status FinishImpl(const Options&, const ImmutableCFOptions& ioptions,
                    const MutableCFOptions& /*moptions*/,
                    const BlockBasedTableOptions& /*table_options*/,
                    const InternalKeyComparator& /*internal_comparator*/,
                    const stl_wrappers::KVMap& kv_map) override {
    delete memtable_->Unref();
    ImmutableCFOptions mem_ioptions(ioptions);
    memtable_ = new MemTable(internal_comparator_, mem_ioptions,
                             MutableCFOptions(options_), write_buffer_manager_,
                             kMaxSequenceNumber, 0 /* column_family_id */);
    memtable_->Ref();
    int seq = 1;
    for (const auto kv : kv_map) {
      memtable_->Add(seq, kTypeValue, kv.first, kv.second);
      seq++;
    }
    return Status::OK();
  }
  InternalIterator* NewIterator(
      const SliceTransform* /*prefix_extractor*/) const override {
    return new KeyConvertingIterator(
        memtable_->NewIterator(ReadOptions(), &arena_), true);
  }

  bool AnywayDeleteIterator() const override { return true; }

  bool IsArenaMode() const override { return true; }

 private:
  mutable Arena arena_;
  InternalKeyComparator internal_comparator_;
  Options options_;
  WriteBufferManager* write_buffer_manager_;
  MemTable* memtable_;
  std::shared_ptr<SkipListFactory> table_factory_;
};

class InternalIteratorFromIterator : public InternalIterator {
 public:
  explicit InternalIteratorFromIterator(Iterator* it) : it_(it) {}
  bool Valid() const override { return it_->Valid(); }
  void Seek(const Slice& target) override { it_->Seek(target); }
  void SeekForPrev(const Slice& target) override { it_->SeekForPrev(target); }
  void SeekToFirst() override { it_->SeekToFirst(); }
  void SeekToLast() override { it_->SeekToLast(); }
  void Next() override { it_->Next(); }
  void Prev() override { it_->Prev(); }
  Slice key() const override { return it_->key(); }
  Slice value() const override { return it_->value(); }
  Status status() const override { return it_->status(); }

 private:
  std::unique_ptr<Iterator> it_;
};

class DBConstructor: public Constructor {
 public:
  explicit DBConstructor(const Comparator* cmp)
      : Constructor(cmp),
        comparator_(cmp) {
    db_ = nullptr;
    NewDB();
  }
  ~DBConstructor() override { delete db_; }
  Status FinishImpl(const Options& /*options*/,
                    const ImmutableCFOptions& /*ioptions*/,
                    const MutableCFOptions& /*moptions*/,
                    const BlockBasedTableOptions& /*table_options*/,
                    const InternalKeyComparator& /*internal_comparator*/,
                    const stl_wrappers::KVMap& kv_map) override {
    delete db_;
    db_ = nullptr;
    NewDB();
    for (const auto kv : kv_map) {
      WriteBatch batch;
      batch.Put(kv.first, kv.second);
      EXPECT_TRUE(db_->Write(WriteOptions(), &batch).ok());
    }
    return Status::OK();
  }

  InternalIterator* NewIterator(
      const SliceTransform* /*prefix_extractor*/) const override {
    return new InternalIteratorFromIterator(db_->NewIterator(ReadOptions()));
  }

  DB* db() const override { return db_; }

 private:
  void NewDB() {
    std::string name = test::PerThreadDBPath("table_testdb");

    Options options;
    options.comparator = comparator_;
    Status status = DestroyDB(name, options);
    ASSERT_TRUE(status.ok()) << status.ToString();

    options.create_if_missing = true;
    options.error_if_exists = true;
    options.write_buffer_size = 10000;  // Something small to force merging
    status = DB::Open(options, name, &db_);
    ASSERT_TRUE(status.ok()) << status.ToString();
  }

  const Comparator* comparator_;
  DB* db_;
};

enum TestType {
  BLOCK_BASED_TABLE_TEST,
#ifndef ROCKSDB_LITE
  PLAIN_TABLE_SEMI_FIXED_PREFIX,
  PLAIN_TABLE_FULL_STR_PREFIX,
  PLAIN_TABLE_TOTAL_ORDER,
#endif  // !ROCKSDB_LITE
  BLOCK_TEST,
  MEMTABLE_TEST,
  DB_TEST
};

struct TestArgs {
  TestType type;
  bool reverse_compare;
  int restart_interval;
  CompressionType compression;
  uint32_t compression_parallel_threads;
  uint32_t format_version;
  bool use_mmap;
};

static std::vector<TestArgs> GenerateArgList() {
  std::vector<TestArgs> test_args;
  std::vector<TestType> test_types = {
      BLOCK_BASED_TABLE_TEST,
#ifndef ROCKSDB_LITE
      PLAIN_TABLE_SEMI_FIXED_PREFIX,
      PLAIN_TABLE_FULL_STR_PREFIX,
      PLAIN_TABLE_TOTAL_ORDER,
#endif  // !ROCKSDB_LITE
      BLOCK_TEST,
      MEMTABLE_TEST, DB_TEST};
  std::vector<bool> reverse_compare_types = {false, true};
  std::vector<int> restart_intervals = {16, 1, 1024};
  std::vector<uint32_t> compression_parallel_threads = {1, 4};

  // Only add compression if it is supported
  std::vector<std::pair<CompressionType, bool>> compression_types;
  compression_types.emplace_back(kNoCompression, false);
  if (Snappy_Supported()) {
    compression_types.emplace_back(kSnappyCompression, false);
  }
  if (Zlib_Supported()) {
    compression_types.emplace_back(kZlibCompression, false);
    compression_types.emplace_back(kZlibCompression, true);
  }
  if (BZip2_Supported()) {
    compression_types.emplace_back(kBZip2Compression, false);
    compression_types.emplace_back(kBZip2Compression, true);
  }
  if (LZ4_Supported()) {
    compression_types.emplace_back(kLZ4Compression, false);
    compression_types.emplace_back(kLZ4Compression, true);
    compression_types.emplace_back(kLZ4HCCompression, false);
    compression_types.emplace_back(kLZ4HCCompression, true);
  }
  if (XPRESS_Supported()) {
    compression_types.emplace_back(kXpressCompression, false);
    compression_types.emplace_back(kXpressCompression, true);
  }
  if (ZSTD_Supported()) {
    compression_types.emplace_back(kZSTD, false);
    compression_types.emplace_back(kZSTD, true);
  }

  for (auto test_type : test_types) {
    for (auto reverse_compare : reverse_compare_types) {
#ifndef ROCKSDB_LITE
      if (test_type == PLAIN_TABLE_SEMI_FIXED_PREFIX ||
          test_type == PLAIN_TABLE_FULL_STR_PREFIX ||
          test_type == PLAIN_TABLE_TOTAL_ORDER) {
        // Plain table doesn't use restart index or compression.
        TestArgs one_arg;
        one_arg.type = test_type;
        one_arg.reverse_compare = reverse_compare;
        one_arg.restart_interval = restart_intervals[0];
        one_arg.compression = compression_types[0].first;
        one_arg.compression_parallel_threads = 1;
        one_arg.use_mmap = true;
        test_args.push_back(one_arg);
        one_arg.use_mmap = false;
        test_args.push_back(one_arg);
        continue;
      }
#endif  // !ROCKSDB_LITE

      for (auto restart_interval : restart_intervals) {
        for (auto compression_type : compression_types) {
          for (auto num_threads : compression_parallel_threads) {
            TestArgs one_arg;
            one_arg.type = test_type;
            one_arg.reverse_compare = reverse_compare;
            one_arg.restart_interval = restart_interval;
            one_arg.compression = compression_type.first;
            one_arg.format_version = compression_type.second ? 2 : 1;
            one_arg.compression_parallel_threads = num_threads;
            one_arg.use_mmap = false;
            test_args.push_back(one_arg);
          }
        }
      }
    }
  }
  return test_args;
}

// In order to make all tests run for plain table format, including
// those operating on empty keys, create a new prefix transformer which
// return fixed prefix if the slice is not shorter than the prefix length,
// and the full slice if it is shorter.
class FixedOrLessPrefixTransform : public SliceTransform {
 private:
  const size_t prefix_len_;

 public:
  explicit FixedOrLessPrefixTransform(size_t prefix_len) :
      prefix_len_(prefix_len) {
  }

  const char* Name() const override { return "rocksdb.FixedPrefix"; }

  Slice Transform(const Slice& src) const override {
    assert(InDomain(src));
    if (src.size() < prefix_len_) {
      return src;
    }
    return Slice(src.data(), prefix_len_);
  }

  bool InDomain(const Slice& /*src*/) const override { return true; }

  bool InRange(const Slice& dst) const override {
    return (dst.size() <= prefix_len_);
  }
  bool FullLengthEnabled(size_t* /*len*/) const override { return false; }
};

class HarnessTest : public testing::Test {
 public:
  HarnessTest()
      : ioptions_(options_),
        moptions_(options_),
        constructor_(nullptr),
        write_buffer_(options_.db_write_buffer_size) {}

  void Init(const TestArgs& args) {
    delete constructor_;
    constructor_ = nullptr;
    options_ = Options();
    options_.compression = args.compression;
    options_.compression_opts.parallel_threads =
        args.compression_parallel_threads;
    // Use shorter block size for tests to exercise block boundary
    // conditions more.
    if (args.reverse_compare) {
      options_.comparator = &reverse_key_comparator;
    }

    internal_comparator_.reset(
        new test::PlainInternalKeyComparator(options_.comparator));

    support_prev_ = true;
    only_support_prefix_seek_ = false;
    options_.allow_mmap_reads = args.use_mmap;
    switch (args.type) {
      case BLOCK_BASED_TABLE_TEST:
        table_options_.flush_block_policy_factory.reset(
            new FlushBlockBySizePolicyFactory());
        table_options_.block_size = 256;
        table_options_.block_restart_interval = args.restart_interval;
        table_options_.index_block_restart_interval = args.restart_interval;
        table_options_.format_version = args.format_version;
        options_.table_factory.reset(
            new BlockBasedTableFactory(table_options_));
        constructor_ = new TableConstructor(
            options_.comparator, true /* convert_to_internal_key_ */);
        internal_comparator_.reset(
            new InternalKeyComparator(options_.comparator));
        break;
// Plain table is not supported in ROCKSDB_LITE
#ifndef ROCKSDB_LITE
      case PLAIN_TABLE_SEMI_FIXED_PREFIX:
        support_prev_ = false;
        only_support_prefix_seek_ = true;
        options_.prefix_extractor.reset(new FixedOrLessPrefixTransform(2));
        options_.table_factory.reset(NewPlainTableFactory());
        constructor_ = new TableConstructor(
            options_.comparator, true /* convert_to_internal_key_ */);
        internal_comparator_.reset(
            new InternalKeyComparator(options_.comparator));
        break;
      case PLAIN_TABLE_FULL_STR_PREFIX:
        support_prev_ = false;
        only_support_prefix_seek_ = true;
        options_.prefix_extractor.reset(NewNoopTransform());
        options_.table_factory.reset(NewPlainTableFactory());
        constructor_ = new TableConstructor(
            options_.comparator, true /* convert_to_internal_key_ */);
        internal_comparator_.reset(
            new InternalKeyComparator(options_.comparator));
        break;
      case PLAIN_TABLE_TOTAL_ORDER:
        support_prev_ = false;
        only_support_prefix_seek_ = false;
        options_.prefix_extractor = nullptr;

        {
          PlainTableOptions plain_table_options;
          plain_table_options.user_key_len = kPlainTableVariableLength;
          plain_table_options.bloom_bits_per_key = 0;
          plain_table_options.hash_table_ratio = 0;

          options_.table_factory.reset(
              NewPlainTableFactory(plain_table_options));
        }
        constructor_ = new TableConstructor(
            options_.comparator, true /* convert_to_internal_key_ */);
        internal_comparator_.reset(
            new InternalKeyComparator(options_.comparator));
        break;
#endif  // !ROCKSDB_LITE
      case BLOCK_TEST:
        table_options_.block_size = 256;
        options_.table_factory.reset(
            new BlockBasedTableFactory(table_options_));
        constructor_ = new BlockConstructor(options_.comparator);
        break;
      case MEMTABLE_TEST:
        table_options_.block_size = 256;
        options_.table_factory.reset(
            new BlockBasedTableFactory(table_options_));
        constructor_ = new MemTableConstructor(options_.comparator,
                                               &write_buffer_);
        break;
      case DB_TEST:
        table_options_.block_size = 256;
        options_.table_factory.reset(
            new BlockBasedTableFactory(table_options_));
        constructor_ = new DBConstructor(options_.comparator);
        break;
    }
    ioptions_ = ImmutableCFOptions(options_);
    moptions_ = MutableCFOptions(options_);
  }

  ~HarnessTest() override { delete constructor_; }

  void Add(const std::string& key, const std::string& value) {
    constructor_->Add(key, value);
  }

  void Test(Random* rnd) {
    std::vector<std::string> keys;
    stl_wrappers::KVMap data;
    constructor_->Finish(options_, ioptions_, moptions_, table_options_,
                         *internal_comparator_, &keys, &data);

    TestForwardScan(keys, data);
    if (support_prev_) {
      TestBackwardScan(keys, data);
    }
    TestRandomAccess(rnd, keys, data);
  }

  void TestForwardScan(const std::vector<std::string>& /*keys*/,
                       const stl_wrappers::KVMap& data) {
    InternalIterator* iter = constructor_->NewIterator();
    ASSERT_TRUE(!iter->Valid());
    iter->SeekToFirst();
    for (stl_wrappers::KVMap::const_iterator model_iter = data.begin();
         model_iter != data.end(); ++model_iter) {
      ASSERT_EQ(ToString(data, model_iter), ToString(iter));
      iter->Next();
    }
    ASSERT_TRUE(!iter->Valid());
    if (constructor_->IsArenaMode() && !constructor_->AnywayDeleteIterator()) {
      iter->~InternalIterator();
    } else {
      delete iter;
    }
  }

  void TestBackwardScan(const std::vector<std::string>& /*keys*/,
                        const stl_wrappers::KVMap& data) {
    InternalIterator* iter = constructor_->NewIterator();
    ASSERT_TRUE(!iter->Valid());
    iter->SeekToLast();
    for (stl_wrappers::KVMap::const_reverse_iterator model_iter = data.rbegin();
         model_iter != data.rend(); ++model_iter) {
      ASSERT_EQ(ToString(data, model_iter), ToString(iter));
      iter->Prev();
    }
    ASSERT_TRUE(!iter->Valid());
    if (constructor_->IsArenaMode() && !constructor_->AnywayDeleteIterator()) {
      iter->~InternalIterator();
    } else {
      delete iter;
    }
  }

  void TestRandomAccess(Random* rnd, const std::vector<std::string>& keys,
                        const stl_wrappers::KVMap& data) {
    static const bool kVerbose = false;
    InternalIterator* iter = constructor_->NewIterator();
    ASSERT_TRUE(!iter->Valid());
    stl_wrappers::KVMap::const_iterator model_iter = data.begin();
    if (kVerbose) fprintf(stderr, "---\n");
    for (int i = 0; i < 200; i++) {
      const int toss = rnd->Uniform(support_prev_ ? 5 : 3);
      switch (toss) {
        case 0: {
          if (iter->Valid()) {
            if (kVerbose) fprintf(stderr, "Next\n");
            iter->Next();
            ++model_iter;
            ASSERT_EQ(ToString(data, model_iter), ToString(iter));
          }
          break;
        }

        case 1: {
          if (kVerbose) fprintf(stderr, "SeekToFirst\n");
          iter->SeekToFirst();
          model_iter = data.begin();
          ASSERT_EQ(ToString(data, model_iter), ToString(iter));
          break;
        }

        case 2: {
          std::string key = PickRandomKey(rnd, keys);
          model_iter = data.lower_bound(key);
          if (kVerbose) fprintf(stderr, "Seek '%s'\n",
                                EscapeString(key).c_str());
          iter->Seek(Slice(key));
          ASSERT_EQ(ToString(data, model_iter), ToString(iter));
          break;
        }

        case 3: {
          if (iter->Valid()) {
            if (kVerbose) fprintf(stderr, "Prev\n");
            iter->Prev();
            if (model_iter == data.begin()) {
              model_iter = data.end();   // Wrap around to invalid value
            } else {
              --model_iter;
            }
            ASSERT_EQ(ToString(data, model_iter), ToString(iter));
          }
          break;
        }

        case 4: {
          if (kVerbose) fprintf(stderr, "SeekToLast\n");
          iter->SeekToLast();
          if (keys.empty()) {
            model_iter = data.end();
          } else {
            std::string last = data.rbegin()->first;
            model_iter = data.lower_bound(last);
          }
          ASSERT_EQ(ToString(data, model_iter), ToString(iter));
          break;
        }
      }
    }
    if (constructor_->IsArenaMode() && !constructor_->AnywayDeleteIterator()) {
      iter->~InternalIterator();
    } else {
      delete iter;
    }
  }

  std::string ToString(const stl_wrappers::KVMap& data,
                       const stl_wrappers::KVMap::const_iterator& it) {
    if (it == data.end()) {
      return "END";
    } else {
      return "'" + it->first + "->" + it->second + "'";
    }
  }

  std::string ToString(const stl_wrappers::KVMap& data,
                       const stl_wrappers::KVMap::const_reverse_iterator& it) {
    if (it == data.rend()) {
      return "END";
    } else {
      return "'" + it->first + "->" + it->second + "'";
    }
  }

  std::string ToString(const InternalIterator* it) {
    if (!it->Valid()) {
      return "END";
    } else {
      return "'" + it->key().ToString() + "->" + it->value().ToString() + "'";
    }
  }

  std::string PickRandomKey(Random* rnd, const std::vector<std::string>& keys) {
    if (keys.empty()) {
      return "foo";
    } else {
      const int index = rnd->Uniform(static_cast<int>(keys.size()));
      std::string result = keys[index];
      switch (rnd->Uniform(support_prev_ ? 3 : 1)) {
        case 0:
          // Return an existing key
          break;
        case 1: {
          // Attempt to return something smaller than an existing key
          if (result.size() > 0 && result[result.size() - 1] > '\0'
              && (!only_support_prefix_seek_
                  || options_.prefix_extractor->Transform(result).size()
                  < result.size())) {
            result[result.size() - 1]--;
          }
          break;
      }
        case 2: {
          // Return something larger than an existing key
          Increment(options_.comparator, &result);
          break;
        }
      }
      return result;
    }
  }

  // Returns nullptr if not running against a DB
  DB* db() const { return constructor_->db(); }

  void RandomizedHarnessTest(size_t part, size_t total) {
    std::vector<TestArgs> args = GenerateArgList();
    assert(part);
    assert(part <= total);
    for (size_t i = 0; i < args.size(); i++) {
      if ((i % total) + 1 != part) {
        continue;
      }
      Init(args[i]);
      Random rnd(test::RandomSeed() + 5);
      for (int num_entries = 0; num_entries < 2000;
           num_entries += (num_entries < 50 ? 1 : 200)) {
        for (int e = 0; e < num_entries; e++) {
          std::string v;
          Add(test::RandomKey(&rnd, rnd.Skewed(4)),
              test::RandomString(&rnd, rnd.Skewed(5), &v).ToString());
        }
        Test(&rnd);
      }
    }
  }

 private:
  Options options_ = Options();
  ImmutableCFOptions ioptions_;
  MutableCFOptions moptions_;
  BlockBasedTableOptions table_options_ = BlockBasedTableOptions();
  Constructor* constructor_;
  WriteBufferManager write_buffer_;
  bool support_prev_;
  bool only_support_prefix_seek_;
  std::shared_ptr<InternalKeyComparator> internal_comparator_;
};

static bool Between(uint64_t val, uint64_t low, uint64_t high) {
  bool result = (val >= low) && (val <= high);
  if (!result) {
    fprintf(stderr, "Value %llu is not in range [%llu, %llu]\n",
            (unsigned long long)(val),
            (unsigned long long)(low),
            (unsigned long long)(high));
  }
  return result;
}

// Tests against all kinds of tables
class TableTest : public testing::Test {
 public:
  const InternalKeyComparator& GetPlainInternalComparator(
      const Comparator* comp) {
    if (!plain_internal_comparator) {
      plain_internal_comparator.reset(
          new test::PlainInternalKeyComparator(comp));
    }
    return *plain_internal_comparator;
  }
  void IndexTest(BlockBasedTableOptions table_options);

 private:
  std::unique_ptr<InternalKeyComparator> plain_internal_comparator;
};

class GeneralTableTest : public TableTest {};
class BlockBasedTableTest
    : public TableTest,
      virtual public ::testing::WithParamInterface<uint32_t> {
 public:
  BlockBasedTableTest() : format_(GetParam()) {
    env_ = ROCKSDB_NAMESPACE::Env::Default();
  }

  BlockBasedTableOptions GetBlockBasedTableOptions() {
    BlockBasedTableOptions options;
    options.format_version = format_;
    return options;
  }

  void SetupTracingTest(TableConstructor* c) {
    test_path_ = test::PerThreadDBPath("block_based_table_tracing_test");
    EXPECT_OK(env_->CreateDir(test_path_));
    trace_file_path_ = test_path_ + "/block_cache_trace_file";
    TraceOptions trace_opt;
    std::unique_ptr<TraceWriter> trace_writer;
    EXPECT_OK(NewFileTraceWriter(env_, EnvOptions(), trace_file_path_,
                                 &trace_writer));
    c->block_cache_tracer_.StartTrace(env_, trace_opt, std::move(trace_writer));
    {
      std::string user_key = "k01";
      InternalKey internal_key(user_key, 0, kTypeValue);
      std::string encoded_key = internal_key.Encode().ToString();
      c->Add(encoded_key, kDummyValue);
    }
    {
      std::string user_key = "k02";
      InternalKey internal_key(user_key, 0, kTypeValue);
      std::string encoded_key = internal_key.Encode().ToString();
      c->Add(encoded_key, kDummyValue);
    }
  }

  void VerifyBlockAccessTrace(
      TableConstructor* c,
      const std::vector<BlockCacheTraceRecord>& expected_records) {
    c->block_cache_tracer_.EndTrace();

    {
      std::unique_ptr<TraceReader> trace_reader;
      Status s =
          NewFileTraceReader(env_, EnvOptions(), trace_file_path_, &trace_reader);
      EXPECT_OK(s);
      BlockCacheTraceReader reader(std::move(trace_reader));
      BlockCacheTraceHeader header;
      EXPECT_OK(reader.ReadHeader(&header));
      uint32_t index = 0;
      while (s.ok()) {
        BlockCacheTraceRecord access;
        s = reader.ReadAccess(&access);
        if (!s.ok()) {
          break;
        }
        ASSERT_LT(index, expected_records.size());
        EXPECT_NE("", access.block_key);
        EXPECT_EQ(access.block_type, expected_records[index].block_type);
        EXPECT_GT(access.block_size, 0);
        EXPECT_EQ(access.caller, expected_records[index].caller);
        EXPECT_EQ(access.no_insert, expected_records[index].no_insert);
        EXPECT_EQ(access.is_cache_hit, expected_records[index].is_cache_hit);
        // Get
        if (access.caller == TableReaderCaller::kUserGet) {
          EXPECT_EQ(access.referenced_key,
                    expected_records[index].referenced_key);
          EXPECT_EQ(access.get_id, expected_records[index].get_id);
          EXPECT_EQ(access.get_from_user_specified_snapshot,
                    expected_records[index].get_from_user_specified_snapshot);
          if (access.block_type == TraceType::kBlockTraceDataBlock) {
            EXPECT_GT(access.referenced_data_size, 0);
            EXPECT_GT(access.num_keys_in_block, 0);
            EXPECT_EQ(access.referenced_key_exist_in_block,
                      expected_records[index].referenced_key_exist_in_block);
          }
        } else {
          EXPECT_EQ(access.referenced_key, "");
          EXPECT_EQ(access.get_id, 0);
          EXPECT_TRUE(access.get_from_user_specified_snapshot == Boolean::kFalse);
          EXPECT_EQ(access.referenced_data_size, 0);
          EXPECT_EQ(access.num_keys_in_block, 0);
          EXPECT_TRUE(access.referenced_key_exist_in_block == Boolean::kFalse);
        }
        index++;
      }
      EXPECT_EQ(index, expected_records.size());
    }
    EXPECT_OK(env_->DeleteFile(trace_file_path_));
    EXPECT_OK(env_->DeleteDir(test_path_));
  }

 protected:
  uint64_t IndexUncompressedHelper(bool indexCompress);

 private:
  uint32_t format_;
  Env* env_;
  std::string trace_file_path_;
  std::string test_path_;
};
class PlainTableTest : public TableTest {};
class TablePropertyTest : public testing::Test {};
class BBTTailPrefetchTest : public TableTest {};

// The helper class to test the file checksum
class FileChecksumTestHelper {
 public:
  FileChecksumTestHelper(bool convert_to_internal_key = false)
      : convert_to_internal_key_(convert_to_internal_key) {
  }
  ~FileChecksumTestHelper() {}

  void CreateWriteableFile() {
    sink_ = new test::StringSink();
    file_writer_.reset(test::GetWritableFileWriter(sink_, "" /* don't care */));
  }

  void SetFileChecksumGenerator(FileChecksumGenerator* checksum_generator) {
    if (file_writer_ != nullptr) {
      file_writer_->TEST_SetFileChecksumGenerator(checksum_generator);
    } else {
      delete checksum_generator;
    }
  }

  WritableFileWriter* GetFileWriter() { return file_writer_.get(); }

  Status ResetTableBuilder(std::unique_ptr<TableBuilder>&& builder) {
    assert(builder != nullptr);
    table_builder_ = std::move(builder);
    return Status::OK();
  }

  void AddKVtoKVMap(int num_entries) {
    Random rnd(test::RandomSeed());
    for (int i = 0; i < num_entries; i++) {
      std::string v;
      test::RandomString(&rnd, 100, &v);
      kv_map_[test::RandomKey(&rnd, 20)] = v;
    }
  }

  Status WriteKVAndFlushTable() {
    for (const auto kv : kv_map_) {
      if (convert_to_internal_key_) {
        ParsedInternalKey ikey(kv.first, kMaxSequenceNumber, kTypeValue);
        std::string encoded;
        AppendInternalKey(&encoded, ikey);
        table_builder_->Add(encoded, kv.second);
      } else {
        table_builder_->Add(kv.first, kv.second);
      }
      EXPECT_TRUE(table_builder_->status().ok());
    }
    Status s = table_builder_->Finish();
    file_writer_->Flush();
    EXPECT_TRUE(s.ok());

    EXPECT_EQ(sink_->contents().size(), table_builder_->FileSize());
    return s;
  }

  std::string GetFileChecksum() {
    file_writer_->Close();
    return table_builder_->GetFileChecksum();
  }

  const char* GetFileChecksumFuncName() {
    return table_builder_->GetFileChecksumFuncName();
  }

  Status CalculateFileChecksum(FileChecksumGenerator* file_checksum_generator,
                               std::string* checksum) {
    assert(file_checksum_generator != nullptr);
    cur_uniq_id_ = checksum_uniq_id_++;
    test::StringSink* ss_rw =
        ROCKSDB_NAMESPACE::test::GetStringSinkFromLegacyWriter(
            file_writer_.get());
    file_reader_.reset(test::GetRandomAccessFileReader(
        new test::StringSource(ss_rw->contents())));
    std::unique_ptr<char[]> scratch(new char[2048]);
    Slice result;
    uint64_t offset = 0;
    Status s;
    s = file_reader_->Read(IOOptions(), offset, 2048, &result, scratch.get(),
                           nullptr, false);
    if (!s.ok()) {
      return s;
    }
    while (result.size() != 0) {
      file_checksum_generator->Update(scratch.get(), result.size());
      offset += static_cast<uint64_t>(result.size());
      s = file_reader_->Read(IOOptions(), offset, 2048, &result, scratch.get(),
                             nullptr, false);
      if (!s.ok()) {
        return s;
      }
    }
    EXPECT_EQ(offset, static_cast<uint64_t>(table_builder_->FileSize()));
    file_checksum_generator->Finalize();
    *checksum = file_checksum_generator->GetChecksum();
    return Status::OK();
  }

 private:
  bool convert_to_internal_key_;
  uint64_t cur_uniq_id_;
  std::unique_ptr<WritableFileWriter> file_writer_;
  std::unique_ptr<RandomAccessFileReader> file_reader_;
  std::unique_ptr<TableBuilder> table_builder_;
  stl_wrappers::KVMap kv_map_;
  test::StringSink* sink_ = nullptr;

  static uint64_t checksum_uniq_id_;
};

uint64_t FileChecksumTestHelper::checksum_uniq_id_ = 1;

INSTANTIATE_TEST_CASE_P(FormatDef, BlockBasedTableTest,
                        testing::Values(test::kDefaultFormatVersion));
INSTANTIATE_TEST_CASE_P(FormatLatest, BlockBasedTableTest,
                        testing::Values(test::kLatestFormatVersion));

// This test serves as the living tutorial for the prefix scan of user collected
// properties.
TEST_F(TablePropertyTest, PrefixScanTest) {
  UserCollectedProperties props{{"num.111.1", "1"},
                                {"num.111.2", "2"},
                                {"num.111.3", "3"},
                                {"num.333.1", "1"},
                                {"num.333.2", "2"},
                                {"num.333.3", "3"},
                                {"num.555.1", "1"},
                                {"num.555.2", "2"},
                                {"num.555.3", "3"}, };

  // prefixes that exist
  for (const std::string& prefix : {"num.111", "num.333", "num.555"}) {
    int num = 0;
    for (auto pos = props.lower_bound(prefix);
         pos != props.end() &&
             pos->first.compare(0, prefix.size(), prefix) == 0;
         ++pos) {
      ++num;
      auto key = prefix + "." + ToString(num);
      ASSERT_EQ(key, pos->first);
      ASSERT_EQ(ToString(num), pos->second);
    }
    ASSERT_EQ(3, num);
  }

  // prefixes that don't exist
  for (const std::string& prefix :
       {"num.000", "num.222", "num.444", "num.666"}) {
    auto pos = props.lower_bound(prefix);
    ASSERT_TRUE(pos == props.end() ||
                pos->first.compare(0, prefix.size(), prefix) != 0);
  }
}

// This test include all the basic checks except those for index size and block
// size, which will be conducted in separated unit tests.
TEST_P(BlockBasedTableTest, BasicBlockBasedTableProperties) {
  TableConstructor c(BytewiseComparator(), true /* convert_to_internal_key_ */);

  c.Add("a1", "val1");
  c.Add("b2", "val2");
  c.Add("c3", "val3");
  c.Add("d4", "val4");
  c.Add("e5", "val5");
  c.Add("f6", "val6");
  c.Add("g7", "val7");
  c.Add("h8", "val8");
  c.Add("j9", "val9");
  uint64_t diff_internal_user_bytes = 9 * 8;  // 8 is seq size, 9 k-v totally

  std::vector<std::string> keys;
  stl_wrappers::KVMap kvmap;
  Options options;
  options.compression = kNoCompression;
  options.statistics = CreateDBStatistics();
  options.statistics->set_stats_level(StatsLevel::kAll);
  BlockBasedTableOptions table_options = GetBlockBasedTableOptions();
  table_options.block_restart_interval = 1;
  options.table_factory.reset(NewBlockBasedTableFactory(table_options));

  ImmutableCFOptions ioptions(options);
  MutableCFOptions moptions(options);
  ioptions.statistics = options.statistics.get();
  c.Finish(options, ioptions, moptions, table_options,
           GetPlainInternalComparator(options.comparator), &keys, &kvmap);
  ASSERT_EQ(options.statistics->getTickerCount(NUMBER_BLOCK_NOT_COMPRESSED), 0);

  auto& props = *c.GetTableReader()->GetTableProperties();
  ASSERT_EQ(kvmap.size(), props.num_entries);

  auto raw_key_size = kvmap.size() * 2ul;
  auto raw_value_size = kvmap.size() * 4ul;

  ASSERT_EQ(raw_key_size + diff_internal_user_bytes, props.raw_key_size);
  ASSERT_EQ(raw_value_size, props.raw_value_size);
  ASSERT_EQ(1ul, props.num_data_blocks);
  ASSERT_EQ("", props.filter_policy_name);  // no filter policy is used

  // Verify data size.
  BlockBuilder block_builder(1);
  for (const auto& item : kvmap) {
    block_builder.Add(item.first, item.second);
  }
  Slice content = block_builder.Finish();
  ASSERT_EQ(content.size() + kBlockTrailerSize + diff_internal_user_bytes,
            props.data_size);
  c.ResetTableReader();
}

#ifdef SNAPPY
uint64_t BlockBasedTableTest::IndexUncompressedHelper(bool compressed) {
  TableConstructor c(BytewiseComparator(), true /* convert_to_internal_key_ */);
  constexpr size_t kNumKeys = 10000;

  for (size_t k = 0; k < kNumKeys; ++k) {
    c.Add("key" + ToString(k), "val" + ToString(k));
  }

  std::vector<std::string> keys;
  stl_wrappers::KVMap kvmap;
  Options options;
  options.compression = kSnappyCompression;
  options.statistics = CreateDBStatistics();
  options.statistics->set_stats_level(StatsLevel::kAll);
  BlockBasedTableOptions table_options = GetBlockBasedTableOptions();
  table_options.block_restart_interval = 1;
  table_options.enable_index_compression = compressed;
  options.table_factory.reset(NewBlockBasedTableFactory(table_options));

  ImmutableCFOptions ioptions(options);
  MutableCFOptions moptions(options);
  ioptions.statistics = options.statistics.get();
  c.Finish(options, ioptions, moptions, table_options,
           GetPlainInternalComparator(options.comparator), &keys, &kvmap);
  c.ResetTableReader();
  return options.statistics->getTickerCount(NUMBER_BLOCK_COMPRESSED);
}
TEST_P(BlockBasedTableTest, IndexUncompressed) {
  uint64_t tbl1_compressed_cnt = IndexUncompressedHelper(true);
  uint64_t tbl2_compressed_cnt = IndexUncompressedHelper(false);
  // tbl1_compressed_cnt should include 1 index block
  EXPECT_EQ(tbl2_compressed_cnt + 1, tbl1_compressed_cnt);
}
#endif  // SNAPPY

TEST_P(BlockBasedTableTest, BlockBasedTableProperties2) {
  TableConstructor c(&reverse_key_comparator);
  std::vector<std::string> keys;
  stl_wrappers::KVMap kvmap;

  {
    Options options;
    options.compression = CompressionType::kNoCompression;
    BlockBasedTableOptions table_options = GetBlockBasedTableOptions();
    options.table_factory.reset(NewBlockBasedTableFactory(table_options));

    const ImmutableCFOptions ioptions(options);
    const MutableCFOptions moptions(options);
    c.Finish(options, ioptions, moptions, table_options,
             GetPlainInternalComparator(options.comparator), &keys, &kvmap);

    auto& props = *c.GetTableReader()->GetTableProperties();

    // Default comparator
    ASSERT_EQ("leveldb.BytewiseComparator", props.comparator_name);
    // No merge operator
    ASSERT_EQ("nullptr", props.merge_operator_name);
    // No prefix extractor
    ASSERT_EQ("nullptr", props.prefix_extractor_name);
    // No property collectors
    ASSERT_EQ("[]", props.property_collectors_names);
    // No filter policy is used
    ASSERT_EQ("", props.filter_policy_name);
    // Compression type == that set:
    ASSERT_EQ("NoCompression", props.compression_name);
    c.ResetTableReader();
  }

  {
    Options options;
    BlockBasedTableOptions table_options = GetBlockBasedTableOptions();
    options.table_factory.reset(NewBlockBasedTableFactory(table_options));
    options.comparator = &reverse_key_comparator;
    options.merge_operator = MergeOperators::CreateUInt64AddOperator();
    options.prefix_extractor.reset(NewNoopTransform());
    options.table_properties_collector_factories.emplace_back(
        new DummyPropertiesCollectorFactory1());
    options.table_properties_collector_factories.emplace_back(
        new DummyPropertiesCollectorFactory2());

    const ImmutableCFOptions ioptions(options);
    const MutableCFOptions moptions(options);
    c.Finish(options, ioptions, moptions, table_options,
             GetPlainInternalComparator(options.comparator), &keys, &kvmap);

    auto& props = *c.GetTableReader()->GetTableProperties();

    ASSERT_EQ("rocksdb.ReverseBytewiseComparator", props.comparator_name);
    ASSERT_EQ("UInt64AddOperator", props.merge_operator_name);
    ASSERT_EQ("rocksdb.Noop", props.prefix_extractor_name);
    ASSERT_EQ("[DummyPropertiesCollector1,DummyPropertiesCollector2]",
              props.property_collectors_names);
    ASSERT_EQ("", props.filter_policy_name);  // no filter policy is used
    c.ResetTableReader();
  }
}

TEST_P(BlockBasedTableTest, RangeDelBlock) {
  TableConstructor c(BytewiseComparator());
  std::vector<std::string> keys = {"1pika", "2chu"};
  std::vector<std::string> vals = {"p", "c"};

  std::vector<RangeTombstone> expected_tombstones = {
      {"1pika", "2chu", 0},
      {"2chu", "c", 1},
      {"2chu", "c", 0},
      {"c", "p", 0},
  };

  for (int i = 0; i < 2; i++) {
    RangeTombstone t(keys[i], vals[i], i);
    std::pair<InternalKey, Slice> p = t.Serialize();
    c.Add(p.first.Encode().ToString(), p.second);
  }

  std::vector<std::string> sorted_keys;
  stl_wrappers::KVMap kvmap;
  Options options;
  options.compression = kNoCompression;
  BlockBasedTableOptions table_options = GetBlockBasedTableOptions();
  table_options.block_restart_interval = 1;
  options.table_factory.reset(NewBlockBasedTableFactory(table_options));

  const ImmutableCFOptions ioptions(options);
  const MutableCFOptions moptions(options);
  std::unique_ptr<InternalKeyComparator> internal_cmp(
      new InternalKeyComparator(options.comparator));
  c.Finish(options, ioptions, moptions, table_options, *internal_cmp,
           &sorted_keys, &kvmap);

  for (int j = 0; j < 2; ++j) {
    std::unique_ptr<InternalIterator> iter(
        c.GetTableReader()->NewRangeTombstoneIterator(ReadOptions()));
    if (j > 0) {
      // For second iteration, delete the table reader object and verify the
      // iterator can still access its metablock's range tombstones.
      c.ResetTableReader();
    }
    ASSERT_FALSE(iter->Valid());
    iter->SeekToFirst();
    ASSERT_TRUE(iter->Valid());
    for (size_t i = 0; i < expected_tombstones.size(); i++) {
      ASSERT_TRUE(iter->Valid());
      ParsedInternalKey parsed_key;
      ASSERT_TRUE(ParseInternalKey(iter->key(), &parsed_key));
      RangeTombstone t(parsed_key, iter->value());
      const auto& expected_t = expected_tombstones[i];
      ASSERT_EQ(t.start_key_, expected_t.start_key_);
      ASSERT_EQ(t.end_key_, expected_t.end_key_);
      ASSERT_EQ(t.seq_, expected_t.seq_);
      iter->Next();
    }
    ASSERT_TRUE(!iter->Valid());
  }
}

TEST_P(BlockBasedTableTest, FilterPolicyNameProperties) {
  TableConstructor c(BytewiseComparator(), true /* convert_to_internal_key_ */);
  c.Add("a1", "val1");
  std::vector<std::string> keys;
  stl_wrappers::KVMap kvmap;
  BlockBasedTableOptions table_options = GetBlockBasedTableOptions();
  table_options.filter_policy.reset(NewBloomFilterPolicy(10));
  Options options;
  options.table_factory.reset(NewBlockBasedTableFactory(table_options));

  const ImmutableCFOptions ioptions(options);
  const MutableCFOptions moptions(options);
  c.Finish(options, ioptions, moptions, table_options,
           GetPlainInternalComparator(options.comparator), &keys, &kvmap);
  auto& props = *c.GetTableReader()->GetTableProperties();
  ASSERT_EQ("rocksdb.BuiltinBloomFilter", props.filter_policy_name);
  c.ResetTableReader();
}

//
// BlockBasedTableTest::PrefetchTest
//
void AssertKeysInCache(BlockBasedTable* table_reader,
                       const std::vector<std::string>& keys_in_cache,
                       const std::vector<std::string>& keys_not_in_cache,
                       bool convert = false) {
  if (convert) {
    for (auto key : keys_in_cache) {
      InternalKey ikey(key, kMaxSequenceNumber, kTypeValue);
      ASSERT_TRUE(table_reader->TEST_KeyInCache(ReadOptions(), ikey.Encode()));
    }
    for (auto key : keys_not_in_cache) {
      InternalKey ikey(key, kMaxSequenceNumber, kTypeValue);
      ASSERT_TRUE(!table_reader->TEST_KeyInCache(ReadOptions(), ikey.Encode()));
    }
  } else {
    for (auto key : keys_in_cache) {
      ASSERT_TRUE(table_reader->TEST_KeyInCache(ReadOptions(), key));
    }
    for (auto key : keys_not_in_cache) {
      ASSERT_TRUE(!table_reader->TEST_KeyInCache(ReadOptions(), key));
    }
  }
}

void PrefetchRange(TableConstructor* c, Options* opt,
                   BlockBasedTableOptions* table_options, const char* key_begin,
                   const char* key_end,
                   const std::vector<std::string>& keys_in_cache,
                   const std::vector<std::string>& keys_not_in_cache,
                   const Status expected_status = Status::OK()) {
  // reset the cache and reopen the table
  table_options->block_cache = NewLRUCache(16 * 1024 * 1024, 4);
  opt->table_factory.reset(NewBlockBasedTableFactory(*table_options));
  const ImmutableCFOptions ioptions2(*opt);
  const MutableCFOptions moptions(*opt);
  ASSERT_OK(c->Reopen(ioptions2, moptions));

  // prefetch
  auto* table_reader = dynamic_cast<BlockBasedTable*>(c->GetTableReader());
  Status s;
  std::unique_ptr<Slice> begin, end;
  std::unique_ptr<InternalKey> i_begin, i_end;
  if (key_begin != nullptr) {
    if (c->ConvertToInternalKey()) {
      i_begin.reset(new InternalKey(key_begin, kMaxSequenceNumber, kTypeValue));
      begin.reset(new Slice(i_begin->Encode()));
    } else {
      begin.reset(new Slice(key_begin));
    }
  }
  if (key_end != nullptr) {
    if (c->ConvertToInternalKey()) {
      i_end.reset(new InternalKey(key_end, kMaxSequenceNumber, kTypeValue));
      end.reset(new Slice(i_end->Encode()));
    } else {
      end.reset(new Slice(key_end));
    }
  }
  s = table_reader->Prefetch(begin.get(), end.get());

  ASSERT_TRUE(s.code() == expected_status.code());

  // assert our expectation in cache warmup
  AssertKeysInCache(table_reader, keys_in_cache, keys_not_in_cache,
                    c->ConvertToInternalKey());
  c->ResetTableReader();
}

TEST_P(BlockBasedTableTest, PrefetchTest) {
  // The purpose of this test is to test the prefetching operation built into
  // BlockBasedTable.
  Options opt;
  std::unique_ptr<InternalKeyComparator> ikc;
  ikc.reset(new test::PlainInternalKeyComparator(opt.comparator));
  opt.compression = kNoCompression;
  BlockBasedTableOptions table_options = GetBlockBasedTableOptions();
  table_options.block_size = 1024;
  // big enough so we don't ever lose cached values.
  table_options.block_cache = NewLRUCache(16 * 1024 * 1024, 4);
  opt.table_factory.reset(NewBlockBasedTableFactory(table_options));

  TableConstructor c(BytewiseComparator(), true /* convert_to_internal_key_ */);
  c.Add("k01", "hello");
  c.Add("k02", "hello2");
  c.Add("k03", std::string(10000, 'x'));
  c.Add("k04", std::string(200000, 'x'));
  c.Add("k05", std::string(300000, 'x'));
  c.Add("k06", "hello3");
  c.Add("k07", std::string(100000, 'x'));
  std::vector<std::string> keys;
  stl_wrappers::KVMap kvmap;
  const ImmutableCFOptions ioptions(opt);
  const MutableCFOptions moptions(opt);
  c.Finish(opt, ioptions, moptions, table_options, *ikc, &keys, &kvmap);
  c.ResetTableReader();

  // We get the following data spread :
  //
  // Data block         Index
  // ========================
  // [ k01 k02 k03 ]    k03
  // [ k04         ]    k04
  // [ k05         ]    k05
  // [ k06 k07     ]    k07


  // Simple
  PrefetchRange(&c, &opt, &table_options,
                /*key_range=*/"k01", "k05",
                /*keys_in_cache=*/{"k01", "k02", "k03", "k04", "k05"},
                /*keys_not_in_cache=*/{"k06", "k07"});
  PrefetchRange(&c, &opt, &table_options, "k01", "k01", {"k01", "k02", "k03"},
                {"k04", "k05", "k06", "k07"});
  // odd
  PrefetchRange(&c, &opt, &table_options, "a", "z",
                {"k01", "k02", "k03", "k04", "k05", "k06", "k07"}, {});
  PrefetchRange(&c, &opt, &table_options, "k00", "k00", {"k01", "k02", "k03"},
                {"k04", "k05", "k06", "k07"});
  // Edge cases
  PrefetchRange(&c, &opt, &table_options, "k00", "k06",
                {"k01", "k02", "k03", "k04", "k05", "k06", "k07"}, {});
  PrefetchRange(&c, &opt, &table_options, "k00", "zzz",
                {"k01", "k02", "k03", "k04", "k05", "k06", "k07"}, {});
  // null keys
  PrefetchRange(&c, &opt, &table_options, nullptr, nullptr,
                {"k01", "k02", "k03", "k04", "k05", "k06", "k07"}, {});
  PrefetchRange(&c, &opt, &table_options, "k04", nullptr,
                {"k04", "k05", "k06", "k07"}, {"k01", "k02", "k03"});
  PrefetchRange(&c, &opt, &table_options, nullptr, "k05",
                {"k01", "k02", "k03", "k04", "k05"}, {"k06", "k07"});
  // invalid
  PrefetchRange(&c, &opt, &table_options, "k06", "k00", {}, {},
                Status::InvalidArgument(Slice("k06 "), Slice("k07")));
  c.ResetTableReader();
}

TEST_P(BlockBasedTableTest, TotalOrderSeekOnHashIndex) {
  BlockBasedTableOptions table_options = GetBlockBasedTableOptions();
  for (int i = 0; i <= 5; ++i) {
    Options options;
    // Make each key/value an individual block
    table_options.block_size = 64;
    switch (i) {
    case 0:
      // Binary search index
      table_options.index_type = BlockBasedTableOptions::kBinarySearch;
      options.table_factory.reset(new BlockBasedTableFactory(table_options));
      break;
    case 1:
      // Hash search index
      table_options.index_type = BlockBasedTableOptions::kHashSearch;
      options.table_factory.reset(new BlockBasedTableFactory(table_options));
      options.prefix_extractor.reset(NewFixedPrefixTransform(4));
      break;
    case 2:
      // Hash search index with hash_index_allow_collision
      table_options.index_type = BlockBasedTableOptions::kHashSearch;
      table_options.hash_index_allow_collision = true;
      options.table_factory.reset(new BlockBasedTableFactory(table_options));
      options.prefix_extractor.reset(NewFixedPrefixTransform(4));
      break;
    case 3:
      // Hash search index with filter policy
      table_options.index_type = BlockBasedTableOptions::kHashSearch;
      table_options.filter_policy.reset(NewBloomFilterPolicy(10));
      options.table_factory.reset(new BlockBasedTableFactory(table_options));
      options.prefix_extractor.reset(NewFixedPrefixTransform(4));
      break;
    case 4:
      // Two-level index
      table_options.index_type = BlockBasedTableOptions::kTwoLevelIndexSearch;
      options.table_factory.reset(new BlockBasedTableFactory(table_options));
      break;
    case 5:
      // Binary search with first key
      table_options.index_type =
          BlockBasedTableOptions::kBinarySearchWithFirstKey;
      options.table_factory.reset(new BlockBasedTableFactory(table_options));
      break;
    }

    TableConstructor c(BytewiseComparator(),
                       true /* convert_to_internal_key_ */);
    c.Add("aaaa1", std::string('a', 56));
    c.Add("bbaa1", std::string('a', 56));
    c.Add("cccc1", std::string('a', 56));
    c.Add("bbbb1", std::string('a', 56));
    c.Add("baaa1", std::string('a', 56));
    c.Add("abbb1", std::string('a', 56));
    c.Add("cccc2", std::string('a', 56));
    std::vector<std::string> keys;
    stl_wrappers::KVMap kvmap;
    const ImmutableCFOptions ioptions(options);
    const MutableCFOptions moptions(options);
    c.Finish(options, ioptions, moptions, table_options,
             GetPlainInternalComparator(options.comparator), &keys, &kvmap);
    auto props = c.GetTableReader()->GetTableProperties();
    ASSERT_EQ(7u, props->num_data_blocks);
    auto* reader = c.GetTableReader();
    ReadOptions ro;
    ro.total_order_seek = true;
    std::unique_ptr<InternalIterator> iter(reader->NewIterator(
        ro, moptions.prefix_extractor.get(), /*arena=*/nullptr,
        /*skip_filters=*/false, TableReaderCaller::kUncategorized));

    iter->Seek(InternalKey("b", 0, kTypeValue).Encode());
    ASSERT_OK(iter->status());
    ASSERT_TRUE(iter->Valid());
    ASSERT_EQ("baaa1", ExtractUserKey(iter->key()).ToString());
    iter->Next();
    ASSERT_OK(iter->status());
    ASSERT_TRUE(iter->Valid());
    ASSERT_EQ("bbaa1", ExtractUserKey(iter->key()).ToString());

    iter->Seek(InternalKey("bb", 0, kTypeValue).Encode());
    ASSERT_OK(iter->status());
    ASSERT_TRUE(iter->Valid());
    ASSERT_EQ("bbaa1", ExtractUserKey(iter->key()).ToString());
    iter->Next();
    ASSERT_OK(iter->status());
    ASSERT_TRUE(iter->Valid());
    ASSERT_EQ("bbbb1", ExtractUserKey(iter->key()).ToString());

    iter->Seek(InternalKey("bbb", 0, kTypeValue).Encode());
    ASSERT_OK(iter->status());
    ASSERT_TRUE(iter->Valid());
    ASSERT_EQ("bbbb1", ExtractUserKey(iter->key()).ToString());
    iter->Next();
    ASSERT_OK(iter->status());
    ASSERT_TRUE(iter->Valid());
    ASSERT_EQ("cccc1", ExtractUserKey(iter->key()).ToString());
  }
}

TEST_P(BlockBasedTableTest, NoopTransformSeek) {
  BlockBasedTableOptions table_options = GetBlockBasedTableOptions();
  table_options.filter_policy.reset(NewBloomFilterPolicy(10));

  Options options;
  options.comparator = BytewiseComparator();
  options.table_factory.reset(new BlockBasedTableFactory(table_options));
  options.prefix_extractor.reset(NewNoopTransform());

  TableConstructor c(options.comparator);
  // To tickle the PrefixMayMatch bug it is important that the
  // user-key is a single byte so that the index key exactly matches
  // the user-key.
  InternalKey key("a", 1, kTypeValue);
  c.Add(key.Encode().ToString(), "b");
  std::vector<std::string> keys;
  stl_wrappers::KVMap kvmap;
  const ImmutableCFOptions ioptions(options);
  const MutableCFOptions moptions(options);
  const InternalKeyComparator internal_comparator(options.comparator);
  c.Finish(options, ioptions, moptions, table_options, internal_comparator,
           &keys, &kvmap);

  auto* reader = c.GetTableReader();
  for (int i = 0; i < 2; ++i) {
    ReadOptions ro;
    ro.total_order_seek = (i == 0);
    std::unique_ptr<InternalIterator> iter(reader->NewIterator(
        ro, moptions.prefix_extractor.get(), /*arena=*/nullptr,
        /*skip_filters=*/false, TableReaderCaller::kUncategorized));

    iter->Seek(key.Encode());
    ASSERT_OK(iter->status());
    ASSERT_TRUE(iter->Valid());
    ASSERT_EQ("a", ExtractUserKey(iter->key()).ToString());
  }
}

TEST_P(BlockBasedTableTest, SkipPrefixBloomFilter) {
  // if DB is opened with a prefix extractor of a different name,
  // prefix bloom is skipped when read the file
  BlockBasedTableOptions table_options = GetBlockBasedTableOptions();
  table_options.filter_policy.reset(NewBloomFilterPolicy(2));
  table_options.whole_key_filtering = false;

  Options options;
  options.comparator = BytewiseComparator();
  options.table_factory.reset(new BlockBasedTableFactory(table_options));
  options.prefix_extractor.reset(NewFixedPrefixTransform(1));

  TableConstructor c(options.comparator);
  InternalKey key("abcdefghijk", 1, kTypeValue);
  c.Add(key.Encode().ToString(), "test");
  std::vector<std::string> keys;
  stl_wrappers::KVMap kvmap;
  const ImmutableCFOptions ioptions(options);
  const MutableCFOptions moptions(options);
  const InternalKeyComparator internal_comparator(options.comparator);
  c.Finish(options, ioptions, moptions, table_options, internal_comparator,
           &keys, &kvmap);
  // TODO(Zhongyi): update test to use MutableCFOptions
  options.prefix_extractor.reset(NewFixedPrefixTransform(9));
  const ImmutableCFOptions new_ioptions(options);
  const MutableCFOptions new_moptions(options);
  c.Reopen(new_ioptions, new_moptions);
  auto reader = c.GetTableReader();
  std::unique_ptr<InternalIterator> db_iter(reader->NewIterator(
      ReadOptions(), new_moptions.prefix_extractor.get(), /*arena=*/nullptr,
      /*skip_filters=*/false, TableReaderCaller::kUncategorized));

  // Test point lookup
  // only one kv
  for (auto& kv : kvmap) {
    db_iter->Seek(kv.first);
    ASSERT_TRUE(db_iter->Valid());
    ASSERT_OK(db_iter->status());
    ASSERT_EQ(db_iter->key(), kv.first);
    ASSERT_EQ(db_iter->value(), kv.second);
  }
}

static std::string RandomString(Random* rnd, int len) {
  std::string r;
  test::RandomString(rnd, len, &r);
  return r;
}

void AddInternalKey(TableConstructor* c, const std::string& prefix,
                    std::string value = "v", int /*suffix_len*/ = 800) {
  static Random rnd(1023);
  InternalKey k(prefix + RandomString(&rnd, 800), 0, kTypeValue);
  c->Add(k.Encode().ToString(), value);
}

void TableTest::IndexTest(BlockBasedTableOptions table_options) {
  TableConstructor c(BytewiseComparator());

  // keys with prefix length 3, make sure the key/value is big enough to fill
  // one block
  AddInternalKey(&c, "0015");
  AddInternalKey(&c, "0035");

  AddInternalKey(&c, "0054");
  AddInternalKey(&c, "0055");

  AddInternalKey(&c, "0056");
  AddInternalKey(&c, "0057");

  AddInternalKey(&c, "0058");
  AddInternalKey(&c, "0075");

  AddInternalKey(&c, "0076");
  AddInternalKey(&c, "0095");

  std::vector<std::string> keys;
  stl_wrappers::KVMap kvmap;
  Options options;
  options.prefix_extractor.reset(NewFixedPrefixTransform(3));
  table_options.block_size = 1700;
  table_options.block_cache = NewLRUCache(1024, 4);
  options.table_factory.reset(NewBlockBasedTableFactory(table_options));

  std::unique_ptr<InternalKeyComparator> comparator(
      new InternalKeyComparator(BytewiseComparator()));
  const ImmutableCFOptions ioptions(options);
  const MutableCFOptions moptions(options);
  c.Finish(options, ioptions, moptions, table_options, *comparator, &keys,
           &kvmap);
  auto reader = c.GetTableReader();

  auto props = reader->GetTableProperties();
  ASSERT_EQ(5u, props->num_data_blocks);

  // TODO(Zhongyi): update test to use MutableCFOptions
  std::unique_ptr<InternalIterator> index_iter(reader->NewIterator(
      ReadOptions(), moptions.prefix_extractor.get(), /*arena=*/nullptr,
      /*skip_filters=*/false, TableReaderCaller::kUncategorized));

  // -- Find keys do not exist, but have common prefix.
  std::vector<std::string> prefixes = {"001", "003", "005", "007", "009"};
  std::vector<std::string> lower_bound = {
      keys[0], keys[1], keys[2], keys[7], keys[9],
  };

  // find the lower bound of the prefix
  for (size_t i = 0; i < prefixes.size(); ++i) {
    index_iter->Seek(InternalKey(prefixes[i], 0, kTypeValue).Encode());
    ASSERT_OK(index_iter->status());
    ASSERT_TRUE(index_iter->Valid());

    // seek the first element in the block
    ASSERT_EQ(lower_bound[i], index_iter->key().ToString());
    ASSERT_EQ("v", index_iter->value().ToString());
  }

  // find the upper bound of prefixes
  std::vector<std::string> upper_bound = {keys[1], keys[2], keys[7], keys[9], };

  // find existing keys
  for (const auto& item : kvmap) {
    auto ukey = ExtractUserKey(item.first).ToString();
    index_iter->Seek(ukey);

    // ASSERT_OK(regular_iter->status());
    ASSERT_OK(index_iter->status());

    // ASSERT_TRUE(regular_iter->Valid());
    ASSERT_TRUE(index_iter->Valid());

    ASSERT_EQ(item.first, index_iter->key().ToString());
    ASSERT_EQ(item.second, index_iter->value().ToString());
  }

  for (size_t i = 0; i < prefixes.size(); ++i) {
    // the key is greater than any existing keys.
    auto key = prefixes[i] + "9";
    index_iter->Seek(InternalKey(key, 0, kTypeValue).Encode());

    ASSERT_OK(index_iter->status());
    if (i == prefixes.size() - 1) {
      // last key
      ASSERT_TRUE(!index_iter->Valid());
    } else {
      ASSERT_TRUE(index_iter->Valid());
      // seek the first element in the block
      ASSERT_EQ(upper_bound[i], index_iter->key().ToString());
      ASSERT_EQ("v", index_iter->value().ToString());
    }
  }

  // find keys with prefix that don't match any of the existing prefixes.
  std::vector<std::string> non_exist_prefixes = {"002", "004", "006", "008"};
  for (const auto& prefix : non_exist_prefixes) {
    index_iter->Seek(InternalKey(prefix, 0, kTypeValue).Encode());
    // regular_iter->Seek(prefix);

    ASSERT_OK(index_iter->status());
    // Seek to non-existing prefixes should yield either invalid, or a
    // key with prefix greater than the target.
    if (index_iter->Valid()) {
      Slice ukey = ExtractUserKey(index_iter->key());
      Slice ukey_prefix = options.prefix_extractor->Transform(ukey);
      ASSERT_TRUE(BytewiseComparator()->Compare(prefix, ukey_prefix) < 0);
    }
  }
<<<<<<< HEAD
=======
  for (const auto& prefix : non_exist_prefixes) {
    index_iter->SeekForPrev(InternalKey(prefix, 0, kTypeValue).Encode());
    // regular_iter->Seek(prefix);

    ASSERT_OK(index_iter->status());
    // Seek to non-existing prefixes should yield either invalid, or a
    // key with prefix greater than the target.
    if (index_iter->Valid()) {
      Slice ukey = ExtractUserKey(index_iter->key());
      Slice ukey_prefix = options.prefix_extractor->Transform(ukey);
      ASSERT_TRUE(BytewiseComparator()->Compare(prefix, ukey_prefix) > 0);
    }
  }

  {
    // Test reseek case. It should impact partitioned index more.
    ReadOptions ro;
    ro.total_order_seek = true;
    std::unique_ptr<InternalIterator> index_iter2(reader->NewIterator(
        ro, moptions.prefix_extractor.get(), /*arena=*/nullptr,
        /*skip_filters=*/false, TableReaderCaller::kUncategorized));

    // Things to cover in partitioned index:
    // 1. Both of Seek() and SeekToLast() has optimization to prevent
    //    rereek leaf index block if it remains to the same one, and
    //    they reuse the same variable.
    // 2. When Next() or Prev() is called, the block moves, so the
    //    optimization should kick in only with the current one.
    index_iter2->Seek(InternalKey("0055", 0, kTypeValue).Encode());
    ASSERT_TRUE(index_iter2->Valid());
    ASSERT_EQ("0055", index_iter2->key().ToString().substr(0, 4));

    index_iter2->SeekToLast();
    ASSERT_TRUE(index_iter2->Valid());
    ASSERT_EQ("0095", index_iter2->key().ToString().substr(0, 4));

    index_iter2->Seek(InternalKey("0055", 0, kTypeValue).Encode());
    ASSERT_TRUE(index_iter2->Valid());
    ASSERT_EQ("0055", index_iter2->key().ToString().substr(0, 4));

    index_iter2->SeekToLast();
    ASSERT_TRUE(index_iter2->Valid());
    ASSERT_EQ("0095", index_iter2->key().ToString().substr(0, 4));
    index_iter2->Prev();
    ASSERT_TRUE(index_iter2->Valid());
    index_iter2->Prev();
    ASSERT_TRUE(index_iter2->Valid());
    ASSERT_EQ("0075", index_iter2->key().ToString().substr(0, 4));

    index_iter2->Seek(InternalKey("0095", 0, kTypeValue).Encode());
    ASSERT_TRUE(index_iter2->Valid());
    ASSERT_EQ("0095", index_iter2->key().ToString().substr(0, 4));
    index_iter2->Prev();
    ASSERT_TRUE(index_iter2->Valid());
    index_iter2->Prev();
    ASSERT_TRUE(index_iter2->Valid());
    ASSERT_EQ("0075", index_iter2->key().ToString().substr(0, 4));

    index_iter2->SeekToLast();
    ASSERT_TRUE(index_iter2->Valid());
    ASSERT_EQ("0095", index_iter2->key().ToString().substr(0, 4));

    index_iter2->Seek(InternalKey("0095", 0, kTypeValue).Encode());
    ASSERT_TRUE(index_iter2->Valid());
    ASSERT_EQ("0095", index_iter2->key().ToString().substr(0, 4));

    index_iter2->Prev();
    ASSERT_TRUE(index_iter2->Valid());
    index_iter2->Prev();
    ASSERT_TRUE(index_iter2->Valid());
    ASSERT_EQ("0075", index_iter2->key().ToString().substr(0, 4));

    index_iter2->Seek(InternalKey("0075", 0, kTypeValue).Encode());
    ASSERT_TRUE(index_iter2->Valid());
    ASSERT_EQ("0075", index_iter2->key().ToString().substr(0, 4));

    index_iter2->Next();
    ASSERT_TRUE(index_iter2->Valid());
    index_iter2->Next();
    ASSERT_TRUE(index_iter2->Valid());
    ASSERT_EQ("0095", index_iter2->key().ToString().substr(0, 4));

    index_iter2->SeekToLast();
    ASSERT_TRUE(index_iter2->Valid());
    ASSERT_EQ("0095", index_iter2->key().ToString().substr(0, 4));
  }

>>>>>>> 5a4b8005
  c.ResetTableReader();
}

TEST_P(BlockBasedTableTest, BinaryIndexTest) {
  BlockBasedTableOptions table_options = GetBlockBasedTableOptions();
  table_options.index_type = BlockBasedTableOptions::kBinarySearch;
  IndexTest(table_options);
}

TEST_P(BlockBasedTableTest, HashIndexTest) {
  BlockBasedTableOptions table_options = GetBlockBasedTableOptions();
  table_options.index_type = BlockBasedTableOptions::kHashSearch;
  IndexTest(table_options);
}

TEST_P(BlockBasedTableTest, PartitionIndexTest) {
  const int max_index_keys = 5;
  const int est_max_index_key_value_size = 32;
  const int est_max_index_size = max_index_keys * est_max_index_key_value_size;
  for (int i = 1; i <= est_max_index_size + 1; i++) {
    BlockBasedTableOptions table_options = GetBlockBasedTableOptions();
    table_options.index_type = BlockBasedTableOptions::kTwoLevelIndexSearch;
    table_options.metadata_block_size = i;
    IndexTest(table_options);
  }
}

TEST_P(BlockBasedTableTest, IndexSeekOptimizationIncomplete) {
  std::unique_ptr<InternalKeyComparator> comparator(
      new InternalKeyComparator(BytewiseComparator()));
  BlockBasedTableOptions table_options = GetBlockBasedTableOptions();
  Options options;
  options.table_factory.reset(NewBlockBasedTableFactory(table_options));
  const ImmutableCFOptions ioptions(options);
  const MutableCFOptions moptions(options);

  TableConstructor c(BytewiseComparator());
  AddInternalKey(&c, "pika");

  std::vector<std::string> keys;
  stl_wrappers::KVMap kvmap;
  c.Finish(options, ioptions, moptions, table_options, *comparator, &keys,
           &kvmap);
  ASSERT_EQ(1, keys.size());

  auto reader = c.GetTableReader();
  ReadOptions ropt;
  ropt.read_tier = ReadTier::kBlockCacheTier;
  std::unique_ptr<InternalIterator> iter(reader->NewIterator(
      ropt, /*prefix_extractor=*/nullptr, /*arena=*/nullptr,
      /*skip_filters=*/false, TableReaderCaller::kUncategorized));

  auto ikey = [](Slice user_key) {
    return InternalKey(user_key, 0, kTypeValue).Encode().ToString();
  };

  iter->Seek(ikey("pika"));
  ASSERT_FALSE(iter->Valid());
  ASSERT_TRUE(iter->status().IsIncomplete());

  // This used to crash at some point.
  iter->Seek(ikey("pika"));
  ASSERT_FALSE(iter->Valid());
  ASSERT_TRUE(iter->status().IsIncomplete());
}

TEST_P(BlockBasedTableTest, BinaryIndexWithFirstKey1) {
  BlockBasedTableOptions table_options = GetBlockBasedTableOptions();
  table_options.index_type = BlockBasedTableOptions::kBinarySearchWithFirstKey;
  IndexTest(table_options);
}

class CustomFlushBlockPolicy : public FlushBlockPolicyFactory,
                               public FlushBlockPolicy {
 public:
  explicit CustomFlushBlockPolicy(std::vector<int> keys_per_block)
      : keys_per_block_(keys_per_block) {}

  const char* Name() const override { return "table_test"; }
  FlushBlockPolicy* NewFlushBlockPolicy(const BlockBasedTableOptions&,
                                        const BlockBuilder&) const override {
    return new CustomFlushBlockPolicy(keys_per_block_);
  }

  bool Update(const Slice&, const Slice&) override {
    if (keys_in_current_block_ >= keys_per_block_.at(current_block_idx_)) {
      ++current_block_idx_;
      keys_in_current_block_ = 1;
      return true;
    }

    ++keys_in_current_block_;
    return false;
  }

  std::vector<int> keys_per_block_;

  int current_block_idx_ = 0;
  int keys_in_current_block_ = 0;
};

TEST_P(BlockBasedTableTest, BinaryIndexWithFirstKey2) {
  for (int use_first_key = 0; use_first_key < 2; ++use_first_key) {
    SCOPED_TRACE("use_first_key = " + std::to_string(use_first_key));
    BlockBasedTableOptions table_options = GetBlockBasedTableOptions();
    table_options.index_type =
        use_first_key ? BlockBasedTableOptions::kBinarySearchWithFirstKey
                      : BlockBasedTableOptions::kBinarySearch;
    table_options.block_cache = NewLRUCache(10000);  // fits all blocks
    table_options.index_shortening =
        BlockBasedTableOptions::IndexShorteningMode::kNoShortening;
    table_options.flush_block_policy_factory =
        std::make_shared<CustomFlushBlockPolicy>(std::vector<int>{2, 1, 3, 2});
    Options options;
    options.table_factory.reset(NewBlockBasedTableFactory(table_options));
    options.statistics = CreateDBStatistics();
    Statistics* stats = options.statistics.get();
    std::unique_ptr<InternalKeyComparator> comparator(
        new InternalKeyComparator(BytewiseComparator()));
    const ImmutableCFOptions ioptions(options);
    const MutableCFOptions moptions(options);

    TableConstructor c(BytewiseComparator());

    // Block 0.
    AddInternalKey(&c, "aaaa", "v0");
    AddInternalKey(&c, "aaac", "v1");

    // Block 1.
    AddInternalKey(&c, "aaca", "v2");

    // Block 2.
    AddInternalKey(&c, "caaa", "v3");
    AddInternalKey(&c, "caac", "v4");
    AddInternalKey(&c, "caae", "v5");

    // Block 3.
    AddInternalKey(&c, "ccaa", "v6");
    AddInternalKey(&c, "ccac", "v7");

    // Write the file.
    std::vector<std::string> keys;
    stl_wrappers::KVMap kvmap;
    c.Finish(options, ioptions, moptions, table_options, *comparator, &keys,
             &kvmap);
    ASSERT_EQ(8, keys.size());

    auto reader = c.GetTableReader();
    auto props = reader->GetTableProperties();
    ASSERT_EQ(4u, props->num_data_blocks);
    std::unique_ptr<InternalIterator> iter(reader->NewIterator(
        ReadOptions(), /*prefix_extractor=*/nullptr, /*arena=*/nullptr,
        /*skip_filters=*/false, TableReaderCaller::kUncategorized,
        /*compaction_readahead_size=*/0, /*allow_unprepared_value=*/true));

    // Shouldn't have read data blocks before iterator is seeked.
    EXPECT_EQ(0, stats->getTickerCount(BLOCK_CACHE_DATA_MISS));
    EXPECT_EQ(0, stats->getTickerCount(BLOCK_CACHE_DATA_HIT));

    auto ikey = [](Slice user_key) {
      return InternalKey(user_key, 0, kTypeValue).Encode().ToString();
    };

    // Seek to a key between blocks. If index contains first key, we shouldn't
    // read any data blocks until value is requested.
    iter->Seek(ikey("aaba"));
    ASSERT_TRUE(iter->Valid());
    EXPECT_EQ(keys[2], iter->key().ToString());
    EXPECT_EQ(use_first_key ? 0 : 1,
              stats->getTickerCount(BLOCK_CACHE_DATA_MISS));
    ASSERT_TRUE(iter->PrepareValue());
    EXPECT_EQ("v2", iter->value().ToString());
    EXPECT_EQ(1, stats->getTickerCount(BLOCK_CACHE_DATA_MISS));
    EXPECT_EQ(0, stats->getTickerCount(BLOCK_CACHE_DATA_HIT));

    // Seek to the middle of a block. The block should be read right away.
    iter->Seek(ikey("caab"));
    ASSERT_TRUE(iter->Valid());
    EXPECT_EQ(keys[4], iter->key().ToString());
    EXPECT_EQ(2, stats->getTickerCount(BLOCK_CACHE_DATA_MISS));
    EXPECT_EQ(0, stats->getTickerCount(BLOCK_CACHE_DATA_HIT));
    ASSERT_TRUE(iter->PrepareValue());
    EXPECT_EQ("v4", iter->value().ToString());
    EXPECT_EQ(0, stats->getTickerCount(BLOCK_CACHE_DATA_HIT));

    // Seek to just before the same block and don't access value.
    // The iterator should keep pinning the block contents.
    iter->Seek(ikey("baaa"));
    ASSERT_TRUE(iter->Valid());
    EXPECT_EQ(keys[3], iter->key().ToString());
    EXPECT_EQ(0, stats->getTickerCount(BLOCK_CACHE_DATA_HIT));

    // Seek to the same block again to check that the block is still pinned.
    iter->Seek(ikey("caae"));
    ASSERT_TRUE(iter->Valid());
    EXPECT_EQ(keys[5], iter->key().ToString());
    EXPECT_EQ(0, stats->getTickerCount(BLOCK_CACHE_DATA_HIT));
    ASSERT_TRUE(iter->PrepareValue());
    EXPECT_EQ("v5", iter->value().ToString());
    EXPECT_EQ(2, stats->getTickerCount(BLOCK_CACHE_DATA_MISS));
    EXPECT_EQ(0, stats->getTickerCount(BLOCK_CACHE_DATA_HIT));

    // Step forward and fall through to the next block. Don't access value.
    iter->Next();
    ASSERT_TRUE(iter->Valid());
    EXPECT_EQ(keys[6], iter->key().ToString());
    EXPECT_EQ(use_first_key ? 2 : 3,
              stats->getTickerCount(BLOCK_CACHE_DATA_MISS));
    EXPECT_EQ(0, stats->getTickerCount(BLOCK_CACHE_DATA_HIT));

    // Step forward again. Block should be read.
    iter->Next();
    ASSERT_TRUE(iter->Valid());
    EXPECT_EQ(keys[7], iter->key().ToString());
    EXPECT_EQ(3, stats->getTickerCount(BLOCK_CACHE_DATA_MISS));
    ASSERT_TRUE(iter->PrepareValue());
    EXPECT_EQ("v7", iter->value().ToString());
    EXPECT_EQ(0, stats->getTickerCount(BLOCK_CACHE_DATA_HIT));

    // Step forward and reach the end.
    iter->Next();
    EXPECT_FALSE(iter->Valid());
    EXPECT_EQ(3, stats->getTickerCount(BLOCK_CACHE_DATA_MISS));
    EXPECT_EQ(0, stats->getTickerCount(BLOCK_CACHE_DATA_HIT));

    // Seek to a single-key block and step forward without accessing value.
    iter->Seek(ikey("aaca"));
    ASSERT_TRUE(iter->Valid());
    EXPECT_EQ(keys[2], iter->key().ToString());
    EXPECT_EQ(use_first_key ? 0 : 1,
              stats->getTickerCount(BLOCK_CACHE_DATA_HIT));

    iter->Next();
    ASSERT_TRUE(iter->Valid());
    EXPECT_EQ(keys[3], iter->key().ToString());
    EXPECT_EQ(use_first_key ? 1 : 2,
              stats->getTickerCount(BLOCK_CACHE_DATA_HIT));
    ASSERT_TRUE(iter->PrepareValue());
    EXPECT_EQ("v3", iter->value().ToString());
    EXPECT_EQ(2, stats->getTickerCount(BLOCK_CACHE_DATA_HIT));
    EXPECT_EQ(3, stats->getTickerCount(BLOCK_CACHE_DATA_MISS));

    // Seek between blocks and step back without accessing value.
    iter->Seek(ikey("aaca"));
    ASSERT_TRUE(iter->Valid());
    EXPECT_EQ(keys[2], iter->key().ToString());
    EXPECT_EQ(use_first_key ? 2 : 3,
              stats->getTickerCount(BLOCK_CACHE_DATA_HIT));
    EXPECT_EQ(3, stats->getTickerCount(BLOCK_CACHE_DATA_MISS));

    iter->Prev();
    ASSERT_TRUE(iter->Valid());
    EXPECT_EQ(keys[1], iter->key().ToString());
    EXPECT_EQ(use_first_key ? 2 : 3,
              stats->getTickerCount(BLOCK_CACHE_DATA_HIT));
    // All blocks are in cache now, there'll be no more misses ever.
    EXPECT_EQ(4, stats->getTickerCount(BLOCK_CACHE_DATA_MISS));
    ASSERT_TRUE(iter->PrepareValue());
    EXPECT_EQ("v1", iter->value().ToString());

    // Next into the next block again.
    iter->Next();
    ASSERT_TRUE(iter->Valid());
    EXPECT_EQ(keys[2], iter->key().ToString());
    EXPECT_EQ(use_first_key ? 2 : 4,
              stats->getTickerCount(BLOCK_CACHE_DATA_HIT));

    // Seek to first and step back without accessing value.
    iter->SeekToFirst();
    ASSERT_TRUE(iter->Valid());
    EXPECT_EQ(keys[0], iter->key().ToString());
    EXPECT_EQ(use_first_key ? 2 : 5,
              stats->getTickerCount(BLOCK_CACHE_DATA_HIT));

    iter->Prev();
    EXPECT_FALSE(iter->Valid());
    EXPECT_EQ(use_first_key ? 2 : 5,
              stats->getTickerCount(BLOCK_CACHE_DATA_HIT));

    // Do some SeekForPrev() and SeekToLast() just to cover all methods.
    iter->SeekForPrev(ikey("caad"));
    ASSERT_TRUE(iter->Valid());
    EXPECT_EQ(keys[4], iter->key().ToString());
    EXPECT_EQ(use_first_key ? 3 : 6,
              stats->getTickerCount(BLOCK_CACHE_DATA_HIT));
    ASSERT_TRUE(iter->PrepareValue());
    EXPECT_EQ("v4", iter->value().ToString());
    EXPECT_EQ(use_first_key ? 3 : 6,
              stats->getTickerCount(BLOCK_CACHE_DATA_HIT));

    iter->SeekToLast();
    ASSERT_TRUE(iter->Valid());
    EXPECT_EQ(keys[7], iter->key().ToString());
    EXPECT_EQ(use_first_key ? 4 : 7,
              stats->getTickerCount(BLOCK_CACHE_DATA_HIT));
    ASSERT_TRUE(iter->PrepareValue());
    EXPECT_EQ("v7", iter->value().ToString());
    EXPECT_EQ(use_first_key ? 4 : 7,
              stats->getTickerCount(BLOCK_CACHE_DATA_HIT));

    EXPECT_EQ(4, stats->getTickerCount(BLOCK_CACHE_DATA_MISS));

    c.ResetTableReader();
  }
}

TEST_P(BlockBasedTableTest, BinaryIndexWithFirstKeyGlobalSeqno) {
  BlockBasedTableOptions table_options = GetBlockBasedTableOptions();
  table_options.index_type = BlockBasedTableOptions::kBinarySearchWithFirstKey;
  table_options.block_cache = NewLRUCache(10000);
  Options options;
  options.statistics = CreateDBStatistics();
  Statistics* stats = options.statistics.get();
  options.table_factory.reset(NewBlockBasedTableFactory(table_options));
  std::unique_ptr<InternalKeyComparator> comparator(
      new InternalKeyComparator(BytewiseComparator()));
  const ImmutableCFOptions ioptions(options);
  const MutableCFOptions moptions(options);

  TableConstructor c(BytewiseComparator(), /* convert_to_internal_key */ false,
                     /* level */ -1, /* largest_seqno */ 42);

  c.Add(InternalKey("b", 0, kTypeValue).Encode().ToString(), "x");
  c.Add(InternalKey("c", 0, kTypeValue).Encode().ToString(), "y");

  std::vector<std::string> keys;
  stl_wrappers::KVMap kvmap;
  c.Finish(options, ioptions, moptions, table_options, *comparator, &keys,
           &kvmap);
  ASSERT_EQ(2, keys.size());

  auto reader = c.GetTableReader();
  auto props = reader->GetTableProperties();
  ASSERT_EQ(1u, props->num_data_blocks);
  std::unique_ptr<InternalIterator> iter(reader->NewIterator(
      ReadOptions(), /*prefix_extractor=*/nullptr, /*arena=*/nullptr,
      /*skip_filters=*/false, TableReaderCaller::kUncategorized,
      /*compaction_readahead_size=*/0, /*allow_unprepared_value=*/true));

  iter->Seek(InternalKey("a", 0, kTypeValue).Encode().ToString());
  ASSERT_TRUE(iter->Valid());
  EXPECT_EQ(InternalKey("b", 42, kTypeValue).Encode().ToString(),
            iter->key().ToString());
  EXPECT_NE(keys[0], iter->key().ToString());
  // Key should have been served from index, without reading data blocks.
  EXPECT_EQ(0, stats->getTickerCount(BLOCK_CACHE_DATA_MISS));

  ASSERT_TRUE(iter->PrepareValue());
  EXPECT_EQ("x", iter->value().ToString());
  EXPECT_EQ(1, stats->getTickerCount(BLOCK_CACHE_DATA_MISS));
  EXPECT_EQ(0, stats->getTickerCount(BLOCK_CACHE_DATA_HIT));
  EXPECT_EQ(InternalKey("b", 42, kTypeValue).Encode().ToString(),
            iter->key().ToString());

  c.ResetTableReader();
}

// It's very hard to figure out the index block size of a block accurately.
// To make sure we get the index size, we just make sure as key number
// grows, the filter block size also grows.
TEST_P(BlockBasedTableTest, IndexSizeStat) {
  uint64_t last_index_size = 0;

  // we need to use random keys since the pure human readable texts
  // may be well compressed, resulting insignifcant change of index
  // block size.
  Random rnd(test::RandomSeed());
  std::vector<std::string> keys;

  for (int i = 0; i < 100; ++i) {
    keys.push_back(RandomString(&rnd, 10000));
  }

  // Each time we load one more key to the table. the table index block
  // size is expected to be larger than last time's.
  for (size_t i = 1; i < keys.size(); ++i) {
    TableConstructor c(BytewiseComparator(),
                       true /* convert_to_internal_key_ */);
    for (size_t j = 0; j < i; ++j) {
      c.Add(keys[j], "val");
    }

    std::vector<std::string> ks;
    stl_wrappers::KVMap kvmap;
    Options options;
    options.compression = kNoCompression;
    BlockBasedTableOptions table_options = GetBlockBasedTableOptions();
    table_options.block_restart_interval = 1;
    options.table_factory.reset(NewBlockBasedTableFactory(table_options));

    const ImmutableCFOptions ioptions(options);
    const MutableCFOptions moptions(options);
    c.Finish(options, ioptions, moptions, table_options,
             GetPlainInternalComparator(options.comparator), &ks, &kvmap);
    auto index_size = c.GetTableReader()->GetTableProperties()->index_size;
    ASSERT_GT(index_size, last_index_size);
    last_index_size = index_size;
    c.ResetTableReader();
  }
}

TEST_P(BlockBasedTableTest, NumBlockStat) {
  Random rnd(test::RandomSeed());
  TableConstructor c(BytewiseComparator(), true /* convert_to_internal_key_ */);
  Options options;
  options.compression = kNoCompression;
  BlockBasedTableOptions table_options = GetBlockBasedTableOptions();
  table_options.block_restart_interval = 1;
  table_options.block_size = 1000;
  options.table_factory.reset(NewBlockBasedTableFactory(table_options));

  for (int i = 0; i < 10; ++i) {
    // the key/val are slightly smaller than block size, so that each block
    // holds roughly one key/value pair.
    c.Add(RandomString(&rnd, 900), "val");
  }

  std::vector<std::string> ks;
  stl_wrappers::KVMap kvmap;
  const ImmutableCFOptions ioptions(options);
  const MutableCFOptions moptions(options);
  c.Finish(options, ioptions, moptions, table_options,
           GetPlainInternalComparator(options.comparator), &ks, &kvmap);
  ASSERT_EQ(kvmap.size(),
            c.GetTableReader()->GetTableProperties()->num_data_blocks);
  c.ResetTableReader();
}

TEST_P(BlockBasedTableTest, TracingGetTest) {
  TableConstructor c(BytewiseComparator());
  Options options;
  BlockBasedTableOptions table_options = GetBlockBasedTableOptions();
  options.create_if_missing = true;
  table_options.block_cache = NewLRUCache(1024 * 1024, 0);
  table_options.cache_index_and_filter_blocks = true;
  table_options.filter_policy.reset(NewBloomFilterPolicy(10, true));
  options.table_factory.reset(new BlockBasedTableFactory(table_options));
  SetupTracingTest(&c);
  std::vector<std::string> keys;
  stl_wrappers::KVMap kvmap;
  ImmutableCFOptions ioptions(options);
  MutableCFOptions moptions(options);
  c.Finish(options, ioptions, moptions, table_options,
           GetPlainInternalComparator(options.comparator), &keys, &kvmap);
  std::string user_key = "k01";
  InternalKey internal_key(user_key, 0, kTypeValue);
  std::string encoded_key = internal_key.Encode().ToString();
  for (uint32_t i = 1; i <= 2; i++) {
    PinnableSlice value;
    GetContext get_context(options.comparator, nullptr, nullptr, nullptr,
                           GetContext::kNotFound, user_key, &value, nullptr,
                           nullptr, true, nullptr, nullptr, nullptr, nullptr,
                           nullptr, nullptr, /*tracing_get_id=*/i);
    get_perf_context()->Reset();
    ASSERT_OK(c.GetTableReader()->Get(ReadOptions(), encoded_key, &get_context,
                                      moptions.prefix_extractor.get()));
    ASSERT_EQ(get_context.State(), GetContext::kFound);
    ASSERT_EQ(value.ToString(), kDummyValue);
  }

  // Verify traces.
  std::vector<BlockCacheTraceRecord> expected_records;
  // The first two records should be prefetching index and filter blocks.
  BlockCacheTraceRecord record;
  record.block_type = TraceType::kBlockTraceIndexBlock;
  record.caller = TableReaderCaller::kPrefetch;
  record.is_cache_hit = Boolean::kFalse;
  record.no_insert = Boolean::kFalse;
  expected_records.push_back(record);
  record.block_type = TraceType::kBlockTraceFilterBlock;
  expected_records.push_back(record);
  // Then we should have three records for one index, one filter, and one data
  // block access.
  record.get_id = 1;
  record.block_type = TraceType::kBlockTraceIndexBlock;
  record.caller = TableReaderCaller::kUserGet;
  record.get_from_user_specified_snapshot = Boolean::kFalse;
  record.referenced_key = encoded_key;
  record.referenced_key_exist_in_block = Boolean::kTrue;
  record.is_cache_hit = Boolean::kTrue;
  expected_records.push_back(record);
  record.block_type = TraceType::kBlockTraceFilterBlock;
  expected_records.push_back(record);
  record.is_cache_hit = Boolean::kFalse;
  record.block_type = TraceType::kBlockTraceDataBlock;
  expected_records.push_back(record);
  // The second get should all observe cache hits.
  record.is_cache_hit = Boolean::kTrue;
  record.get_id = 2;
  record.block_type = TraceType::kBlockTraceIndexBlock;
  record.caller = TableReaderCaller::kUserGet;
  record.get_from_user_specified_snapshot = Boolean::kFalse;
  record.referenced_key = encoded_key;
  expected_records.push_back(record);
  record.block_type = TraceType::kBlockTraceFilterBlock;
  expected_records.push_back(record);
  record.block_type = TraceType::kBlockTraceDataBlock;
  expected_records.push_back(record);
  VerifyBlockAccessTrace(&c, expected_records);
  c.ResetTableReader();
}

TEST_P(BlockBasedTableTest, TracingApproximateOffsetOfTest) {
  TableConstructor c(BytewiseComparator());
  Options options;
  BlockBasedTableOptions table_options = GetBlockBasedTableOptions();
  options.create_if_missing = true;
  table_options.block_cache = NewLRUCache(1024 * 1024, 0);
  table_options.cache_index_and_filter_blocks = true;
  table_options.filter_policy.reset(NewBloomFilterPolicy(10, true));
  options.table_factory.reset(new BlockBasedTableFactory(table_options));
  SetupTracingTest(&c);
  std::vector<std::string> keys;
  stl_wrappers::KVMap kvmap;
  ImmutableCFOptions ioptions(options);
  MutableCFOptions moptions(options);
  c.Finish(options, ioptions, moptions, table_options,
           GetPlainInternalComparator(options.comparator), &keys, &kvmap);
  for (uint32_t i = 1; i <= 2; i++) {
    std::string user_key = "k01";
    InternalKey internal_key(user_key, 0, kTypeValue);
    std::string encoded_key = internal_key.Encode().ToString();
    c.GetTableReader()->ApproximateOffsetOf(
        encoded_key, TableReaderCaller::kUserApproximateSize);
  }
  // Verify traces.
  std::vector<BlockCacheTraceRecord> expected_records;
  // The first two records should be prefetching index and filter blocks.
  BlockCacheTraceRecord record;
  record.block_type = TraceType::kBlockTraceIndexBlock;
  record.caller = TableReaderCaller::kPrefetch;
  record.is_cache_hit = Boolean::kFalse;
  record.no_insert = Boolean::kFalse;
  expected_records.push_back(record);
  record.block_type = TraceType::kBlockTraceFilterBlock;
  expected_records.push_back(record);
  // Then we should have two records for only index blocks.
  record.block_type = TraceType::kBlockTraceIndexBlock;
  record.caller = TableReaderCaller::kUserApproximateSize;
  record.is_cache_hit = Boolean::kTrue;
  expected_records.push_back(record);
  expected_records.push_back(record);
  VerifyBlockAccessTrace(&c, expected_records);
  c.ResetTableReader();
}

TEST_P(BlockBasedTableTest, TracingIterator) {
  TableConstructor c(BytewiseComparator());
  Options options;
  BlockBasedTableOptions table_options = GetBlockBasedTableOptions();
  options.create_if_missing = true;
  table_options.block_cache = NewLRUCache(1024 * 1024, 0);
  table_options.cache_index_and_filter_blocks = true;
  table_options.filter_policy.reset(NewBloomFilterPolicy(10, true));
  options.table_factory.reset(new BlockBasedTableFactory(table_options));
  SetupTracingTest(&c);
  std::vector<std::string> keys;
  stl_wrappers::KVMap kvmap;
  ImmutableCFOptions ioptions(options);
  MutableCFOptions moptions(options);
  c.Finish(options, ioptions, moptions, table_options,
           GetPlainInternalComparator(options.comparator), &keys, &kvmap);

  for (uint32_t i = 1; i <= 2; i++) {
    std::unique_ptr<InternalIterator> iter(c.GetTableReader()->NewIterator(
        ReadOptions(), moptions.prefix_extractor.get(), /*arena=*/nullptr,
        /*skip_filters=*/false, TableReaderCaller::kUserIterator));
    iter->SeekToFirst();
    while (iter->Valid()) {
      iter->key();
      iter->value();
      iter->Next();
    }
    ASSERT_OK(iter->status());
    iter.reset();
  }

  // Verify traces.
  std::vector<BlockCacheTraceRecord> expected_records;
  // The first two records should be prefetching index and filter blocks.
  BlockCacheTraceRecord record;
  record.block_type = TraceType::kBlockTraceIndexBlock;
  record.caller = TableReaderCaller::kPrefetch;
  record.is_cache_hit = Boolean::kFalse;
  record.no_insert = Boolean::kFalse;
  expected_records.push_back(record);
  record.block_type = TraceType::kBlockTraceFilterBlock;
  expected_records.push_back(record);
  // Then we should have three records for index and two data block access.
  record.block_type = TraceType::kBlockTraceIndexBlock;
  record.caller = TableReaderCaller::kUserIterator;
  record.is_cache_hit = Boolean::kTrue;
  expected_records.push_back(record);
  record.block_type = TraceType::kBlockTraceDataBlock;
  record.is_cache_hit = Boolean::kFalse;
  expected_records.push_back(record);
  expected_records.push_back(record);
  // When we iterate this file for the second time, we should observe all cache
  // hits.
  record.block_type = TraceType::kBlockTraceIndexBlock;
  record.is_cache_hit = Boolean::kTrue;
  expected_records.push_back(record);
  record.block_type = TraceType::kBlockTraceDataBlock;
  expected_records.push_back(record);
  expected_records.push_back(record);
  VerifyBlockAccessTrace(&c, expected_records);
  c.ResetTableReader();
}

// A simple tool that takes the snapshot of block cache statistics.
class BlockCachePropertiesSnapshot {
 public:
  explicit BlockCachePropertiesSnapshot(Statistics* statistics) {
    block_cache_miss = statistics->getTickerCount(BLOCK_CACHE_MISS);
    block_cache_hit = statistics->getTickerCount(BLOCK_CACHE_HIT);
    index_block_cache_miss = statistics->getTickerCount(BLOCK_CACHE_INDEX_MISS);
    index_block_cache_hit = statistics->getTickerCount(BLOCK_CACHE_INDEX_HIT);
    data_block_cache_miss = statistics->getTickerCount(BLOCK_CACHE_DATA_MISS);
    data_block_cache_hit = statistics->getTickerCount(BLOCK_CACHE_DATA_HIT);
    filter_block_cache_miss =
        statistics->getTickerCount(BLOCK_CACHE_FILTER_MISS);
    filter_block_cache_hit = statistics->getTickerCount(BLOCK_CACHE_FILTER_HIT);
    block_cache_bytes_read = statistics->getTickerCount(BLOCK_CACHE_BYTES_READ);
    block_cache_bytes_write =
        statistics->getTickerCount(BLOCK_CACHE_BYTES_WRITE);
  }

  void AssertIndexBlockStat(int64_t expected_index_block_cache_miss,
                            int64_t expected_index_block_cache_hit) {
    ASSERT_EQ(expected_index_block_cache_miss, index_block_cache_miss);
    ASSERT_EQ(expected_index_block_cache_hit, index_block_cache_hit);
  }

  void AssertFilterBlockStat(int64_t expected_filter_block_cache_miss,
                             int64_t expected_filter_block_cache_hit) {
    ASSERT_EQ(expected_filter_block_cache_miss, filter_block_cache_miss);
    ASSERT_EQ(expected_filter_block_cache_hit, filter_block_cache_hit);
  }

  // Check if the fetched props matches the expected ones.
  // TODO(kailiu) Use this only when you disabled filter policy!
  void AssertEqual(int64_t expected_index_block_cache_miss,
                   int64_t expected_index_block_cache_hit,
                   int64_t expected_data_block_cache_miss,
                   int64_t expected_data_block_cache_hit) const {
    ASSERT_EQ(expected_index_block_cache_miss, index_block_cache_miss);
    ASSERT_EQ(expected_index_block_cache_hit, index_block_cache_hit);
    ASSERT_EQ(expected_data_block_cache_miss, data_block_cache_miss);
    ASSERT_EQ(expected_data_block_cache_hit, data_block_cache_hit);
    ASSERT_EQ(expected_index_block_cache_miss + expected_data_block_cache_miss,
              block_cache_miss);
    ASSERT_EQ(expected_index_block_cache_hit + expected_data_block_cache_hit,
              block_cache_hit);
  }

  int64_t GetCacheBytesRead() { return block_cache_bytes_read; }

  int64_t GetCacheBytesWrite() { return block_cache_bytes_write; }

 private:
  int64_t block_cache_miss = 0;
  int64_t block_cache_hit = 0;
  int64_t index_block_cache_miss = 0;
  int64_t index_block_cache_hit = 0;
  int64_t data_block_cache_miss = 0;
  int64_t data_block_cache_hit = 0;
  int64_t filter_block_cache_miss = 0;
  int64_t filter_block_cache_hit = 0;
  int64_t block_cache_bytes_read = 0;
  int64_t block_cache_bytes_write = 0;
};

// Make sure, by default, index/filter blocks were pre-loaded (meaning we won't
// use block cache to store them).
TEST_P(BlockBasedTableTest, BlockCacheDisabledTest) {
  Options options;
  options.create_if_missing = true;
  options.statistics = CreateDBStatistics();
  BlockBasedTableOptions table_options = GetBlockBasedTableOptions();
  table_options.block_cache = NewLRUCache(1024, 4);
  table_options.filter_policy.reset(NewBloomFilterPolicy(10));
  options.table_factory.reset(new BlockBasedTableFactory(table_options));
  std::vector<std::string> keys;
  stl_wrappers::KVMap kvmap;

  TableConstructor c(BytewiseComparator(), true /* convert_to_internal_key_ */);
  c.Add("key", "value");
  const ImmutableCFOptions ioptions(options);
  const MutableCFOptions moptions(options);
  c.Finish(options, ioptions, moptions, table_options,
           GetPlainInternalComparator(options.comparator), &keys, &kvmap);

  // preloading filter/index blocks is enabled.
  auto reader = dynamic_cast<BlockBasedTable*>(c.GetTableReader());
  ASSERT_FALSE(reader->TEST_FilterBlockInCache());
  ASSERT_FALSE(reader->TEST_IndexBlockInCache());

  {
    // nothing happens in the beginning
    BlockCachePropertiesSnapshot props(options.statistics.get());
    props.AssertIndexBlockStat(0, 0);
    props.AssertFilterBlockStat(0, 0);
  }

  {
    GetContext get_context(options.comparator, nullptr, nullptr, nullptr,
                           GetContext::kNotFound, Slice(), nullptr, nullptr,
                           nullptr, true, nullptr, nullptr);
    // a hack that just to trigger BlockBasedTable::GetFilter.
    reader->Get(ReadOptions(), "non-exist-key", &get_context,
                moptions.prefix_extractor.get());
    BlockCachePropertiesSnapshot props(options.statistics.get());
    props.AssertIndexBlockStat(0, 0);
    props.AssertFilterBlockStat(0, 0);
  }
}

// Due to the difficulities of the intersaction between statistics, this test
// only tests the case when "index block is put to block cache"
TEST_P(BlockBasedTableTest, FilterBlockInBlockCache) {
  // -- Table construction
  Options options;
  options.create_if_missing = true;
  options.statistics = CreateDBStatistics();

  // Enable the cache for index/filter blocks
  BlockBasedTableOptions table_options = GetBlockBasedTableOptions();
  LRUCacheOptions co;
  co.capacity = 2048;
  co.num_shard_bits = 2;
  co.metadata_charge_policy = kDontChargeCacheMetadata;
  table_options.block_cache = NewLRUCache(co);
  table_options.cache_index_and_filter_blocks = true;
  options.table_factory.reset(new BlockBasedTableFactory(table_options));
  std::vector<std::string> keys;
  stl_wrappers::KVMap kvmap;

  TableConstructor c(BytewiseComparator(), true /* convert_to_internal_key_ */);
  c.Add("key", "value");
  const ImmutableCFOptions ioptions(options);
  const MutableCFOptions moptions(options);
  c.Finish(options, ioptions, moptions, table_options,
           GetPlainInternalComparator(options.comparator), &keys, &kvmap);
  // preloading filter/index blocks is prohibited.
  auto* reader = dynamic_cast<BlockBasedTable*>(c.GetTableReader());
  ASSERT_FALSE(reader->TEST_FilterBlockInCache());
  ASSERT_TRUE(reader->TEST_IndexBlockInCache());

  // -- PART 1: Open with regular block cache.
  // Since block_cache is disabled, no cache activities will be involved.
  std::unique_ptr<InternalIterator> iter;

  int64_t last_cache_bytes_read = 0;
  // At first, no block will be accessed.
  {
    BlockCachePropertiesSnapshot props(options.statistics.get());
    // index will be added to block cache.
    props.AssertEqual(1,  // index block miss
                      0, 0, 0);
    ASSERT_EQ(props.GetCacheBytesRead(), 0);
    ASSERT_EQ(props.GetCacheBytesWrite(),
              static_cast<int64_t>(table_options.block_cache->GetUsage()));
    last_cache_bytes_read = props.GetCacheBytesRead();
  }

  // Only index block will be accessed
  {
    iter.reset(c.NewIterator(moptions.prefix_extractor.get()));
    BlockCachePropertiesSnapshot props(options.statistics.get());
    // NOTE: to help better highlight the "detla" of each ticker, I use
    // <last_value> + <added_value> to indicate the increment of changed
    // value; other numbers remain the same.
    props.AssertEqual(1, 0 + 1,  // index block hit
                      0, 0);
    // Cache hit, bytes read from cache should increase
    ASSERT_GT(props.GetCacheBytesRead(), last_cache_bytes_read);
    ASSERT_EQ(props.GetCacheBytesWrite(),
              static_cast<int64_t>(table_options.block_cache->GetUsage()));
    last_cache_bytes_read = props.GetCacheBytesRead();
  }

  // Only data block will be accessed
  {
    iter->SeekToFirst();
    BlockCachePropertiesSnapshot props(options.statistics.get());
    props.AssertEqual(1, 1, 0 + 1,  // data block miss
                      0);
    // Cache miss, Bytes read from cache should not change
    ASSERT_EQ(props.GetCacheBytesRead(), last_cache_bytes_read);
    ASSERT_EQ(props.GetCacheBytesWrite(),
              static_cast<int64_t>(table_options.block_cache->GetUsage()));
    last_cache_bytes_read = props.GetCacheBytesRead();
  }

  // Data block will be in cache
  {
    iter.reset(c.NewIterator(moptions.prefix_extractor.get()));
    iter->SeekToFirst();
    BlockCachePropertiesSnapshot props(options.statistics.get());
    props.AssertEqual(1, 1 + 1, /* index block hit */
                      1, 0 + 1 /* data block hit */);
    // Cache hit, bytes read from cache should increase
    ASSERT_GT(props.GetCacheBytesRead(), last_cache_bytes_read);
    ASSERT_EQ(props.GetCacheBytesWrite(),
              static_cast<int64_t>(table_options.block_cache->GetUsage()));
  }
  // release the iterator so that the block cache can reset correctly.
  iter.reset();

  c.ResetTableReader();

  // -- PART 2: Open with very small block cache
  // In this test, no block will ever get hit since the block cache is
  // too small to fit even one entry.
  table_options.block_cache = NewLRUCache(1, 4);
  options.statistics = CreateDBStatistics();
  options.table_factory.reset(new BlockBasedTableFactory(table_options));
  const ImmutableCFOptions ioptions2(options);
  const MutableCFOptions moptions2(options);
  c.Reopen(ioptions2, moptions2);
  {
    BlockCachePropertiesSnapshot props(options.statistics.get());
    props.AssertEqual(1,  // index block miss
                      0, 0, 0);
    // Cache miss, Bytes read from cache should not change
    ASSERT_EQ(props.GetCacheBytesRead(), 0);
  }

  {
    // Both index and data block get accessed.
    // It first cache index block then data block. But since the cache size
    // is only 1, index block will be purged after data block is inserted.
    iter.reset(c.NewIterator(moptions2.prefix_extractor.get()));
    BlockCachePropertiesSnapshot props(options.statistics.get());
    props.AssertEqual(1 + 1,  // index block miss
                      0, 0,   // data block miss
                      0);
    // Cache hit, bytes read from cache should increase
    ASSERT_EQ(props.GetCacheBytesRead(), 0);
  }

  {
    // SeekToFirst() accesses data block. With similar reason, we expect data
    // block's cache miss.
    iter->SeekToFirst();
    BlockCachePropertiesSnapshot props(options.statistics.get());
    props.AssertEqual(2, 0, 0 + 1,  // data block miss
                      0);
    // Cache miss, Bytes read from cache should not change
    ASSERT_EQ(props.GetCacheBytesRead(), 0);
  }
  iter.reset();
  c.ResetTableReader();

  // -- PART 3: Open table with bloom filter enabled but not in SST file
  table_options.block_cache = NewLRUCache(4096, 4);
  table_options.cache_index_and_filter_blocks = false;
  options.table_factory.reset(NewBlockBasedTableFactory(table_options));

  TableConstructor c3(BytewiseComparator());
  std::string user_key = "k01";
  InternalKey internal_key(user_key, 0, kTypeValue);
  c3.Add(internal_key.Encode().ToString(), "hello");
  ImmutableCFOptions ioptions3(options);
  MutableCFOptions moptions3(options);
  // Generate table without filter policy
  c3.Finish(options, ioptions3, moptions3, table_options,
            GetPlainInternalComparator(options.comparator), &keys, &kvmap);
  c3.ResetTableReader();

  // Open table with filter policy
  table_options.filter_policy.reset(NewBloomFilterPolicy(1));
  options.table_factory.reset(new BlockBasedTableFactory(table_options));
  options.statistics = CreateDBStatistics();
  ImmutableCFOptions ioptions4(options);
  MutableCFOptions moptions4(options);
  ASSERT_OK(c3.Reopen(ioptions4, moptions4));
  reader = dynamic_cast<BlockBasedTable*>(c3.GetTableReader());
  ASSERT_FALSE(reader->TEST_FilterBlockInCache());
  PinnableSlice value;
  GetContext get_context(options.comparator, nullptr, nullptr, nullptr,
                         GetContext::kNotFound, user_key, &value, nullptr,
                         nullptr, true, nullptr, nullptr);
  ASSERT_OK(reader->Get(ReadOptions(), internal_key.Encode(), &get_context,
                        moptions4.prefix_extractor.get()));
  ASSERT_STREQ(value.data(), "hello");
  BlockCachePropertiesSnapshot props(options.statistics.get());
  props.AssertFilterBlockStat(0, 0);
  c3.ResetTableReader();
}

void ValidateBlockSizeDeviation(int value, int expected) {
  BlockBasedTableOptions table_options;
  table_options.block_size_deviation = value;
  BlockBasedTableFactory* factory = new BlockBasedTableFactory(table_options);

  const BlockBasedTableOptions* normalized_table_options =
      (const BlockBasedTableOptions*)factory->GetOptions();
  ASSERT_EQ(normalized_table_options->block_size_deviation, expected);

  delete factory;
}

void ValidateBlockRestartInterval(int value, int expected) {
  BlockBasedTableOptions table_options;
  table_options.block_restart_interval = value;
  BlockBasedTableFactory* factory = new BlockBasedTableFactory(table_options);

  const BlockBasedTableOptions* normalized_table_options =
      (const BlockBasedTableOptions*)factory->GetOptions();
  ASSERT_EQ(normalized_table_options->block_restart_interval, expected);

  delete factory;
}

TEST_P(BlockBasedTableTest, InvalidOptions) {
  // invalid values for block_size_deviation (<0 or >100) are silently set to 0
  ValidateBlockSizeDeviation(-10, 0);
  ValidateBlockSizeDeviation(-1, 0);
  ValidateBlockSizeDeviation(0, 0);
  ValidateBlockSizeDeviation(1, 1);
  ValidateBlockSizeDeviation(99, 99);
  ValidateBlockSizeDeviation(100, 100);
  ValidateBlockSizeDeviation(101, 0);
  ValidateBlockSizeDeviation(1000, 0);

  // invalid values for block_restart_interval (<1) are silently set to 1
  ValidateBlockRestartInterval(-10, 1);
  ValidateBlockRestartInterval(-1, 1);
  ValidateBlockRestartInterval(0, 1);
  ValidateBlockRestartInterval(1, 1);
  ValidateBlockRestartInterval(2, 2);
  ValidateBlockRestartInterval(1000, 1000);
}

TEST_P(BlockBasedTableTest, BlockReadCountTest) {
  // bloom_filter_type = 0 -- block-based filter
  // bloom_filter_type = 0 -- full filter
  for (int bloom_filter_type = 0; bloom_filter_type < 2; ++bloom_filter_type) {
    for (int index_and_filter_in_cache = 0; index_and_filter_in_cache < 2;
         ++index_and_filter_in_cache) {
      Options options;
      options.create_if_missing = true;

      BlockBasedTableOptions table_options = GetBlockBasedTableOptions();
      table_options.block_cache = NewLRUCache(1, 0);
      table_options.cache_index_and_filter_blocks = index_and_filter_in_cache;
      table_options.filter_policy.reset(
          NewBloomFilterPolicy(10, bloom_filter_type == 0));
      options.table_factory.reset(new BlockBasedTableFactory(table_options));
      std::vector<std::string> keys;
      stl_wrappers::KVMap kvmap;

      TableConstructor c(BytewiseComparator());
      std::string user_key = "k04";
      InternalKey internal_key(user_key, 0, kTypeValue);
      std::string encoded_key = internal_key.Encode().ToString();
      c.Add(encoded_key, "hello");
      ImmutableCFOptions ioptions(options);
      MutableCFOptions moptions(options);
      // Generate table with filter policy
      c.Finish(options, ioptions, moptions, table_options,
               GetPlainInternalComparator(options.comparator), &keys, &kvmap);
      auto reader = c.GetTableReader();
      PinnableSlice value;
      {
        GetContext get_context(options.comparator, nullptr, nullptr, nullptr,
                               GetContext::kNotFound, user_key, &value, nullptr,
                               nullptr, true, nullptr, nullptr);
        get_perf_context()->Reset();
        ASSERT_OK(reader->Get(ReadOptions(), encoded_key, &get_context,
                              moptions.prefix_extractor.get()));
        if (index_and_filter_in_cache) {
          // data, index and filter block
          ASSERT_EQ(get_perf_context()->block_read_count, 3);
          ASSERT_EQ(get_perf_context()->index_block_read_count, 1);
          ASSERT_EQ(get_perf_context()->filter_block_read_count, 1);
        } else {
          // just the data block
          ASSERT_EQ(get_perf_context()->block_read_count, 1);
        }
        ASSERT_EQ(get_context.State(), GetContext::kFound);
        ASSERT_STREQ(value.data(), "hello");
      }

      // Get non-existing key
      user_key = "does-not-exist";
      internal_key = InternalKey(user_key, 0, kTypeValue);
      encoded_key = internal_key.Encode().ToString();

      value.Reset();
      {
        GetContext get_context(options.comparator, nullptr, nullptr, nullptr,
                               GetContext::kNotFound, user_key, &value, nullptr,
                               nullptr, true, nullptr, nullptr);
        get_perf_context()->Reset();
        ASSERT_OK(reader->Get(ReadOptions(), encoded_key, &get_context,
                              moptions.prefix_extractor.get()));
        ASSERT_EQ(get_context.State(), GetContext::kNotFound);
      }

      if (index_and_filter_in_cache) {
        if (bloom_filter_type == 0) {
          // with block-based, we read index and then the filter
          ASSERT_EQ(get_perf_context()->block_read_count, 2);
          ASSERT_EQ(get_perf_context()->index_block_read_count, 1);
          ASSERT_EQ(get_perf_context()->filter_block_read_count, 1);
        } else {
          // with full-filter, we read filter first and then we stop
          ASSERT_EQ(get_perf_context()->block_read_count, 1);
          ASSERT_EQ(get_perf_context()->filter_block_read_count, 1);
        }
      } else {
        // filter is already in memory and it figures out that the key doesn't
        // exist
        ASSERT_EQ(get_perf_context()->block_read_count, 0);
      }
    }
  }
}

TEST_P(BlockBasedTableTest, BlockCacheLeak) {
  // Check that when we reopen a table we don't lose access to blocks already
  // in the cache. This test checks whether the Table actually makes use of the
  // unique ID from the file.

  Options opt;
  std::unique_ptr<InternalKeyComparator> ikc;
  ikc.reset(new test::PlainInternalKeyComparator(opt.comparator));
  opt.compression = kNoCompression;
  BlockBasedTableOptions table_options = GetBlockBasedTableOptions();
  table_options.block_size = 1024;
  // big enough so we don't ever lose cached values.
  table_options.block_cache = NewLRUCache(16 * 1024 * 1024, 4);
  opt.table_factory.reset(NewBlockBasedTableFactory(table_options));

  TableConstructor c(BytewiseComparator(), true /* convert_to_internal_key_ */);
  c.Add("k01", "hello");
  c.Add("k02", "hello2");
  c.Add("k03", std::string(10000, 'x'));
  c.Add("k04", std::string(200000, 'x'));
  c.Add("k05", std::string(300000, 'x'));
  c.Add("k06", "hello3");
  c.Add("k07", std::string(100000, 'x'));
  std::vector<std::string> keys;
  stl_wrappers::KVMap kvmap;
  const ImmutableCFOptions ioptions(opt);
  const MutableCFOptions moptions(opt);
  c.Finish(opt, ioptions, moptions, table_options, *ikc, &keys, &kvmap);

  std::unique_ptr<InternalIterator> iter(
      c.NewIterator(moptions.prefix_extractor.get()));
  iter->SeekToFirst();
  while (iter->Valid()) {
    iter->key();
    iter->value();
    iter->Next();
  }
  ASSERT_OK(iter->status());
  iter.reset();

  const ImmutableCFOptions ioptions1(opt);
  const MutableCFOptions moptions1(opt);
  ASSERT_OK(c.Reopen(ioptions1, moptions1));
  auto table_reader = dynamic_cast<BlockBasedTable*>(c.GetTableReader());
  for (const std::string& key : keys) {
    InternalKey ikey(key, kMaxSequenceNumber, kTypeValue);
    ASSERT_TRUE(table_reader->TEST_KeyInCache(ReadOptions(), ikey.Encode()));
  }
  c.ResetTableReader();

  // rerun with different block cache
  table_options.block_cache = NewLRUCache(16 * 1024 * 1024, 4);
  opt.table_factory.reset(NewBlockBasedTableFactory(table_options));
  const ImmutableCFOptions ioptions2(opt);
  const MutableCFOptions moptions2(opt);
  ASSERT_OK(c.Reopen(ioptions2, moptions2));
  table_reader = dynamic_cast<BlockBasedTable*>(c.GetTableReader());
  for (const std::string& key : keys) {
    InternalKey ikey(key, kMaxSequenceNumber, kTypeValue);
    ASSERT_TRUE(!table_reader->TEST_KeyInCache(ReadOptions(), ikey.Encode()));
  }
  c.ResetTableReader();
}

namespace {
class CustomMemoryAllocator : public MemoryAllocator {
 public:
  const char* Name() const override { return "CustomMemoryAllocator"; }

  void* Allocate(size_t size) override {
    ++numAllocations;
    auto ptr = new char[size + 16];
    memcpy(ptr, "memory_allocator_", 16);  // mangle first 16 bytes
    return reinterpret_cast<void*>(ptr + 16);
  }
  void Deallocate(void* p) override {
    ++numDeallocations;
    char* ptr = reinterpret_cast<char*>(p) - 16;
    delete[] ptr;
  }

  std::atomic<int> numAllocations;
  std::atomic<int> numDeallocations;
};
}  // namespace

TEST_P(BlockBasedTableTest, MemoryAllocator) {
  auto custom_memory_allocator = std::make_shared<CustomMemoryAllocator>();
  {
    Options opt;
    std::unique_ptr<InternalKeyComparator> ikc;
    ikc.reset(new test::PlainInternalKeyComparator(opt.comparator));
    opt.compression = kNoCompression;
    BlockBasedTableOptions table_options;
    table_options.block_size = 1024;
    LRUCacheOptions lruOptions;
    lruOptions.memory_allocator = custom_memory_allocator;
    lruOptions.capacity = 16 * 1024 * 1024;
    lruOptions.num_shard_bits = 4;
    table_options.block_cache = NewLRUCache(std::move(lruOptions));
    opt.table_factory.reset(NewBlockBasedTableFactory(table_options));

    TableConstructor c(BytewiseComparator(),
                       true /* convert_to_internal_key_ */);
    c.Add("k01", "hello");
    c.Add("k02", "hello2");
    c.Add("k03", std::string(10000, 'x'));
    c.Add("k04", std::string(200000, 'x'));
    c.Add("k05", std::string(300000, 'x'));
    c.Add("k06", "hello3");
    c.Add("k07", std::string(100000, 'x'));
    std::vector<std::string> keys;
    stl_wrappers::KVMap kvmap;
    const ImmutableCFOptions ioptions(opt);
    const MutableCFOptions moptions(opt);
    c.Finish(opt, ioptions, moptions, table_options, *ikc, &keys, &kvmap);

    std::unique_ptr<InternalIterator> iter(
        c.NewIterator(moptions.prefix_extractor.get()));
    iter->SeekToFirst();
    while (iter->Valid()) {
      iter->key();
      iter->value();
      iter->Next();
    }
    ASSERT_OK(iter->status());
  }

  // out of scope, block cache should have been deleted, all allocations
  // deallocated
  EXPECT_EQ(custom_memory_allocator->numAllocations.load(),
            custom_memory_allocator->numDeallocations.load());
  // make sure that allocations actually happened through the cache allocator
  EXPECT_GT(custom_memory_allocator->numAllocations.load(), 0);
}

// Test the file checksum of block based table
TEST_P(BlockBasedTableTest, NoFileChecksum) {
  Options options;
  ImmutableCFOptions ioptions(options);
  MutableCFOptions moptions(options);
  BlockBasedTableOptions table_options = GetBlockBasedTableOptions();
  std::unique_ptr<InternalKeyComparator> comparator(
      new InternalKeyComparator(BytewiseComparator()));
  int level = 0;
  std::vector<std::unique_ptr<IntTblPropCollectorFactory>>
      int_tbl_prop_collector_factories;
  std::string column_family_name;

  FileChecksumTestHelper f(true);
  f.CreateWriteableFile();
  std::unique_ptr<TableBuilder> builder;
  builder.reset(ioptions.table_factory->NewTableBuilder(
      TableBuilderOptions(ioptions, moptions, *comparator,
                          &int_tbl_prop_collector_factories,
                          options.compression, options.sample_for_compression,
                          options.compression_opts, false /* skip_filters */,
                          column_family_name, level),
      TablePropertiesCollectorFactory::Context::kUnknownColumnFamily,
      f.GetFileWriter()));
  f.ResetTableBuilder(std::move(builder));
  f.AddKVtoKVMap(1000);
  f.WriteKVAndFlushTable();
  ASSERT_STREQ(f.GetFileChecksumFuncName(), kUnknownFileChecksumFuncName);
  ASSERT_STREQ(f.GetFileChecksum().c_str(), kUnknownFileChecksum);
}

TEST_P(BlockBasedTableTest, Crc32cFileChecksum) {
  FileChecksumGenCrc32cFactory* file_checksum_gen_factory =
      new FileChecksumGenCrc32cFactory();
  Options options;
  options.file_checksum_gen_factory.reset(file_checksum_gen_factory);
  ImmutableCFOptions ioptions(options);
  MutableCFOptions moptions(options);
  BlockBasedTableOptions table_options = GetBlockBasedTableOptions();
  std::unique_ptr<InternalKeyComparator> comparator(
      new InternalKeyComparator(BytewiseComparator()));
  int level = 0;
  std::vector<std::unique_ptr<IntTblPropCollectorFactory>>
      int_tbl_prop_collector_factories;
  std::string column_family_name;

  FileChecksumGenContext gen_context;
  gen_context.file_name = "db/tmp";
  std::unique_ptr<FileChecksumGenerator> checksum_crc32c_gen1 =
      options.file_checksum_gen_factory->CreateFileChecksumGenerator(
          gen_context);
  FileChecksumTestHelper f(true);
  f.CreateWriteableFile();
  f.SetFileChecksumGenerator(checksum_crc32c_gen1.release());
  std::unique_ptr<TableBuilder> builder;
  builder.reset(ioptions.table_factory->NewTableBuilder(
      TableBuilderOptions(ioptions, moptions, *comparator,
                          &int_tbl_prop_collector_factories,
                          options.compression, options.sample_for_compression,
                          options.compression_opts, false /* skip_filters */,
                          column_family_name, level),
      TablePropertiesCollectorFactory::Context::kUnknownColumnFamily,
      f.GetFileWriter()));
  f.ResetTableBuilder(std::move(builder));
  f.AddKVtoKVMap(1000);
  f.WriteKVAndFlushTable();
  ASSERT_STREQ(f.GetFileChecksumFuncName(), "FileChecksumCrc32c");

  std::unique_ptr<FileChecksumGenerator> checksum_crc32c_gen2 =
      options.file_checksum_gen_factory->CreateFileChecksumGenerator(
          gen_context);
  std::string checksum;
  ASSERT_OK(f.CalculateFileChecksum(checksum_crc32c_gen2.get(), &checksum));
  ASSERT_STREQ(f.GetFileChecksum().c_str(), checksum.c_str());

  // Unit test the generator itself for schema stability
  std::unique_ptr<FileChecksumGenerator> checksum_crc32c_gen3 =
      options.file_checksum_gen_factory->CreateFileChecksumGenerator(
          gen_context);
  const char data[] = "here is some data";
  checksum_crc32c_gen3->Update(data, sizeof(data));
  checksum_crc32c_gen3->Finalize();
  checksum = checksum_crc32c_gen3->GetChecksum();
  ASSERT_STREQ(checksum.c_str(), "\345\245\277\110");
}

// Plain table is not supported in ROCKSDB_LITE
#ifndef ROCKSDB_LITE
TEST_F(PlainTableTest, BasicPlainTableProperties) {
  PlainTableOptions plain_table_options;
  plain_table_options.user_key_len = 8;
  plain_table_options.bloom_bits_per_key = 8;
  plain_table_options.hash_table_ratio = 0;

  PlainTableFactory factory(plain_table_options);
  test::StringSink sink;
  std::unique_ptr<WritableFileWriter> file_writer(
      test::GetWritableFileWriter(new test::StringSink(), "" /* don't care */));
  Options options;
  const ImmutableCFOptions ioptions(options);
  const MutableCFOptions moptions(options);
  InternalKeyComparator ikc(options.comparator);
  std::vector<std::unique_ptr<IntTblPropCollectorFactory>>
      int_tbl_prop_collector_factories;
  std::string column_family_name;
  int unknown_level = -1;
  std::unique_ptr<TableBuilder> builder(factory.NewTableBuilder(
      TableBuilderOptions(
          ioptions, moptions, ikc, &int_tbl_prop_collector_factories,
          kNoCompression, 0 /* sample_for_compression */, CompressionOptions(),
          false /* skip_filters */, column_family_name, unknown_level),
      TablePropertiesCollectorFactory::Context::kUnknownColumnFamily,
      file_writer.get()));

  for (char c = 'a'; c <= 'z'; ++c) {
    std::string key(8, c);
    key.append("\1       ");  // PlainTable expects internal key structure
    std::string value(28, c + 42);
    builder->Add(key, value);
  }
  ASSERT_OK(builder->Finish());
  file_writer->Flush();

  test::StringSink* ss =
      ROCKSDB_NAMESPACE::test::GetStringSinkFromLegacyWriter(file_writer.get());
  std::unique_ptr<RandomAccessFileReader> file_reader(
      test::GetRandomAccessFileReader(
          new test::StringSource(ss->contents(), 72242, true)));

  TableProperties* props = nullptr;
  auto s = ReadTableProperties(file_reader.get(), ss->contents().size(),
                               kPlainTableMagicNumber, ioptions,
                               &props, true /* compression_type_missing */);
  std::unique_ptr<TableProperties> props_guard(props);
  ASSERT_OK(s);

  ASSERT_EQ(0ul, props->index_size);
  ASSERT_EQ(0ul, props->filter_size);
  ASSERT_EQ(16ul * 26, props->raw_key_size);
  ASSERT_EQ(28ul * 26, props->raw_value_size);
  ASSERT_EQ(26ul, props->num_entries);
  ASSERT_EQ(1ul, props->num_data_blocks);
}

TEST_F(PlainTableTest, NoFileChecksum) {
  PlainTableOptions plain_table_options;
  plain_table_options.user_key_len = 20;
  plain_table_options.bloom_bits_per_key = 8;
  plain_table_options.hash_table_ratio = 0;
  PlainTableFactory factory(plain_table_options);

  Options options;
  const ImmutableCFOptions ioptions(options);
  const MutableCFOptions moptions(options);
  InternalKeyComparator ikc(options.comparator);
  std::vector<std::unique_ptr<IntTblPropCollectorFactory>>
      int_tbl_prop_collector_factories;
  std::string column_family_name;
  int unknown_level = -1;
  FileChecksumTestHelper f(true);
  f.CreateWriteableFile();

  std::unique_ptr<TableBuilder> builder(factory.NewTableBuilder(
      TableBuilderOptions(
          ioptions, moptions, ikc, &int_tbl_prop_collector_factories,
          kNoCompression, 0 /* sample_for_compression */, CompressionOptions(),
          false /* skip_filters */, column_family_name, unknown_level),
      TablePropertiesCollectorFactory::Context::kUnknownColumnFamily,
      f.GetFileWriter()));
  f.ResetTableBuilder(std::move(builder));
  f.AddKVtoKVMap(1000);
  f.WriteKVAndFlushTable();
  ASSERT_STREQ(f.GetFileChecksumFuncName(), kUnknownFileChecksumFuncName);
  EXPECT_EQ(f.GetFileChecksum(), kUnknownFileChecksum);
}

TEST_F(PlainTableTest, Crc32cFileChecksum) {
  PlainTableOptions plain_table_options;
  plain_table_options.user_key_len = 20;
  plain_table_options.bloom_bits_per_key = 8;
  plain_table_options.hash_table_ratio = 0;
  PlainTableFactory factory(plain_table_options);

  FileChecksumGenCrc32cFactory* file_checksum_gen_factory =
      new FileChecksumGenCrc32cFactory();
  Options options;
  options.file_checksum_gen_factory.reset(file_checksum_gen_factory);
  const ImmutableCFOptions ioptions(options);
  const MutableCFOptions moptions(options);
  InternalKeyComparator ikc(options.comparator);
  std::vector<std::unique_ptr<IntTblPropCollectorFactory>>
      int_tbl_prop_collector_factories;
  std::string column_family_name;
  int unknown_level = -1;

  FileChecksumGenContext gen_context;
  gen_context.file_name = "db/tmp";
  std::unique_ptr<FileChecksumGenerator> checksum_crc32c_gen1 =
      options.file_checksum_gen_factory->CreateFileChecksumGenerator(
          gen_context);
  FileChecksumTestHelper f(true);
  f.CreateWriteableFile();
  f.SetFileChecksumGenerator(checksum_crc32c_gen1.release());

  std::unique_ptr<TableBuilder> builder(factory.NewTableBuilder(
      TableBuilderOptions(
          ioptions, moptions, ikc, &int_tbl_prop_collector_factories,
          kNoCompression, 0 /* sample_for_compression */, CompressionOptions(),
          false /* skip_filters */, column_family_name, unknown_level),
      TablePropertiesCollectorFactory::Context::kUnknownColumnFamily,
      f.GetFileWriter()));
  f.ResetTableBuilder(std::move(builder));
  f.AddKVtoKVMap(1000);
  f.WriteKVAndFlushTable();
  ASSERT_STREQ(f.GetFileChecksumFuncName(), "FileChecksumCrc32c");

  std::unique_ptr<FileChecksumGenerator> checksum_crc32c_gen2 =
      options.file_checksum_gen_factory->CreateFileChecksumGenerator(
          gen_context);
  std::string checksum;
  ASSERT_OK(f.CalculateFileChecksum(checksum_crc32c_gen2.get(), &checksum));
  EXPECT_STREQ(f.GetFileChecksum().c_str(), checksum.c_str());
}

#endif  // !ROCKSDB_LITE

TEST_F(GeneralTableTest, ApproximateOffsetOfPlain) {
  TableConstructor c(BytewiseComparator(), true /* convert_to_internal_key_ */);
  c.Add("k01", "hello");
  c.Add("k02", "hello2");
  c.Add("k03", std::string(10000, 'x'));
  c.Add("k04", std::string(200000, 'x'));
  c.Add("k05", std::string(300000, 'x'));
  c.Add("k06", "hello3");
  c.Add("k07", std::string(100000, 'x'));
  std::vector<std::string> keys;
  stl_wrappers::KVMap kvmap;
  Options options;
  test::PlainInternalKeyComparator internal_comparator(options.comparator);
  options.compression = kNoCompression;
  BlockBasedTableOptions table_options;
  table_options.block_size = 1024;
  const ImmutableCFOptions ioptions(options);
  const MutableCFOptions moptions(options);
  c.Finish(options, ioptions, moptions, table_options, internal_comparator,
           &keys, &kvmap);

  ASSERT_TRUE(Between(c.ApproximateOffsetOf("abc"),       0,      0));
  ASSERT_TRUE(Between(c.ApproximateOffsetOf("k01"),       0,      0));
  ASSERT_TRUE(Between(c.ApproximateOffsetOf("k01a"),      0,      0));
  ASSERT_TRUE(Between(c.ApproximateOffsetOf("k02"),       0,      0));
  ASSERT_TRUE(Between(c.ApproximateOffsetOf("k03"),       0,      0));
  ASSERT_TRUE(Between(c.ApproximateOffsetOf("k04"),   10000,  11000));
  // k04 and k05 will be in two consecutive blocks, the index is
  // an arbitrary slice between k04 and k05, either before or after k04a
  ASSERT_TRUE(Between(c.ApproximateOffsetOf("k04a"), 10000, 211000));
  ASSERT_TRUE(Between(c.ApproximateOffsetOf("k05"),  210000, 211000));
  ASSERT_TRUE(Between(c.ApproximateOffsetOf("k06"),  510000, 511000));
  ASSERT_TRUE(Between(c.ApproximateOffsetOf("k07"),  510000, 511000));
  ASSERT_TRUE(Between(c.ApproximateOffsetOf("xyz"),  610000, 612000));
  c.ResetTableReader();
}

static void DoCompressionTest(CompressionType comp) {
  Random rnd(301);
  TableConstructor c(BytewiseComparator(), true /* convert_to_internal_key_ */);
  std::string tmp;
  c.Add("k01", "hello");
  c.Add("k02", test::CompressibleString(&rnd, 0.25, 10000, &tmp));
  c.Add("k03", "hello3");
  c.Add("k04", test::CompressibleString(&rnd, 0.25, 10000, &tmp));
  std::vector<std::string> keys;
  stl_wrappers::KVMap kvmap;
  Options options;
  test::PlainInternalKeyComparator ikc(options.comparator);
  options.compression = comp;
  BlockBasedTableOptions table_options;
  table_options.block_size = 1024;
  const ImmutableCFOptions ioptions(options);
  const MutableCFOptions moptions(options);
  c.Finish(options, ioptions, moptions, table_options, ikc, &keys, &kvmap);

  ASSERT_TRUE(Between(c.ApproximateOffsetOf("abc"), 0, 0));
  ASSERT_TRUE(Between(c.ApproximateOffsetOf("k01"), 0, 0));
  ASSERT_TRUE(Between(c.ApproximateOffsetOf("k02"), 0, 0));
  ASSERT_TRUE(Between(c.ApproximateOffsetOf("k03"), 2000, 3500));
  ASSERT_TRUE(Between(c.ApproximateOffsetOf("k04"), 2000, 3500));
  ASSERT_TRUE(Between(c.ApproximateOffsetOf("xyz"), 4000, 7000));
  c.ResetTableReader();
}

TEST_F(GeneralTableTest, ApproximateOffsetOfCompressed) {
  std::vector<CompressionType> compression_state;
  if (!Snappy_Supported()) {
    fprintf(stderr, "skipping snappy compression tests\n");
  } else {
    compression_state.push_back(kSnappyCompression);
  }

  if (!Zlib_Supported()) {
    fprintf(stderr, "skipping zlib compression tests\n");
  } else {
    compression_state.push_back(kZlibCompression);
  }

  // TODO(kailiu) DoCompressionTest() doesn't work with BZip2.
  /*
  if (!BZip2_Supported()) {
    fprintf(stderr, "skipping bzip2 compression tests\n");
  } else {
    compression_state.push_back(kBZip2Compression);
  }
  */

  if (!LZ4_Supported()) {
    fprintf(stderr, "skipping lz4 and lz4hc compression tests\n");
  } else {
    compression_state.push_back(kLZ4Compression);
    compression_state.push_back(kLZ4HCCompression);
  }

  if (!XPRESS_Supported()) {
    fprintf(stderr, "skipping xpress and xpress compression tests\n");
  }
  else {
    compression_state.push_back(kXpressCompression);
  }

  for (auto state : compression_state) {
    DoCompressionTest(state);
  }
}

#ifndef ROCKSDB_VALGRIND_RUN
// RandomizedHarnessTest is very slow for certain combination of arguments
// Split into 8 pieces to reduce the time individual tests take.
TEST_F(HarnessTest, Randomized1) {
  // part 1 out of 8
  const size_t part = 1;
  const size_t total = 8;
  RandomizedHarnessTest(part, total);
}

TEST_F(HarnessTest, Randomized2) {
  // part 2 out of 8
  const size_t part = 2;
  const size_t total = 8;
  RandomizedHarnessTest(part, total);
}

TEST_F(HarnessTest, Randomized3) {
  // part 3 out of 8
  const size_t part = 3;
  const size_t total = 8;
  RandomizedHarnessTest(part, total);
}

TEST_F(HarnessTest, Randomized4) {
  // part 4 out of 8
  const size_t part = 4;
  const size_t total = 8;
  RandomizedHarnessTest(part, total);
}

TEST_F(HarnessTest, Randomized5) {
  // part 5 out of 8
  const size_t part = 5;
  const size_t total = 8;
  RandomizedHarnessTest(part, total);
}

TEST_F(HarnessTest, Randomized6) {
  // part 6 out of 8
  const size_t part = 6;
  const size_t total = 8;
  RandomizedHarnessTest(part, total);
}

TEST_F(HarnessTest, Randomized7) {
  // part 7 out of 8
  const size_t part = 7;
  const size_t total = 8;
  RandomizedHarnessTest(part, total);
}

TEST_F(HarnessTest, Randomized8) {
  // part 8 out of 8
  const size_t part = 8;
  const size_t total = 8;
  RandomizedHarnessTest(part, total);
}

#ifndef ROCKSDB_LITE
TEST_F(HarnessTest, RandomizedLongDB) {
  Random rnd(test::RandomSeed());
  TestArgs args = {DB_TEST, false, 16, kNoCompression, 0, false};
  Init(args);
  int num_entries = 100000;
  for (int e = 0; e < num_entries; e++) {
    std::string v;
    Add(test::RandomKey(&rnd, rnd.Skewed(4)),
        test::RandomString(&rnd, rnd.Skewed(5), &v).ToString());
  }
  Test(&rnd);

  // We must have created enough data to force merging
  int files = 0;
  for (int level = 0; level < db()->NumberLevels(); level++) {
    std::string value;
    char name[100];
    snprintf(name, sizeof(name), "rocksdb.num-files-at-level%d", level);
    ASSERT_TRUE(db()->GetProperty(name, &value));
    files += atoi(value.c_str());
  }
  ASSERT_GT(files, 0);
}
#endif  // ROCKSDB_LITE
#endif  // ROCKSDB_VALGRIND_RUN

class MemTableTest : public testing::Test {};

TEST_F(MemTableTest, Simple) {
  InternalKeyComparator cmp(BytewiseComparator());
  auto table_factory = std::make_shared<SkipListFactory>();
  Options options;
  options.memtable_factory = table_factory;
  ImmutableCFOptions ioptions(options);
  WriteBufferManager wb(options.db_write_buffer_size);
  MemTable* memtable =
      new MemTable(cmp, ioptions, MutableCFOptions(options), &wb,
                   kMaxSequenceNumber, 0 /* column_family_id */);
  memtable->Ref();
  WriteBatch batch;
  WriteBatchInternal::SetSequence(&batch, 100);
  batch.Put(std::string("k1"), std::string("v1"));
  batch.Put(std::string("k2"), std::string("v2"));
  batch.Put(std::string("k3"), std::string("v3"));
  batch.Put(std::string("largekey"), std::string("vlarge"));
  batch.DeleteRange(std::string("chi"), std::string("xigua"));
  batch.DeleteRange(std::string("begin"), std::string("end"));
  ColumnFamilyMemTablesDefault cf_mems_default(memtable);
  ASSERT_TRUE(
      WriteBatchInternal::InsertInto(&batch, &cf_mems_default, nullptr, nullptr)
          .ok());

  for (int i = 0; i < 2; ++i) {
    Arena arena;
    ScopedArenaIterator arena_iter_guard;
    std::unique_ptr<InternalIterator> iter_guard;
    InternalIterator* iter;
    if (i == 0) {
      iter = memtable->NewIterator(ReadOptions(), &arena);
      arena_iter_guard.set(iter);
    } else {
      iter = memtable->NewRangeTombstoneIterator(
          ReadOptions(), kMaxSequenceNumber /* read_seq */);
      iter_guard.reset(iter);
    }
    if (iter == nullptr) {
      continue;
    }
    iter->SeekToFirst();
    while (iter->Valid()) {
      fprintf(stderr, "key: '%s' -> '%s'\n", iter->key().ToString().c_str(),
              iter->value().ToString().c_str());
      iter->Next();
    }
  }

  delete memtable->Unref();
}

// Test the empty key
TEST_F(HarnessTest, SimpleEmptyKey) {
  auto args = GenerateArgList();
  for (const auto& arg : args) {
    Init(arg);
    Random rnd(test::RandomSeed() + 1);
    Add("", "v");
    Test(&rnd);
  }
}

TEST_F(HarnessTest, SimpleSingle) {
  auto args = GenerateArgList();
  for (const auto& arg : args) {
    Init(arg);
    Random rnd(test::RandomSeed() + 2);
    Add("abc", "v");
    Test(&rnd);
  }
}

TEST_F(HarnessTest, SimpleMulti) {
  auto args = GenerateArgList();
  for (const auto& arg : args) {
    Init(arg);
    Random rnd(test::RandomSeed() + 3);
    Add("abc", "v");
    Add("abcd", "v");
    Add("ac", "v2");
    Test(&rnd);
  }
}

TEST_F(HarnessTest, SimpleSpecialKey) {
  auto args = GenerateArgList();
  for (const auto& arg : args) {
    Init(arg);
    Random rnd(test::RandomSeed() + 4);
    Add("\xff\xff", "v3");
    Test(&rnd);
  }
}

TEST_F(HarnessTest, FooterTests) {
  {
    // upconvert legacy block based
    std::string encoded;
    Footer footer(kLegacyBlockBasedTableMagicNumber, 0);
    BlockHandle meta_index(10, 5), index(20, 15);
    footer.set_metaindex_handle(meta_index);
    footer.set_index_handle(index);
    footer.EncodeTo(&encoded);
    Footer decoded_footer;
    Slice encoded_slice(encoded);
    decoded_footer.DecodeFrom(&encoded_slice);
    ASSERT_EQ(decoded_footer.table_magic_number(), kBlockBasedTableMagicNumber);
    ASSERT_EQ(decoded_footer.checksum(), kCRC32c);
    ASSERT_EQ(decoded_footer.metaindex_handle().offset(), meta_index.offset());
    ASSERT_EQ(decoded_footer.metaindex_handle().size(), meta_index.size());
    ASSERT_EQ(decoded_footer.index_handle().offset(), index.offset());
    ASSERT_EQ(decoded_footer.index_handle().size(), index.size());
    ASSERT_EQ(decoded_footer.version(), 0U);
  }
  {
    // xxhash block based
    std::string encoded;
    Footer footer(kBlockBasedTableMagicNumber, 1);
    BlockHandle meta_index(10, 5), index(20, 15);
    footer.set_metaindex_handle(meta_index);
    footer.set_index_handle(index);
    footer.set_checksum(kxxHash);
    footer.EncodeTo(&encoded);
    Footer decoded_footer;
    Slice encoded_slice(encoded);
    decoded_footer.DecodeFrom(&encoded_slice);
    ASSERT_EQ(decoded_footer.table_magic_number(), kBlockBasedTableMagicNumber);
    ASSERT_EQ(decoded_footer.checksum(), kxxHash);
    ASSERT_EQ(decoded_footer.metaindex_handle().offset(), meta_index.offset());
    ASSERT_EQ(decoded_footer.metaindex_handle().size(), meta_index.size());
    ASSERT_EQ(decoded_footer.index_handle().offset(), index.offset());
    ASSERT_EQ(decoded_footer.index_handle().size(), index.size());
    ASSERT_EQ(decoded_footer.version(), 1U);
  }
  {
    // xxhash64 block based
    std::string encoded;
    Footer footer(kBlockBasedTableMagicNumber, 1);
    BlockHandle meta_index(10, 5), index(20, 15);
    footer.set_metaindex_handle(meta_index);
    footer.set_index_handle(index);
    footer.set_checksum(kxxHash64);
    footer.EncodeTo(&encoded);
    Footer decoded_footer;
    Slice encoded_slice(encoded);
    decoded_footer.DecodeFrom(&encoded_slice);
    ASSERT_EQ(decoded_footer.table_magic_number(), kBlockBasedTableMagicNumber);
    ASSERT_EQ(decoded_footer.checksum(), kxxHash64);
    ASSERT_EQ(decoded_footer.metaindex_handle().offset(), meta_index.offset());
    ASSERT_EQ(decoded_footer.metaindex_handle().size(), meta_index.size());
    ASSERT_EQ(decoded_footer.index_handle().offset(), index.offset());
    ASSERT_EQ(decoded_footer.index_handle().size(), index.size());
    ASSERT_EQ(decoded_footer.version(), 1U);
  }
// Plain table is not supported in ROCKSDB_LITE
#ifndef ROCKSDB_LITE
  {
    // upconvert legacy plain table
    std::string encoded;
    Footer footer(kLegacyPlainTableMagicNumber, 0);
    BlockHandle meta_index(10, 5), index(20, 15);
    footer.set_metaindex_handle(meta_index);
    footer.set_index_handle(index);
    footer.EncodeTo(&encoded);
    Footer decoded_footer;
    Slice encoded_slice(encoded);
    decoded_footer.DecodeFrom(&encoded_slice);
    ASSERT_EQ(decoded_footer.table_magic_number(), kPlainTableMagicNumber);
    ASSERT_EQ(decoded_footer.checksum(), kCRC32c);
    ASSERT_EQ(decoded_footer.metaindex_handle().offset(), meta_index.offset());
    ASSERT_EQ(decoded_footer.metaindex_handle().size(), meta_index.size());
    ASSERT_EQ(decoded_footer.index_handle().offset(), index.offset());
    ASSERT_EQ(decoded_footer.index_handle().size(), index.size());
    ASSERT_EQ(decoded_footer.version(), 0U);
  }
  {
    // xxhash block based
    std::string encoded;
    Footer footer(kPlainTableMagicNumber, 1);
    BlockHandle meta_index(10, 5), index(20, 15);
    footer.set_metaindex_handle(meta_index);
    footer.set_index_handle(index);
    footer.set_checksum(kxxHash);
    footer.EncodeTo(&encoded);
    Footer decoded_footer;
    Slice encoded_slice(encoded);
    decoded_footer.DecodeFrom(&encoded_slice);
    ASSERT_EQ(decoded_footer.table_magic_number(), kPlainTableMagicNumber);
    ASSERT_EQ(decoded_footer.checksum(), kxxHash);
    ASSERT_EQ(decoded_footer.metaindex_handle().offset(), meta_index.offset());
    ASSERT_EQ(decoded_footer.metaindex_handle().size(), meta_index.size());
    ASSERT_EQ(decoded_footer.index_handle().offset(), index.offset());
    ASSERT_EQ(decoded_footer.index_handle().size(), index.size());
    ASSERT_EQ(decoded_footer.version(), 1U);
  }
#endif  // !ROCKSDB_LITE
  {
    // version == 2
    std::string encoded;
    Footer footer(kBlockBasedTableMagicNumber, 2);
    BlockHandle meta_index(10, 5), index(20, 15);
    footer.set_metaindex_handle(meta_index);
    footer.set_index_handle(index);
    footer.EncodeTo(&encoded);
    Footer decoded_footer;
    Slice encoded_slice(encoded);
    decoded_footer.DecodeFrom(&encoded_slice);
    ASSERT_EQ(decoded_footer.table_magic_number(), kBlockBasedTableMagicNumber);
    ASSERT_EQ(decoded_footer.checksum(), kCRC32c);
    ASSERT_EQ(decoded_footer.metaindex_handle().offset(), meta_index.offset());
    ASSERT_EQ(decoded_footer.metaindex_handle().size(), meta_index.size());
    ASSERT_EQ(decoded_footer.index_handle().offset(), index.offset());
    ASSERT_EQ(decoded_footer.index_handle().size(), index.size());
    ASSERT_EQ(decoded_footer.version(), 2U);
  }
}

class IndexBlockRestartIntervalTest
    : public TableTest,
      public ::testing::WithParamInterface<std::pair<int, bool>> {
 public:
  static std::vector<std::pair<int, bool>> GetRestartValues() {
    return {{-1, false}, {0, false},  {1, false}, {8, false},
            {16, false}, {32, false}, {-1, true}, {0, true},
            {1, true},   {8, true},   {16, true}, {32, true}};
  }
};

INSTANTIATE_TEST_CASE_P(
    IndexBlockRestartIntervalTest, IndexBlockRestartIntervalTest,
    ::testing::ValuesIn(IndexBlockRestartIntervalTest::GetRestartValues()));

TEST_P(IndexBlockRestartIntervalTest, IndexBlockRestartInterval) {
  const int kKeysInTable = 10000;
  const int kKeySize = 100;
  const int kValSize = 500;

  const int index_block_restart_interval = std::get<0>(GetParam());
  const bool value_delta_encoding = std::get<1>(GetParam());

  Options options;
  BlockBasedTableOptions table_options;
  table_options.block_size = 64;  // small block size to get big index block
  table_options.index_block_restart_interval = index_block_restart_interval;
  if (value_delta_encoding) {
    table_options.format_version = 4;
  }
  options.table_factory.reset(new BlockBasedTableFactory(table_options));

  TableConstructor c(BytewiseComparator());
  static Random rnd(301);
  for (int i = 0; i < kKeysInTable; i++) {
    InternalKey k(RandomString(&rnd, kKeySize), 0, kTypeValue);
    c.Add(k.Encode().ToString(), RandomString(&rnd, kValSize));
  }

  std::vector<std::string> keys;
  stl_wrappers::KVMap kvmap;
  std::unique_ptr<InternalKeyComparator> comparator(
      new InternalKeyComparator(BytewiseComparator()));
  const ImmutableCFOptions ioptions(options);
  const MutableCFOptions moptions(options);
  c.Finish(options, ioptions, moptions, table_options, *comparator, &keys,
           &kvmap);
  auto reader = c.GetTableReader();

  std::unique_ptr<InternalIterator> db_iter(reader->NewIterator(
      ReadOptions(), moptions.prefix_extractor.get(), /*arena=*/nullptr,
      /*skip_filters=*/false, TableReaderCaller::kUncategorized));

  // Test point lookup
  for (auto& kv : kvmap) {
    db_iter->Seek(kv.first);

    ASSERT_TRUE(db_iter->Valid());
    ASSERT_OK(db_iter->status());
    ASSERT_EQ(db_iter->key(), kv.first);
    ASSERT_EQ(db_iter->value(), kv.second);
  }

  // Test iterating
  auto kv_iter = kvmap.begin();
  for (db_iter->SeekToFirst(); db_iter->Valid(); db_iter->Next()) {
    ASSERT_EQ(db_iter->key(), kv_iter->first);
    ASSERT_EQ(db_iter->value(), kv_iter->second);
    kv_iter++;
  }
  ASSERT_EQ(kv_iter, kvmap.end());
  c.ResetTableReader();
}

class PrefixTest : public testing::Test {
 public:
  PrefixTest() : testing::Test() {}
  ~PrefixTest() override {}
};

namespace {
// A simple PrefixExtractor that only works for test PrefixAndWholeKeyTest
class TestPrefixExtractor : public ROCKSDB_NAMESPACE::SliceTransform {
 public:
  ~TestPrefixExtractor() override{};
  const char* Name() const override { return "TestPrefixExtractor"; }

  ROCKSDB_NAMESPACE::Slice Transform(
      const ROCKSDB_NAMESPACE::Slice& src) const override {
    assert(IsValid(src));
    return ROCKSDB_NAMESPACE::Slice(src.data(), 3);
  }

  bool InDomain(const ROCKSDB_NAMESPACE::Slice& src) const override {
    assert(IsValid(src));
    return true;
  }

  bool InRange(const ROCKSDB_NAMESPACE::Slice& /*dst*/) const override {
    return true;
  }

  bool IsValid(const ROCKSDB_NAMESPACE::Slice& src) const {
    if (src.size() != 4) {
      return false;
    }
    if (src[0] != '[') {
      return false;
    }
    if (src[1] < '0' || src[1] > '9') {
      return false;
    }
    if (src[2] != ']') {
      return false;
    }
    if (src[3] < '0' || src[3] > '9') {
      return false;
    }
    return true;
  }
};
}  // namespace

TEST_F(PrefixTest, PrefixAndWholeKeyTest) {
  ROCKSDB_NAMESPACE::Options options;
  options.compaction_style = ROCKSDB_NAMESPACE::kCompactionStyleUniversal;
  options.num_levels = 20;
  options.create_if_missing = true;
  options.optimize_filters_for_hits = false;
  options.target_file_size_base = 268435456;
  options.prefix_extractor = std::make_shared<TestPrefixExtractor>();
  ROCKSDB_NAMESPACE::BlockBasedTableOptions bbto;
  bbto.filter_policy.reset(ROCKSDB_NAMESPACE::NewBloomFilterPolicy(10));
  bbto.block_size = 262144;
  bbto.whole_key_filtering = true;

  const std::string kDBPath = test::PerThreadDBPath("table_prefix_test");
  options.table_factory.reset(NewBlockBasedTableFactory(bbto));
  DestroyDB(kDBPath, options);
  ROCKSDB_NAMESPACE::DB* db;
  ASSERT_OK(ROCKSDB_NAMESPACE::DB::Open(options, kDBPath, &db));

  // Create a bunch of keys with 10 filters.
  for (int i = 0; i < 10; i++) {
    std::string prefix = "[" + std::to_string(i) + "]";
    for (int j = 0; j < 10; j++) {
      std::string key = prefix + std::to_string(j);
      db->Put(ROCKSDB_NAMESPACE::WriteOptions(), key, "1");
    }
  }

  // Trigger compaction.
  db->CompactRange(CompactRangeOptions(), nullptr, nullptr);
  delete db;
  // In the second round, turn whole_key_filtering off and expect
  // rocksdb still works.
}

/*
 * Disable TableWithGlobalSeqno since RocksDB does not store global_seqno in
 * the SST file any more. Instead, RocksDB deduces global_seqno from the
 * MANIFEST while reading from an SST. Therefore, it's not possible to test the
 * functionality of global_seqno in a single, isolated unit test without the
 * involvement of Version, VersionSet, etc.
 */
TEST_P(BlockBasedTableTest, DISABLED_TableWithGlobalSeqno) {
  BlockBasedTableOptions bbto = GetBlockBasedTableOptions();
  test::StringSink* sink = new test::StringSink();
  std::unique_ptr<WritableFileWriter> file_writer(
      test::GetWritableFileWriter(sink, "" /* don't care */));
  Options options;
  options.table_factory.reset(NewBlockBasedTableFactory(bbto));
  const ImmutableCFOptions ioptions(options);
  const MutableCFOptions moptions(options);
  InternalKeyComparator ikc(options.comparator);
  std::vector<std::unique_ptr<IntTblPropCollectorFactory>>
      int_tbl_prop_collector_factories;
  int_tbl_prop_collector_factories.emplace_back(
      new SstFileWriterPropertiesCollectorFactory(2 /* version */,
                                                  0 /* global_seqno*/));
  std::string column_family_name;
  std::unique_ptr<TableBuilder> builder(options.table_factory->NewTableBuilder(
      TableBuilderOptions(ioptions, moptions, ikc,
                          &int_tbl_prop_collector_factories, kNoCompression,
                          0 /* sample_for_compression */, CompressionOptions(),
                          false /* skip_filters */, column_family_name, -1),
      TablePropertiesCollectorFactory::Context::kUnknownColumnFamily,
      file_writer.get()));

  for (char c = 'a'; c <= 'z'; ++c) {
    std::string key(8, c);
    std::string value = key;
    InternalKey ik(key, 0, kTypeValue);

    builder->Add(ik.Encode(), value);
  }
  ASSERT_OK(builder->Finish());
  file_writer->Flush();

  test::RandomRWStringSink ss_rw(sink);
  uint32_t version;
  uint64_t global_seqno;
  uint64_t global_seqno_offset;

  // Helper function to get version, global_seqno, global_seqno_offset
  std::function<void()> GetVersionAndGlobalSeqno = [&]() {
    std::unique_ptr<RandomAccessFileReader> file_reader(
        test::GetRandomAccessFileReader(
            new test::StringSource(ss_rw.contents(), 73342, true)));

    TableProperties* props = nullptr;
    ASSERT_OK(ReadTableProperties(file_reader.get(), ss_rw.contents().size(),
                                  kBlockBasedTableMagicNumber, ioptions,
                                  &props, true /* compression_type_missing */));

    UserCollectedProperties user_props = props->user_collected_properties;
    version = DecodeFixed32(
        user_props[ExternalSstFilePropertyNames::kVersion].c_str());
    global_seqno = DecodeFixed64(
        user_props[ExternalSstFilePropertyNames::kGlobalSeqno].c_str());
    global_seqno_offset =
        props->properties_offsets[ExternalSstFilePropertyNames::kGlobalSeqno];

    delete props;
  };

  // Helper function to update the value of the global seqno in the file
  std::function<void(uint64_t)> SetGlobalSeqno = [&](uint64_t val) {
    std::string new_global_seqno;
    PutFixed64(&new_global_seqno, val);

    ASSERT_OK(ss_rw.Write(global_seqno_offset, new_global_seqno));
  };

  // Helper function to get the contents of the table InternalIterator
  std::unique_ptr<TableReader> table_reader;
  std::function<InternalIterator*()> GetTableInternalIter = [&]() {
    std::unique_ptr<RandomAccessFileReader> file_reader(
        test::GetRandomAccessFileReader(
            new test::StringSource(ss_rw.contents(), 73342, true)));

    options.table_factory->NewTableReader(
        TableReaderOptions(ioptions, moptions.prefix_extractor.get(),
                           EnvOptions(), ikc),
        std::move(file_reader), ss_rw.contents().size(), &table_reader);

    return table_reader->NewIterator(
        ReadOptions(), moptions.prefix_extractor.get(), /*arena=*/nullptr,
        /*skip_filters=*/false, TableReaderCaller::kUncategorized);
  };

  GetVersionAndGlobalSeqno();
  ASSERT_EQ(2u, version);
  ASSERT_EQ(0u, global_seqno);

  InternalIterator* iter = GetTableInternalIter();
  char current_c = 'a';
  for (iter->SeekToFirst(); iter->Valid(); iter->Next()) {
    ParsedInternalKey pik;
    ASSERT_TRUE(ParseInternalKey(iter->key(), &pik));

    ASSERT_EQ(pik.type, ValueType::kTypeValue);
    ASSERT_EQ(pik.sequence, 0);
    ASSERT_EQ(pik.user_key, iter->value());
    ASSERT_EQ(pik.user_key.ToString(), std::string(8, current_c));
    current_c++;
  }
  ASSERT_EQ(current_c, 'z' + 1);
  delete iter;

  // Update global sequence number to 10
  SetGlobalSeqno(10);
  GetVersionAndGlobalSeqno();
  ASSERT_EQ(2u, version);
  ASSERT_EQ(10u, global_seqno);

  iter = GetTableInternalIter();
  current_c = 'a';
  for (iter->SeekToFirst(); iter->Valid(); iter->Next()) {
    ParsedInternalKey pik;
    ASSERT_TRUE(ParseInternalKey(iter->key(), &pik));

    ASSERT_EQ(pik.type, ValueType::kTypeValue);
    ASSERT_EQ(pik.sequence, 10);
    ASSERT_EQ(pik.user_key, iter->value());
    ASSERT_EQ(pik.user_key.ToString(), std::string(8, current_c));
    current_c++;
  }
  ASSERT_EQ(current_c, 'z' + 1);

  // Verify Seek
  for (char c = 'a'; c <= 'z'; c++) {
    std::string k = std::string(8, c);
    InternalKey ik(k, 10, kValueTypeForSeek);
    iter->Seek(ik.Encode());
    ASSERT_TRUE(iter->Valid());

    ParsedInternalKey pik;
    ASSERT_TRUE(ParseInternalKey(iter->key(), &pik));

    ASSERT_EQ(pik.type, ValueType::kTypeValue);
    ASSERT_EQ(pik.sequence, 10);
    ASSERT_EQ(pik.user_key.ToString(), k);
    ASSERT_EQ(iter->value().ToString(), k);
  }
  delete iter;

  // Update global sequence number to 3
  SetGlobalSeqno(3);
  GetVersionAndGlobalSeqno();
  ASSERT_EQ(2u, version);
  ASSERT_EQ(3u, global_seqno);

  iter = GetTableInternalIter();
  current_c = 'a';
  for (iter->SeekToFirst(); iter->Valid(); iter->Next()) {
    ParsedInternalKey pik;
    ASSERT_TRUE(ParseInternalKey(iter->key(), &pik));

    ASSERT_EQ(pik.type, ValueType::kTypeValue);
    ASSERT_EQ(pik.sequence, 3);
    ASSERT_EQ(pik.user_key, iter->value());
    ASSERT_EQ(pik.user_key.ToString(), std::string(8, current_c));
    current_c++;
  }
  ASSERT_EQ(current_c, 'z' + 1);

  // Verify Seek
  for (char c = 'a'; c <= 'z'; c++) {
    std::string k = std::string(8, c);
    // seqno=4 is less than 3 so we still should get our key
    InternalKey ik(k, 4, kValueTypeForSeek);
    iter->Seek(ik.Encode());
    ASSERT_TRUE(iter->Valid());

    ParsedInternalKey pik;
    ASSERT_TRUE(ParseInternalKey(iter->key(), &pik));

    ASSERT_EQ(pik.type, ValueType::kTypeValue);
    ASSERT_EQ(pik.sequence, 3);
    ASSERT_EQ(pik.user_key.ToString(), k);
    ASSERT_EQ(iter->value().ToString(), k);
  }

  delete iter;
}

TEST_P(BlockBasedTableTest, BlockAlignTest) {
  BlockBasedTableOptions bbto = GetBlockBasedTableOptions();
  bbto.block_align = true;
  test::StringSink* sink = new test::StringSink();
  std::unique_ptr<WritableFileWriter> file_writer(
      test::GetWritableFileWriter(sink, "" /* don't care */));
  Options options;
  options.compression = kNoCompression;
  options.table_factory.reset(NewBlockBasedTableFactory(bbto));
  const ImmutableCFOptions ioptions(options);
  const MutableCFOptions moptions(options);
  InternalKeyComparator ikc(options.comparator);
  std::vector<std::unique_ptr<IntTblPropCollectorFactory>>
      int_tbl_prop_collector_factories;
  std::string column_family_name;
  std::unique_ptr<TableBuilder> builder(options.table_factory->NewTableBuilder(
      TableBuilderOptions(ioptions, moptions, ikc,
                          &int_tbl_prop_collector_factories, kNoCompression,
                          0 /* sample_for_compression */, CompressionOptions(),
                          false /* skip_filters */, column_family_name, -1),
      TablePropertiesCollectorFactory::Context::kUnknownColumnFamily,
      file_writer.get()));

  for (int i = 1; i <= 10000; ++i) {
    std::ostringstream ostr;
    ostr << std::setfill('0') << std::setw(5) << i;
    std::string key = ostr.str();
    std::string value = "val";
    InternalKey ik(key, 0, kTypeValue);

    builder->Add(ik.Encode(), value);
  }
  ASSERT_OK(builder->Finish());
  file_writer->Flush();

  test::RandomRWStringSink ss_rw(sink);
  std::unique_ptr<RandomAccessFileReader> file_reader(
      test::GetRandomAccessFileReader(
          new test::StringSource(ss_rw.contents(), 73342, true)));

  // Helper function to get version, global_seqno, global_seqno_offset
  std::function<void()> VerifyBlockAlignment = [&]() {
    TableProperties* props = nullptr;
    ASSERT_OK(ReadTableProperties(file_reader.get(), ss_rw.contents().size(),
                                  kBlockBasedTableMagicNumber, ioptions,
                                  &props, true /* compression_type_missing */));

    uint64_t data_block_size = props->data_size / props->num_data_blocks;
    ASSERT_EQ(data_block_size, 4096);
    ASSERT_EQ(props->data_size, data_block_size * props->num_data_blocks);
    delete props;
  };

  VerifyBlockAlignment();

  // The below block of code verifies that we can read back the keys. Set
  // block_align to false when creating the reader to ensure we can flip between
  // the two modes without any issues
  std::unique_ptr<TableReader> table_reader;
  bbto.block_align = false;
  Options options2;
  options2.table_factory.reset(NewBlockBasedTableFactory(bbto));
  ImmutableCFOptions ioptions2(options2);
  const MutableCFOptions moptions2(options2);

  ASSERT_OK(ioptions.table_factory->NewTableReader(
      TableReaderOptions(ioptions2, moptions2.prefix_extractor.get(),
                         EnvOptions(),
                         GetPlainInternalComparator(options2.comparator)),
      std::move(file_reader), ss_rw.contents().size(), &table_reader));

  std::unique_ptr<InternalIterator> db_iter(table_reader->NewIterator(
      ReadOptions(), moptions2.prefix_extractor.get(), /*arena=*/nullptr,
      /*skip_filters=*/false, TableReaderCaller::kUncategorized));

  int expected_key = 1;
  for (db_iter->SeekToFirst(); db_iter->Valid(); db_iter->Next()) {
    std::ostringstream ostr;
    ostr << std::setfill('0') << std::setw(5) << expected_key++;
    std::string key = ostr.str();
    std::string value = "val";

    ASSERT_OK(db_iter->status());
    ASSERT_EQ(ExtractUserKey(db_iter->key()).ToString(), key);
    ASSERT_EQ(db_iter->value().ToString(), value);
  }
  expected_key--;
  ASSERT_EQ(expected_key, 10000);
  table_reader.reset();
}

TEST_P(BlockBasedTableTest, PropertiesBlockRestartPointTest) {
  BlockBasedTableOptions bbto = GetBlockBasedTableOptions();
  bbto.block_align = true;
  test::StringSink* sink = new test::StringSink();
  std::unique_ptr<WritableFileWriter> file_writer(
      test::GetWritableFileWriter(sink, "" /* don't care */));

  Options options;
  options.compression = kNoCompression;
  options.table_factory.reset(NewBlockBasedTableFactory(bbto));

  const ImmutableCFOptions ioptions(options);
  const MutableCFOptions moptions(options);
  InternalKeyComparator ikc(options.comparator);
  std::vector<std::unique_ptr<IntTblPropCollectorFactory>>
      int_tbl_prop_collector_factories;
  std::string column_family_name;

  std::unique_ptr<TableBuilder> builder(options.table_factory->NewTableBuilder(
      TableBuilderOptions(ioptions, moptions, ikc,
                          &int_tbl_prop_collector_factories, kNoCompression,
                          0 /* sample_for_compression */, CompressionOptions(),
                          false /* skip_filters */, column_family_name, -1),
      TablePropertiesCollectorFactory::Context::kUnknownColumnFamily,
      file_writer.get()));

  for (int i = 1; i <= 10000; ++i) {
    std::ostringstream ostr;
    ostr << std::setfill('0') << std::setw(5) << i;
    std::string key = ostr.str();
    std::string value = "val";
    InternalKey ik(key, 0, kTypeValue);

    builder->Add(ik.Encode(), value);
  }
  ASSERT_OK(builder->Finish());
  file_writer->Flush();

  test::RandomRWStringSink ss_rw(sink);
  std::unique_ptr<RandomAccessFileReader> file_reader(
      test::GetRandomAccessFileReader(
          new test::StringSource(ss_rw.contents(), 73342, true)));

  {
    RandomAccessFileReader* file = file_reader.get();
    uint64_t file_size = ss_rw.contents().size();

    Footer footer;
    ASSERT_OK(ReadFooterFromFile(file, nullptr /* prefetch_buffer */, file_size,
                                 &footer, kBlockBasedTableMagicNumber));

    auto BlockFetchHelper = [&](const BlockHandle& handle, BlockType block_type,
                                BlockContents* contents) {
      ReadOptions read_options;
      read_options.verify_checksums = false;
      PersistentCacheOptions cache_options;

      BlockFetcher block_fetcher(
          file, nullptr /* prefetch_buffer */, footer, read_options, handle,
          contents, ioptions, false /* decompress */,
          false /*maybe_compressed*/, block_type,
          UncompressionDict::GetEmptyDict(), cache_options);

      ASSERT_OK(block_fetcher.ReadBlockContents());
    };

    // -- Read metaindex block
    auto metaindex_handle = footer.metaindex_handle();
    BlockContents metaindex_contents;

    BlockFetchHelper(metaindex_handle, BlockType::kMetaIndex,
                     &metaindex_contents);
    Block metaindex_block(std::move(metaindex_contents));

    std::unique_ptr<InternalIterator> meta_iter(metaindex_block.NewDataIterator(
        BytewiseComparator(), BytewiseComparator(),
        kDisableGlobalSequenceNumber));
    bool found_properties_block = true;
    ASSERT_OK(SeekToPropertiesBlock(meta_iter.get(), &found_properties_block));
    ASSERT_TRUE(found_properties_block);

    // -- Read properties block
    Slice v = meta_iter->value();
    BlockHandle properties_handle;
    ASSERT_OK(properties_handle.DecodeFrom(&v));
    BlockContents properties_contents;

    BlockFetchHelper(properties_handle, BlockType::kProperties,
                     &properties_contents);
    Block properties_block(std::move(properties_contents));

    ASSERT_EQ(properties_block.NumRestarts(), 1u);
  }
}

TEST_P(BlockBasedTableTest, PropertiesMetaBlockLast) {
  // The properties meta-block should come at the end since we always need to
  // read it when opening a file, unlike index/filter/other meta-blocks, which
  // are sometimes read depending on the user's configuration. This ordering
  // allows us to do a small readahead on the end of the file to read properties
  // and meta-index blocks with one I/O.
  TableConstructor c(BytewiseComparator(), true /* convert_to_internal_key_ */);
  c.Add("a1", "val1");
  c.Add("b2", "val2");
  c.Add("c3", "val3");
  c.Add("d4", "val4");
  c.Add("e5", "val5");
  c.Add("f6", "val6");
  c.Add("g7", "val7");
  c.Add("h8", "val8");
  c.Add("j9", "val9");

  // write an SST file
  Options options;
  BlockBasedTableOptions table_options = GetBlockBasedTableOptions();
  table_options.filter_policy.reset(NewBloomFilterPolicy(
      8 /* bits_per_key */, false /* use_block_based_filter */));
  options.table_factory.reset(NewBlockBasedTableFactory(table_options));
  ImmutableCFOptions ioptions(options);
  MutableCFOptions moptions(options);
  std::vector<std::string> keys;
  stl_wrappers::KVMap kvmap;
  c.Finish(options, ioptions, moptions, table_options,
           GetPlainInternalComparator(options.comparator), &keys, &kvmap);

  // get file reader
  test::StringSink* table_sink = c.TEST_GetSink();
  std::unique_ptr<RandomAccessFileReader> table_reader{
      test::GetRandomAccessFileReader(
          new test::StringSource(table_sink->contents(), 0 /* unique_id */,
                                 false /* allow_mmap_reads */))};
  size_t table_size = table_sink->contents().size();

  // read footer
  Footer footer;
  ASSERT_OK(ReadFooterFromFile(table_reader.get(),
                               nullptr /* prefetch_buffer */, table_size,
                               &footer, kBlockBasedTableMagicNumber));

  // read metaindex
  auto metaindex_handle = footer.metaindex_handle();
  BlockContents metaindex_contents;
  PersistentCacheOptions pcache_opts;
  BlockFetcher block_fetcher(
      table_reader.get(), nullptr /* prefetch_buffer */, footer, ReadOptions(),
      metaindex_handle, &metaindex_contents, ioptions, false /* decompress */,
      false /*maybe_compressed*/, BlockType::kMetaIndex,
      UncompressionDict::GetEmptyDict(), pcache_opts,
      nullptr /*memory_allocator*/);
  ASSERT_OK(block_fetcher.ReadBlockContents());
  Block metaindex_block(std::move(metaindex_contents));

  // verify properties block comes last
  std::unique_ptr<InternalIterator> metaindex_iter{
      metaindex_block.NewDataIterator(options.comparator, options.comparator,
                                      kDisableGlobalSequenceNumber)};
  uint64_t max_offset = 0;
  std::string key_at_max_offset;
  for (metaindex_iter->SeekToFirst(); metaindex_iter->Valid();
       metaindex_iter->Next()) {
    BlockHandle handle;
    Slice value = metaindex_iter->value();
    ASSERT_OK(handle.DecodeFrom(&value));
    if (handle.offset() > max_offset) {
      max_offset = handle.offset();
      key_at_max_offset = metaindex_iter->key().ToString();
    }
  }
  ASSERT_EQ(kPropertiesBlock, key_at_max_offset);
  // index handle is stored in footer rather than metaindex block, so need
  // separate logic to verify it comes before properties block.
  ASSERT_GT(max_offset, footer.index_handle().offset());
  c.ResetTableReader();
}

TEST_P(BlockBasedTableTest, BadOptions) {
  ROCKSDB_NAMESPACE::Options options;
  options.compression = kNoCompression;
  BlockBasedTableOptions bbto = GetBlockBasedTableOptions();
  bbto.block_size = 4000;
  bbto.block_align = true;

  const std::string kDBPath =
      test::PerThreadDBPath("block_based_table_bad_options_test");
  options.table_factory.reset(NewBlockBasedTableFactory(bbto));
  DestroyDB(kDBPath, options);
  ROCKSDB_NAMESPACE::DB* db;
  ASSERT_NOK(ROCKSDB_NAMESPACE::DB::Open(options, kDBPath, &db));

  bbto.block_size = 4096;
  options.compression = kSnappyCompression;
  options.table_factory.reset(NewBlockBasedTableFactory(bbto));
  ASSERT_NOK(ROCKSDB_NAMESPACE::DB::Open(options, kDBPath, &db));
}

TEST_F(BBTTailPrefetchTest, TestTailPrefetchStats) {
  TailPrefetchStats tpstats;
  ASSERT_EQ(0, tpstats.GetSuggestedPrefetchSize());
  tpstats.RecordEffectiveSize(size_t{1000});
  tpstats.RecordEffectiveSize(size_t{1005});
  tpstats.RecordEffectiveSize(size_t{1002});
  ASSERT_EQ(1005, tpstats.GetSuggestedPrefetchSize());

  // One single super large value shouldn't influence much
  tpstats.RecordEffectiveSize(size_t{1002000});
  tpstats.RecordEffectiveSize(size_t{999});
  ASSERT_LE(1005, tpstats.GetSuggestedPrefetchSize());
  ASSERT_GT(1200, tpstats.GetSuggestedPrefetchSize());

  // Only history of 32 is kept
  for (int i = 0; i < 32; i++) {
    tpstats.RecordEffectiveSize(size_t{100});
  }
  ASSERT_EQ(100, tpstats.GetSuggestedPrefetchSize());

  // 16 large values and 16 small values. The result should be closer
  // to the small value as the algorithm.
  for (int i = 0; i < 16; i++) {
    tpstats.RecordEffectiveSize(size_t{1000});
  }
  tpstats.RecordEffectiveSize(size_t{10});
  tpstats.RecordEffectiveSize(size_t{20});
  for (int i = 0; i < 6; i++) {
    tpstats.RecordEffectiveSize(size_t{100});
  }
  ASSERT_LE(80, tpstats.GetSuggestedPrefetchSize());
  ASSERT_GT(200, tpstats.GetSuggestedPrefetchSize());
}

TEST_F(BBTTailPrefetchTest, FilePrefetchBufferMinOffset) {
  TailPrefetchStats tpstats;
  FilePrefetchBuffer buffer(nullptr, 0, 0, false, true);
  buffer.TryReadFromCache(500, 10, nullptr);
  buffer.TryReadFromCache(480, 10, nullptr);
  buffer.TryReadFromCache(490, 10, nullptr);
  ASSERT_EQ(480, buffer.min_offset_read());
}

TEST_P(BlockBasedTableTest, DataBlockHashIndex) {
  const int kNumKeys = 500;
  const int kKeySize = 8;
  const int kValSize = 40;

  BlockBasedTableOptions table_options = GetBlockBasedTableOptions();
  table_options.data_block_index_type =
      BlockBasedTableOptions::kDataBlockBinaryAndHash;

  Options options;
  options.comparator = BytewiseComparator();

  options.table_factory.reset(new BlockBasedTableFactory(table_options));

  TableConstructor c(options.comparator);

  static Random rnd(1048);
  for (int i = 0; i < kNumKeys; i++) {
    // padding one "0" to mark existent keys.
    std::string random_key(RandomString(&rnd, kKeySize - 1) + "1");
    InternalKey k(random_key, 0, kTypeValue);
    c.Add(k.Encode().ToString(), RandomString(&rnd, kValSize));
  }

  std::vector<std::string> keys;
  stl_wrappers::KVMap kvmap;
  const ImmutableCFOptions ioptions(options);
  const MutableCFOptions moptions(options);
  const InternalKeyComparator internal_comparator(options.comparator);
  c.Finish(options, ioptions, moptions, table_options, internal_comparator,
           &keys, &kvmap);

  auto reader = c.GetTableReader();

  std::unique_ptr<InternalIterator> seek_iter;
  seek_iter.reset(reader->NewIterator(
      ReadOptions(), moptions.prefix_extractor.get(), /*arena=*/nullptr,
      /*skip_filters=*/false, TableReaderCaller::kUncategorized));
  for (int i = 0; i < 2; ++i) {
    ReadOptions ro;
    // for every kv, we seek using two method: Get() and Seek()
    // Get() will use the SuffixIndexHash in Block. For non-existent key it
    //      will invalidate the iterator
    // Seek() will use the default BinarySeek() in Block. So for non-existent
    //      key it will land at the closest key that is large than target.

    // Search for existent keys
    for (auto& kv : kvmap) {
      if (i == 0) {
        // Search using Seek()
        seek_iter->Seek(kv.first);
        ASSERT_OK(seek_iter->status());
        ASSERT_TRUE(seek_iter->Valid());
        ASSERT_EQ(seek_iter->key(), kv.first);
        ASSERT_EQ(seek_iter->value(), kv.second);
      } else {
        // Search using Get()
        PinnableSlice value;
        std::string user_key = ExtractUserKey(kv.first).ToString();
        GetContext get_context(options.comparator, nullptr, nullptr, nullptr,
                               GetContext::kNotFound, user_key, &value, nullptr,
                               nullptr, true, nullptr, nullptr);
        ASSERT_OK(reader->Get(ro, kv.first, &get_context,
                              moptions.prefix_extractor.get()));
        ASSERT_EQ(get_context.State(), GetContext::kFound);
        ASSERT_EQ(value, Slice(kv.second));
        value.Reset();
      }
    }

    // Search for non-existent keys
    for (auto& kv : kvmap) {
      std::string user_key = ExtractUserKey(kv.first).ToString();
      user_key.back() = '0';  // make it non-existent key
      InternalKey internal_key(user_key, 0, kTypeValue);
      std::string encoded_key = internal_key.Encode().ToString();
      if (i == 0) {  // Search using Seek()
        seek_iter->Seek(encoded_key);
        ASSERT_OK(seek_iter->status());
        if (seek_iter->Valid()) {
          ASSERT_TRUE(BytewiseComparator()->Compare(
                          user_key, ExtractUserKey(seek_iter->key())) < 0);
        }
      } else {  // Search using Get()
        PinnableSlice value;
        GetContext get_context(options.comparator, nullptr, nullptr, nullptr,
                               GetContext::kNotFound, user_key, &value, nullptr,
                               nullptr, true, nullptr, nullptr);
        ASSERT_OK(reader->Get(ro, encoded_key, &get_context,
                              moptions.prefix_extractor.get()));
        ASSERT_EQ(get_context.State(), GetContext::kNotFound);
        value.Reset();
      }
    }
  }
}

// BlockBasedTableIterator should invalidate itself and return
// OutOfBound()=true immediately after Seek(), to allow LevelIterator
// filter out corresponding level.
TEST_P(BlockBasedTableTest, OutOfBoundOnSeek) {
  TableConstructor c(BytewiseComparator(), true /*convert_to_internal_key*/);
  c.Add("foo", "v1");
  std::vector<std::string> keys;
  stl_wrappers::KVMap kvmap;
  Options options;
  BlockBasedTableOptions table_opt(GetBlockBasedTableOptions());
  options.table_factory.reset(NewBlockBasedTableFactory(table_opt));
  const ImmutableCFOptions ioptions(options);
  const MutableCFOptions moptions(options);
  c.Finish(options, ioptions, moptions, table_opt,
           GetPlainInternalComparator(BytewiseComparator()), &keys, &kvmap);
  auto* reader = c.GetTableReader();
  ReadOptions read_opt;
  std::string upper_bound = "bar";
  Slice upper_bound_slice(upper_bound);
  read_opt.iterate_upper_bound = &upper_bound_slice;
  std::unique_ptr<InternalIterator> iter;
  iter.reset(new KeyConvertingIterator(reader->NewIterator(
      read_opt, /*prefix_extractor=*/nullptr, /*arena=*/nullptr,
      /*skip_filters=*/false, TableReaderCaller::kUncategorized)));
  iter->SeekToFirst();
  ASSERT_FALSE(iter->Valid());
  ASSERT_TRUE(iter->IsOutOfBound());
  iter.reset(new KeyConvertingIterator(reader->NewIterator(
      read_opt, /*prefix_extractor=*/nullptr, /*arena=*/nullptr,
      /*skip_filters=*/false, TableReaderCaller::kUncategorized)));
  iter->Seek("foo");
  ASSERT_FALSE(iter->Valid());
  ASSERT_TRUE(iter->IsOutOfBound());
}

// BlockBasedTableIterator should invalidate itself and return
// OutOfBound()=true after Next(), if it finds current index key is no smaller
// than upper bound, unless it is pointing to the last data block.
TEST_P(BlockBasedTableTest, OutOfBoundOnNext) {
  TableConstructor c(BytewiseComparator(), true /*convert_to_internal_key*/);
  c.Add("bar", "v");
  c.Add("foo", "v");
  std::vector<std::string> keys;
  stl_wrappers::KVMap kvmap;
  Options options;
  BlockBasedTableOptions table_opt(GetBlockBasedTableOptions());
  table_opt.flush_block_policy_factory =
      std::make_shared<FlushBlockEveryKeyPolicyFactory>();
  options.table_factory.reset(NewBlockBasedTableFactory(table_opt));
  const ImmutableCFOptions ioptions(options);
  const MutableCFOptions moptions(options);
  c.Finish(options, ioptions, moptions, table_opt,
           GetPlainInternalComparator(BytewiseComparator()), &keys, &kvmap);
  auto* reader = c.GetTableReader();
  ReadOptions read_opt;
  std::string ub1 = "bar_after";
  Slice ub_slice1(ub1);
  read_opt.iterate_upper_bound = &ub_slice1;
  std::unique_ptr<InternalIterator> iter;
  iter.reset(new KeyConvertingIterator(reader->NewIterator(
      read_opt, /*prefix_extractor=*/nullptr, /*arena=*/nullptr,
      /*skip_filters=*/false, TableReaderCaller::kUncategorized)));
  iter->Seek("bar");
  ASSERT_TRUE(iter->Valid());
  ASSERT_EQ("bar", iter->key());
  iter->Next();
  ASSERT_FALSE(iter->Valid());
  ASSERT_TRUE(iter->IsOutOfBound());
  std::string ub2 = "foo_after";
  Slice ub_slice2(ub2);
  read_opt.iterate_upper_bound = &ub_slice2;
  iter.reset(new KeyConvertingIterator(reader->NewIterator(
      read_opt, /*prefix_extractor=*/nullptr, /*arena=*/nullptr,
      /*skip_filters=*/false, TableReaderCaller::kUncategorized)));
  iter->Seek("foo");
  ASSERT_TRUE(iter->Valid());
  ASSERT_EQ("foo", iter->key());
  iter->Next();
  ASSERT_FALSE(iter->Valid());
  ASSERT_FALSE(iter->IsOutOfBound());
}

}  // namespace ROCKSDB_NAMESPACE

int main(int argc, char** argv) {
  ::testing::InitGoogleTest(&argc, argv);
  return RUN_ALL_TESTS();
}<|MERGE_RESOLUTION|>--- conflicted
+++ resolved
@@ -2013,8 +2013,6 @@
       ASSERT_TRUE(BytewiseComparator()->Compare(prefix, ukey_prefix) < 0);
     }
   }
-<<<<<<< HEAD
-=======
   for (const auto& prefix : non_exist_prefixes) {
     index_iter->SeekForPrev(InternalKey(prefix, 0, kTypeValue).Encode());
     // regular_iter->Seek(prefix);
@@ -2102,7 +2100,6 @@
     ASSERT_EQ("0095", index_iter2->key().ToString().substr(0, 4));
   }
 
->>>>>>> 5a4b8005
   c.ResetTableReader();
 }
 
