//  Copyright (c) 2011-present, Facebook, Inc.  All rights reserved.
//  This source code is licensed under both the GPLv2 (found in the
//  COPYING file in the root directory) and Apache 2.0 License
//  (found in the LICENSE.Apache file in the root directory).
//
// Copyright (c) 2011 The LevelDB Authors. All rights reserved.
// Use of this source code is governed by a BSD-style license that can be
// found in the LICENSE file. See the AUTHORS file for names of contributors.

#include "rocksdb/table.h"

#include <gtest/gtest.h>
#include <stddef.h>
#include <stdio.h>

#include <algorithm>
#include <iostream>
#include <map>
#include <memory>
#include <string>
#include <unordered_set>
#include <vector>

#include "cache/lru_cache.h"
#include "db/db_test_util.h"
#include "db/dbformat.h"
#include "db/memtable.h"
#include "db/write_batch_internal.h"
#include "memtable/stl_wrappers.h"
#include "monitoring/statistics_impl.h"
#include "options/options_helper.h"
#include "port/port.h"
#include "port/stack_trace.h"
#include "rocksdb/cache.h"
#include "rocksdb/compression_type.h"
#include "rocksdb/convenience.h"
#include "rocksdb/db.h"
#include "rocksdb/env.h"
#include "rocksdb/file_checksum.h"
#include "rocksdb/file_system.h"
#include "rocksdb/filter_policy.h"
#include "rocksdb/iterator.h"
#include "rocksdb/memtablerep.h"
#include "rocksdb/options.h"
#include "rocksdb/perf_context.h"
#include "rocksdb/slice_transform.h"
#include "rocksdb/statistics.h"
#include "rocksdb/table_properties.h"
#include "rocksdb/trace_record.h"
#include "rocksdb/unique_id.h"
#include "rocksdb/write_buffer_manager.h"
#include "table/block_based/block.h"
#include "table/block_based/block_based_table_builder.h"
#include "table/block_based/block_based_table_factory.h"
#include "table/block_based/block_based_table_reader.h"
#include "table/block_based/block_builder.h"
#include "table/block_based/filter_policy_internal.h"
#include "table/block_based/flush_block_policy_impl.h"
#include "table/block_fetcher.h"
#include "table/format.h"
#include "table/get_context.h"
#include "table/internal_iterator.h"
#include "table/meta_blocks.h"
#include "table/plain/plain_table_factory.h"
#include "table/scoped_arena_iterator.h"
#include "table/sst_file_writer_collectors.h"
#include "table/unique_id_impl.h"
#include "test_util/sync_point.h"
#include "test_util/testharness.h"
#include "test_util/testutil.h"
#include "util/coding_lean.h"
#include "util/compression.h"
#include "util/file_checksum_helper.h"
#include "util/random.h"
#include "util/string_util.h"
#include "utilities/memory_allocators.h"
#include "utilities/merge_operators.h"

namespace ROCKSDB_NAMESPACE {

extern const uint64_t kLegacyBlockBasedTableMagicNumber;
extern const uint64_t kLegacyPlainTableMagicNumber;
extern const uint64_t kBlockBasedTableMagicNumber;
extern const uint64_t kPlainTableMagicNumber;

namespace {

const std::string kDummyValue(10000, 'o');

// DummyPropertiesCollector used to test BlockBasedTableProperties
class DummyPropertiesCollector : public TablePropertiesCollector {
 public:
  const char* Name() const override { return "DummyPropertiesCollector"; }

  Status Finish(UserCollectedProperties* /*properties*/) override {
    return Status::OK();
  }

  Status Add(const Slice& /*user_key*/, const Slice& /*value*/) override {
    return Status::OK();
  }

  UserCollectedProperties GetReadableProperties() const override {
    return UserCollectedProperties{};
  }
};

class DummyPropertiesCollectorFactory1
    : public TablePropertiesCollectorFactory {
 public:
  TablePropertiesCollector* CreateTablePropertiesCollector(
      TablePropertiesCollectorFactory::Context /*context*/) override {
    return new DummyPropertiesCollector();
  }
  const char* Name() const override {
    return "DummyPropertiesCollectorFactory1";
  }
};

class DummyPropertiesCollectorFactory2
    : public TablePropertiesCollectorFactory {
 public:
  TablePropertiesCollector* CreateTablePropertiesCollector(
      TablePropertiesCollectorFactory::Context /*context*/) override {
    return new DummyPropertiesCollector();
  }
  const char* Name() const override {
    return "DummyPropertiesCollectorFactory2";
  }
};

// Return reverse of "key".
// Used to test non-lexicographic comparators.
std::string Reverse(const Slice& key) {
  auto rev = key.ToString();
  std::reverse(rev.begin(), rev.end());
  return rev;
}

class ReverseKeyComparator : public Comparator {
 public:
  const char* Name() const override {
    return "rocksdb.ReverseBytewiseComparator";
  }

  int Compare(const Slice& a, const Slice& b) const override {
    return BytewiseComparator()->Compare(Reverse(a), Reverse(b));
  }

  void FindShortestSeparator(std::string* start,
                             const Slice& limit) const override {
    std::string s = Reverse(*start);
    std::string l = Reverse(limit);
    BytewiseComparator()->FindShortestSeparator(&s, l);
    *start = Reverse(s);
  }

  void FindShortSuccessor(std::string* key) const override {
    std::string s = Reverse(*key);
    BytewiseComparator()->FindShortSuccessor(&s);
    *key = Reverse(s);
  }
};

ReverseKeyComparator reverse_key_comparator;

void Increment(const Comparator* cmp, std::string* key) {
  if (cmp == BytewiseComparator()) {
    key->push_back('\0');
  } else {
    assert(cmp == &reverse_key_comparator);
    std::string rev = Reverse(*key);
    rev.push_back('\0');
    *key = Reverse(rev);
  }
}

const auto kUnknownColumnFamily =
    TablePropertiesCollectorFactory::Context::kUnknownColumnFamily;

}  // namespace

// Helper class for tests to unify the interface between
// BlockBuilder/TableBuilder and Block/Table.
class Constructor {
 public:
  explicit Constructor(const Comparator* cmp)
      : data_(stl_wrappers::LessOfComparator(cmp)) {}
  virtual ~Constructor() {}

  void Add(const std::string& key, const Slice& value) {
    data_[key] = value.ToString();
  }

  // Finish constructing the data structure with all the keys that have
  // been added so far.  Returns the keys in sorted order in "*keys"
  // and stores the key/value pairs in "*kvmap"
  void Finish(const Options& options, const ImmutableOptions& ioptions,
              const MutableCFOptions& moptions,
              const BlockBasedTableOptions& table_options,
              const InternalKeyComparator& internal_comparator,
              std::vector<std::string>* keys, stl_wrappers::KVMap* kvmap) {
    last_internal_comparator_ = &internal_comparator;
    *kvmap = data_;
    keys->clear();
    for (const auto& kv : data_) {
      keys->push_back(kv.first);
    }
    data_.clear();
    Status s = FinishImpl(options, ioptions, moptions, table_options,
                          internal_comparator, *kvmap);
    ASSERT_TRUE(s.ok()) << s.ToString();
  }

  // Construct the data structure from the data in "data"
  virtual Status FinishImpl(const Options& options,
                            const ImmutableOptions& ioptions,
                            const MutableCFOptions& moptions,
                            const BlockBasedTableOptions& table_options,
                            const InternalKeyComparator& internal_comparator,
                            const stl_wrappers::KVMap& data) = 0;

  virtual InternalIterator* NewIterator(
      const SliceTransform* prefix_extractor = nullptr) const = 0;

  virtual const stl_wrappers::KVMap& data() { return data_; }

  virtual bool IsArenaMode() const { return false; }

  virtual DB* db() const { return nullptr; }  // Overridden in DBConstructor

  virtual bool AnywayDeleteIterator() const { return false; }

 protected:
  const InternalKeyComparator* last_internal_comparator_;

 private:
  stl_wrappers::KVMap data_;
};

// A helper class that converts internal format keys into user keys
class KeyConvertingIterator : public InternalIterator {
 public:
  explicit KeyConvertingIterator(InternalIterator* iter,
                                 bool arena_mode = false)
      : iter_(iter), arena_mode_(arena_mode) {}
  ~KeyConvertingIterator() override {
    if (arena_mode_) {
      iter_->~InternalIterator();
    } else {
      delete iter_;
    }
  }
  bool Valid() const override { return iter_->Valid() && status_.ok(); }
  void Seek(const Slice& target) override {
    ParsedInternalKey ikey(target, kMaxSequenceNumber, kTypeValue);
    std::string encoded;
    AppendInternalKey(&encoded, ikey);
    iter_->Seek(encoded);
  }
  void SeekForPrev(const Slice& target) override {
    ParsedInternalKey ikey(target, kMaxSequenceNumber, kTypeValue);
    std::string encoded;
    AppendInternalKey(&encoded, ikey);
    iter_->SeekForPrev(encoded);
  }
  void SeekToFirst() override { iter_->SeekToFirst(); }
  void SeekToLast() override { iter_->SeekToLast(); }
  void Next() override { iter_->Next(); }
  void Prev() override { iter_->Prev(); }
  IterBoundCheck UpperBoundCheckResult() override {
    return iter_->UpperBoundCheckResult();
  }

  Slice key() const override {
    assert(Valid());
    ParsedInternalKey parsed_key;
    Status pik_status =
        ParseInternalKey(iter_->key(), &parsed_key, true /* log_err_key */);
    if (!pik_status.ok()) {
      status_ = pik_status;
      return Slice(status_.getState());
    }
    return parsed_key.user_key;
  }

  Slice value() const override { return iter_->value(); }
  Status status() const override {
    return status_.ok() ? iter_->status() : status_;
  }

 private:
  mutable Status status_;
  InternalIterator* iter_;
  bool arena_mode_;

  // No copying allowed
  KeyConvertingIterator(const KeyConvertingIterator&);
  void operator=(const KeyConvertingIterator&);
};

// `BlockConstructor` APIs always accept/return user keys.
class BlockConstructor : public Constructor {
 public:
  explicit BlockConstructor(const Comparator* cmp)
      : Constructor(cmp), comparator_(cmp), block_(nullptr) {}
  ~BlockConstructor() override { delete block_; }
  Status FinishImpl(const Options& /*options*/,
                    const ImmutableOptions& /*ioptions*/,
                    const MutableCFOptions& /*moptions*/,
                    const BlockBasedTableOptions& table_options,
                    const InternalKeyComparator& /*internal_comparator*/,
                    const stl_wrappers::KVMap& kv_map) override {
    delete block_;
    block_ = nullptr;
    BlockBuilder builder(table_options.block_restart_interval);

    for (const auto& kv : kv_map) {
      // `DataBlockIter` assumes it reads only internal keys. `BlockConstructor`
      // clients provide user keys, so we need to convert to internal key format
      // before writing the data block.
      ParsedInternalKey ikey(kv.first, kMaxSequenceNumber, kTypeValue);
      std::string encoded;
      AppendInternalKey(&encoded, ikey);
      builder.Add(encoded, kv.second);
    }
    // Open the block
    data_ = builder.Finish().ToString();
    BlockContents contents;
    contents.data = data_;
    block_ = new Block(std::move(contents));
    return Status::OK();
  }
  InternalIterator* NewIterator(
      const SliceTransform* /*prefix_extractor*/) const override {
    // `DataBlockIter` returns the internal keys it reads.
    // `KeyConvertingIterator` converts them to user keys before they are
    // exposed to the `BlockConstructor` clients.
    return new KeyConvertingIterator(
        block_->NewDataIterator(comparator_, kDisableGlobalSequenceNumber));
  }

 private:
  const Comparator* comparator_;
  std::string data_;
  Block* block_;

  BlockConstructor();
};

class TableConstructor : public Constructor {
 public:
  explicit TableConstructor(const Comparator* cmp,
                            bool convert_to_internal_key = false,
                            int level = -1, SequenceNumber largest_seqno = 0)
      : Constructor(cmp),
        largest_seqno_(largest_seqno),
        convert_to_internal_key_(convert_to_internal_key),
        level_(level) {
    env_ = ROCKSDB_NAMESPACE::Env::Default();
  }
  ~TableConstructor() override { Reset(); }

  Status FinishImpl(const Options& options, const ImmutableOptions& ioptions,
                    const MutableCFOptions& moptions,
                    const BlockBasedTableOptions& /*table_options*/,
                    const InternalKeyComparator& internal_comparator,
                    const stl_wrappers::KVMap& kv_map) override {
    Reset();
    soptions.use_mmap_reads = ioptions.allow_mmap_reads;
    std::unique_ptr<FSWritableFile> sink(new test::StringSink());
    file_writer_.reset(new WritableFileWriter(
        std::move(sink), "" /* don't care */, FileOptions()));
    std::unique_ptr<TableBuilder> builder;
    IntTblPropCollectorFactories int_tbl_prop_collector_factories;

    if (largest_seqno_ != 0) {
      // Pretend that it's an external file written by SstFileWriter.
      int_tbl_prop_collector_factories.emplace_back(
          new SstFileWriterPropertiesCollectorFactory(2 /* version */,
                                                      0 /* global_seqno*/));
    }

    std::string column_family_name;
    builder.reset(ioptions.table_factory->NewTableBuilder(
        TableBuilderOptions(ioptions, moptions, internal_comparator,
                            &int_tbl_prop_collector_factories,
                            options.compression, options.compression_opts,
                            kUnknownColumnFamily, column_family_name, level_),
        file_writer_.get()));

    for (const auto& kv : kv_map) {
      if (convert_to_internal_key_) {
        ParsedInternalKey ikey(kv.first, kMaxSequenceNumber, kTypeValue);
        std::string encoded;
        AppendInternalKey(&encoded, ikey);
        builder->Add(encoded, kv.second);
      } else {
        builder->Add(kv.first, kv.second);
      }
      EXPECT_OK(builder->status());
    }
    Status s = builder->Finish();
    EXPECT_OK(file_writer_->Flush());
    EXPECT_TRUE(s.ok()) << s.ToString();

    EXPECT_EQ(TEST_GetSink()->contents().size(), builder->FileSize());

    // Open the table
    file_num_ = cur_file_num_++;

    return Reopen(ioptions, moptions);
  }

  InternalIterator* NewIterator(
      const SliceTransform* prefix_extractor) const override {
    InternalIterator* iter = table_reader_->NewIterator(
        read_options_, prefix_extractor, /*arena=*/nullptr,
        /*skip_filters=*/false, TableReaderCaller::kUncategorized);
    if (convert_to_internal_key_) {
      return new KeyConvertingIterator(iter);
    } else {
      return iter;
    }
  }

  uint64_t ApproximateOffsetOf(const Slice& key) const {
    const ReadOptions read_options;
    if (convert_to_internal_key_) {
      InternalKey ikey(key, kMaxSequenceNumber, kTypeValue);
      const Slice skey = ikey.Encode();
      return table_reader_->ApproximateOffsetOf(
          read_options, skey, TableReaderCaller::kUncategorized);
    }
    return table_reader_->ApproximateOffsetOf(
        read_options, key, TableReaderCaller::kUncategorized);
  }

  virtual Status Reopen(const ImmutableOptions& ioptions,
                        const MutableCFOptions& moptions) {
    std::unique_ptr<FSRandomAccessFile> source(new test::StringSource(
        TEST_GetSink()->contents(), file_num_, ioptions.allow_mmap_reads));

    file_reader_.reset(new RandomAccessFileReader(std::move(source), "test"));
    return ioptions.table_factory->NewTableReader(
        TableReaderOptions(ioptions, moptions.prefix_extractor, soptions,
                           *last_internal_comparator_,
                           0 /* block_protection_bytes_per_key */,
                           /*skip_filters*/ false,
                           /*immortal*/ false, false, level_,
                           &block_cache_tracer_, moptions.write_buffer_size, "",
                           file_num_, kNullUniqueId64x2, largest_seqno_),
        std::move(file_reader_), TEST_GetSink()->contents().size(),
        &table_reader_);
  }

  virtual TableReader* GetTableReader() { return table_reader_.get(); }

  bool AnywayDeleteIterator() const override {
    return convert_to_internal_key_;
  }

  void ResetTableReader() { table_reader_.reset(); }

  bool ConvertToInternalKey() { return convert_to_internal_key_; }

  test::StringSink* TEST_GetSink() {
    return static_cast<test::StringSink*>(file_writer_->writable_file());
  }

  BlockCacheTracer block_cache_tracer_;

 private:
  void Reset() {
    file_num_ = 0;
    table_reader_.reset();
    file_writer_.reset();
    file_reader_.reset();
  }

  const ReadOptions read_options_;
  uint64_t file_num_;
  std::unique_ptr<WritableFileWriter> file_writer_;
  std::unique_ptr<RandomAccessFileReader> file_reader_;
  std::unique_ptr<TableReader> table_reader_;
  SequenceNumber largest_seqno_;
  bool convert_to_internal_key_;
  int level_;

  TableConstructor();

  static uint64_t cur_file_num_;
  EnvOptions soptions;
  Env* env_;
};
uint64_t TableConstructor::cur_file_num_ = 1;

class MemTableConstructor : public Constructor {
 public:
  explicit MemTableConstructor(const Comparator* cmp, WriteBufferManager* wb)
      : Constructor(cmp),
        internal_comparator_(cmp),
        write_buffer_manager_(wb),
        table_factory_(new SkipListFactory) {
    options_.memtable_factory = table_factory_;
    ImmutableOptions ioptions(options_);
    memtable_ =
        new MemTable(internal_comparator_, ioptions, MutableCFOptions(options_),
                     wb, kMaxSequenceNumber, 0 /* column_family_id */);
    memtable_->Ref();
  }
  ~MemTableConstructor() override { delete memtable_->Unref(); }
  Status FinishImpl(const Options&, const ImmutableOptions& ioptions,
                    const MutableCFOptions& /*moptions*/,
                    const BlockBasedTableOptions& /*table_options*/,
                    const InternalKeyComparator& /*internal_comparator*/,
                    const stl_wrappers::KVMap& kv_map) override {
    delete memtable_->Unref();
    ImmutableOptions mem_ioptions(ioptions);
    memtable_ = new MemTable(internal_comparator_, mem_ioptions,
                             MutableCFOptions(options_), write_buffer_manager_,
                             kMaxSequenceNumber, 0 /* column_family_id */);
    memtable_->Ref();
    int seq = 1;
    for (const auto& kv : kv_map) {
      Status s = memtable_->Add(seq, kTypeValue, kv.first, kv.second,
                                nullptr /* kv_prot_info */);
      if (!s.ok()) {
        return s;
      }
      seq++;
    }
    return Status::OK();
  }
  InternalIterator* NewIterator(
      const SliceTransform* /*prefix_extractor*/) const override {
    return new KeyConvertingIterator(
        memtable_->NewIterator(ReadOptions(), &arena_), true);
  }

  bool AnywayDeleteIterator() const override { return true; }

  bool IsArenaMode() const override { return true; }

 private:
  mutable Arena arena_;
  InternalKeyComparator internal_comparator_;
  Options options_;
  WriteBufferManager* write_buffer_manager_;
  MemTable* memtable_;
  std::shared_ptr<SkipListFactory> table_factory_;
};

class InternalIteratorFromIterator : public InternalIterator {
 public:
  explicit InternalIteratorFromIterator(Iterator* it) : it_(it) {}
  bool Valid() const override { return it_->Valid(); }
  void Seek(const Slice& target) override { it_->Seek(target); }
  void SeekForPrev(const Slice& target) override { it_->SeekForPrev(target); }
  void SeekToFirst() override { it_->SeekToFirst(); }
  void SeekToLast() override { it_->SeekToLast(); }
  void Next() override { it_->Next(); }
  void Prev() override { it_->Prev(); }
  Slice key() const override { return it_->key(); }
  Slice value() const override { return it_->value(); }
  Status status() const override { return it_->status(); }

 private:
  std::unique_ptr<Iterator> it_;
};

class DBConstructor : public Constructor {
 public:
  explicit DBConstructor(const Comparator* cmp)
      : Constructor(cmp), comparator_(cmp) {
    db_ = nullptr;
    NewDB();
  }
  ~DBConstructor() override { delete db_; }
  Status FinishImpl(const Options& /*options*/,
                    const ImmutableOptions& /*ioptions*/,
                    const MutableCFOptions& /*moptions*/,
                    const BlockBasedTableOptions& /*table_options*/,
                    const InternalKeyComparator& /*internal_comparator*/,
                    const stl_wrappers::KVMap& kv_map) override {
    delete db_;
    db_ = nullptr;
    NewDB();
    for (const auto& kv : kv_map) {
      WriteBatch batch;
      EXPECT_OK(batch.Put(kv.first, kv.second));
      EXPECT_TRUE(db_->Write(WriteOptions(), &batch).ok());
    }
    return Status::OK();
  }

  InternalIterator* NewIterator(
      const SliceTransform* /*prefix_extractor*/) const override {
    return new InternalIteratorFromIterator(db_->NewIterator(ReadOptions()));
  }

  DB* db() const override { return db_; }

 private:
  void NewDB() {
    std::string name = test::PerThreadDBPath("table_testdb");

    Options options;
    options.comparator = comparator_;
    Status status = DestroyDB(name, options);
    ASSERT_TRUE(status.ok()) << status.ToString();

    options.create_if_missing = true;
    options.error_if_exists = true;
    options.write_buffer_size = 10000;  // Something small to force merging
    status = DB::Open(options, name, &db_);
    ASSERT_TRUE(status.ok()) << status.ToString();
  }

  const Comparator* comparator_;
  DB* db_;
};

enum TestType {
  BLOCK_BASED_TABLE_TEST,
  PLAIN_TABLE_SEMI_FIXED_PREFIX,
  PLAIN_TABLE_FULL_STR_PREFIX,
  PLAIN_TABLE_TOTAL_ORDER,
  BLOCK_TEST,
  MEMTABLE_TEST,
  DB_TEST
};

struct TestArgs {
  TestType type;
  bool reverse_compare;
  int restart_interval;
  CompressionType compression;
  uint32_t compression_parallel_threads;
  uint32_t format_version;
  bool use_mmap;
};

std::ostream& operator<<(std::ostream& os, const TestArgs& args) {
  os << "type: " << args.type << " reverse_compare: " << args.reverse_compare
     << " restart_interval: " << args.restart_interval
     << " compression: " << args.compression
     << " compression_parallel_threads: " << args.compression_parallel_threads
     << " format_version: " << args.format_version
     << " use_mmap: " << args.use_mmap;

  return os;
}

static std::vector<TestArgs> GenerateArgList() {
  std::vector<TestArgs> test_args;
  std::vector<TestType> test_types = {BLOCK_BASED_TABLE_TEST,
<<<<<<< HEAD
#ifndef ROCKSDB_LITE
                                      PLAIN_TABLE_SEMI_FIXED_PREFIX,
                                      PLAIN_TABLE_FULL_STR_PREFIX,
                                      PLAIN_TABLE_TOTAL_ORDER,
#endif  // !ROCKSDB_LITE
=======
                                      PLAIN_TABLE_SEMI_FIXED_PREFIX,
                                      PLAIN_TABLE_FULL_STR_PREFIX,
                                      PLAIN_TABLE_TOTAL_ORDER,
>>>>>>> 49ce8a10
                                      BLOCK_TEST,
                                      MEMTABLE_TEST,
                                      DB_TEST};
  std::vector<bool> reverse_compare_types = {false, true};
  std::vector<int> restart_intervals = {16, 1, 1024};
  std::vector<uint32_t> compression_parallel_threads = {1, 4};

  // Only add compression if it is supported
  std::vector<std::pair<CompressionType, bool>> compression_types;
  compression_types.emplace_back(kNoCompression, false);
  if (Snappy_Supported()) {
    compression_types.emplace_back(kSnappyCompression, false);
  }
  if (Zlib_Supported()) {
    compression_types.emplace_back(kZlibCompression, false);
    compression_types.emplace_back(kZlibCompression, true);
  }
  if (BZip2_Supported()) {
    compression_types.emplace_back(kBZip2Compression, false);
    compression_types.emplace_back(kBZip2Compression, true);
  }
  if (LZ4_Supported()) {
    compression_types.emplace_back(kLZ4Compression, false);
    compression_types.emplace_back(kLZ4Compression, true);
    compression_types.emplace_back(kLZ4HCCompression, false);
    compression_types.emplace_back(kLZ4HCCompression, true);
  }
  if (XPRESS_Supported()) {
    compression_types.emplace_back(kXpressCompression, false);
    compression_types.emplace_back(kXpressCompression, true);
  }
  if (ZSTD_Supported()) {
    compression_types.emplace_back(kZSTD, false);
    compression_types.emplace_back(kZSTD, true);
  }

  for (auto test_type : test_types) {
    for (auto reverse_compare : reverse_compare_types) {
      if (test_type == PLAIN_TABLE_SEMI_FIXED_PREFIX ||
          test_type == PLAIN_TABLE_FULL_STR_PREFIX ||
          test_type == PLAIN_TABLE_TOTAL_ORDER) {
        // Plain table doesn't use restart index or compression.
        TestArgs one_arg;
        one_arg.type = test_type;
        one_arg.reverse_compare = reverse_compare;
        one_arg.restart_interval = restart_intervals[0];
        one_arg.compression = compression_types[0].first;
        one_arg.compression_parallel_threads = 1;
        one_arg.format_version = 0;
        one_arg.use_mmap = true;
        test_args.push_back(one_arg);
        one_arg.use_mmap = false;
        test_args.push_back(one_arg);
        continue;
      }

      for (auto restart_interval : restart_intervals) {
        for (auto compression_type : compression_types) {
          for (auto num_threads : compression_parallel_threads) {
            TestArgs one_arg;
            one_arg.type = test_type;
            one_arg.reverse_compare = reverse_compare;
            one_arg.restart_interval = restart_interval;
            one_arg.compression = compression_type.first;
            one_arg.compression_parallel_threads = num_threads;
            one_arg.format_version = compression_type.second ? 2 : 1;
            one_arg.use_mmap = false;
            test_args.push_back(one_arg);
          }
        }
      }
    }
  }
  return test_args;
}

// In order to make all tests run for plain table format, including
// those operating on empty keys, create a new prefix transformer which
// return fixed prefix if the slice is not shorter than the prefix length,
// and the full slice if it is shorter.
class FixedOrLessPrefixTransform : public SliceTransform {
 private:
  const size_t prefix_len_;

 public:
  explicit FixedOrLessPrefixTransform(size_t prefix_len)
      : prefix_len_(prefix_len) {}

  const char* Name() const override { return "rocksdb.FixedPrefix"; }

  Slice Transform(const Slice& src) const override {
    assert(InDomain(src));
    if (src.size() < prefix_len_) {
      return src;
    }
    return Slice(src.data(), prefix_len_);
  }

  bool InDomain(const Slice& /*src*/) const override { return true; }

  bool InRange(const Slice& dst) const override {
    return (dst.size() <= prefix_len_);
  }
  bool FullLengthEnabled(size_t* /*len*/) const override { return false; }
};

class HarnessTest : public testing::Test {
 public:
  explicit HarnessTest(const TestArgs& args)
      : args_(args),
        ioptions_(options_),
        moptions_(options_),
        write_buffer_(options_.db_write_buffer_size),
        support_prev_(true),
        only_support_prefix_seek_(false) {
    options_.compression = args_.compression;
    options_.compression_opts.parallel_threads =
        args_.compression_parallel_threads;
    // Use shorter block size for tests to exercise block boundary
    // conditions more.
    if (args_.reverse_compare) {
      options_.comparator = &reverse_key_comparator;
    }

    internal_comparator_.reset(
        new test::PlainInternalKeyComparator(options_.comparator));

    options_.allow_mmap_reads = args_.use_mmap;
    switch (args_.type) {
      case BLOCK_BASED_TABLE_TEST:
        table_options_.flush_block_policy_factory.reset(
            new FlushBlockBySizePolicyFactory());
        table_options_.block_size = 256;
        table_options_.block_restart_interval = args_.restart_interval;
        table_options_.index_block_restart_interval = args_.restart_interval;
        table_options_.format_version = args_.format_version;
        options_.table_factory.reset(
            new BlockBasedTableFactory(table_options_));
        constructor_.reset(new TableConstructor(
            options_.comparator, true /* convert_to_internal_key_ */));
        internal_comparator_.reset(
            new InternalKeyComparator(options_.comparator));
        break;

      case PLAIN_TABLE_SEMI_FIXED_PREFIX:
        support_prev_ = false;
        only_support_prefix_seek_ = true;
        options_.prefix_extractor.reset(new FixedOrLessPrefixTransform(2));
        options_.table_factory.reset(NewPlainTableFactory());
        constructor_.reset(new TableConstructor(
            options_.comparator, true /* convert_to_internal_key_ */));
        internal_comparator_.reset(
            new InternalKeyComparator(options_.comparator));
        break;
      case PLAIN_TABLE_FULL_STR_PREFIX:
        support_prev_ = false;
        only_support_prefix_seek_ = true;
        options_.prefix_extractor.reset(NewNoopTransform());
        options_.table_factory.reset(NewPlainTableFactory());
        constructor_.reset(new TableConstructor(
            options_.comparator, true /* convert_to_internal_key_ */));
        internal_comparator_.reset(
            new InternalKeyComparator(options_.comparator));
        break;
      case PLAIN_TABLE_TOTAL_ORDER:
        support_prev_ = false;
        only_support_prefix_seek_ = false;
        options_.prefix_extractor = nullptr;

        {
          PlainTableOptions plain_table_options;
          plain_table_options.user_key_len = kPlainTableVariableLength;
          plain_table_options.bloom_bits_per_key = 0;
          plain_table_options.hash_table_ratio = 0;

          options_.table_factory.reset(
              NewPlainTableFactory(plain_table_options));
        }
        constructor_.reset(new TableConstructor(
            options_.comparator, true /* convert_to_internal_key_ */));
        internal_comparator_.reset(
            new InternalKeyComparator(options_.comparator));
        break;
      case BLOCK_TEST:
        table_options_.block_size = 256;
        options_.table_factory.reset(
            new BlockBasedTableFactory(table_options_));
        constructor_.reset(new BlockConstructor(options_.comparator));
        break;
      case MEMTABLE_TEST:
        table_options_.block_size = 256;
        options_.table_factory.reset(
            new BlockBasedTableFactory(table_options_));
        constructor_.reset(
            new MemTableConstructor(options_.comparator, &write_buffer_));
        break;
      case DB_TEST:
        table_options_.block_size = 256;
        options_.table_factory.reset(
            new BlockBasedTableFactory(table_options_));
        constructor_.reset(new DBConstructor(options_.comparator));
        break;
    }
    ioptions_ = ImmutableOptions(options_);
    moptions_ = MutableCFOptions(options_);
  }

  void Add(const std::string& key, const std::string& value) {
    constructor_->Add(key, value);
  }

  void Test(Random* rnd) {
    std::vector<std::string> keys;
    stl_wrappers::KVMap data;
    constructor_->Finish(options_, ioptions_, moptions_, table_options_,
                         *internal_comparator_, &keys, &data);

    TestForwardScan(keys, data);
    if (support_prev_) {
      TestBackwardScan(keys, data);
    }
    TestRandomAccess(rnd, keys, data);
  }

  void TestForwardScan(const std::vector<std::string>& /*keys*/,
                       const stl_wrappers::KVMap& data) {
    InternalIterator* iter = constructor_->NewIterator();
    ASSERT_TRUE(!iter->Valid());
    iter->SeekToFirst();
    ASSERT_OK(iter->status());
    for (stl_wrappers::KVMap::const_iterator model_iter = data.begin();
         model_iter != data.end(); ++model_iter) {
      ASSERT_EQ(ToString(data, model_iter), ToString(iter));
      iter->Next();
      ASSERT_OK(iter->status());
    }
    ASSERT_TRUE(!iter->Valid());
    ASSERT_OK(iter->status());
    if (constructor_->IsArenaMode() && !constructor_->AnywayDeleteIterator()) {
      iter->~InternalIterator();
    } else {
      delete iter;
    }
  }

  void TestBackwardScan(const std::vector<std::string>& /*keys*/,
                        const stl_wrappers::KVMap& data) {
    InternalIterator* iter = constructor_->NewIterator();
    ASSERT_TRUE(!iter->Valid());
    iter->SeekToLast();
    ASSERT_OK(iter->status());
    for (stl_wrappers::KVMap::const_reverse_iterator model_iter = data.rbegin();
         model_iter != data.rend(); ++model_iter) {
      ASSERT_EQ(ToString(data, model_iter), ToString(iter));
      iter->Prev();
      ASSERT_OK(iter->status());
    }
    ASSERT_TRUE(!iter->Valid());
    ASSERT_OK(iter->status());
    if (constructor_->IsArenaMode() && !constructor_->AnywayDeleteIterator()) {
      iter->~InternalIterator();
    } else {
      delete iter;
    }
  }

  void TestRandomAccess(Random* rnd, const std::vector<std::string>& keys,
                        const stl_wrappers::KVMap& data) {
    static const bool kVerbose = false;
    InternalIterator* iter = constructor_->NewIterator();
    ASSERT_TRUE(!iter->Valid());
    stl_wrappers::KVMap::const_iterator model_iter = data.begin();
    if (kVerbose) fprintf(stderr, "---\n");
    for (int i = 0; i < 200; i++) {
      const int toss = rnd->Uniform(support_prev_ ? 5 : 3);
      switch (toss) {
        case 0: {
          if (iter->Valid()) {
            if (kVerbose) fprintf(stderr, "Next\n");
            iter->Next();
            ASSERT_OK(iter->status());
            ++model_iter;
            ASSERT_EQ(ToString(data, model_iter), ToString(iter));
          }
          break;
        }

        case 1: {
          if (kVerbose) fprintf(stderr, "SeekToFirst\n");
          iter->SeekToFirst();
          ASSERT_OK(iter->status());
          model_iter = data.begin();
          ASSERT_EQ(ToString(data, model_iter), ToString(iter));
          break;
        }

        case 2: {
          std::string key = PickRandomKey(rnd, keys);
          model_iter = data.lower_bound(key);
          if (kVerbose)
            fprintf(stderr, "Seek '%s'\n", EscapeString(key).c_str());
          iter->Seek(Slice(key));
          ASSERT_OK(iter->status());
          ASSERT_EQ(ToString(data, model_iter), ToString(iter));
          break;
        }

        case 3: {
          if (iter->Valid()) {
            if (kVerbose) fprintf(stderr, "Prev\n");
            iter->Prev();
            ASSERT_OK(iter->status());
            if (model_iter == data.begin()) {
              model_iter = data.end();  // Wrap around to invalid value
            } else {
              --model_iter;
            }
            ASSERT_EQ(ToString(data, model_iter), ToString(iter));
          }
          break;
        }

        case 4: {
          if (kVerbose) fprintf(stderr, "SeekToLast\n");
          iter->SeekToLast();
          ASSERT_OK(iter->status());
          if (keys.empty()) {
            model_iter = data.end();
          } else {
            std::string last = data.rbegin()->first;
            model_iter = data.lower_bound(last);
          }
          ASSERT_EQ(ToString(data, model_iter), ToString(iter));
          break;
        }
      }
    }
    if (constructor_->IsArenaMode() && !constructor_->AnywayDeleteIterator()) {
      iter->~InternalIterator();
    } else {
      delete iter;
    }
  }

  std::string ToString(const stl_wrappers::KVMap& data,
                       const stl_wrappers::KVMap::const_iterator& it) {
    if (it == data.end()) {
      return "END";
    } else {
      return "'" + it->first + "->" + it->second + "'";
    }
  }

  std::string ToString(const stl_wrappers::KVMap& data,
                       const stl_wrappers::KVMap::const_reverse_iterator& it) {
    if (it == data.rend()) {
      return "END";
    } else {
      return "'" + it->first + "->" + it->second + "'";
    }
  }

  std::string ToString(const InternalIterator* it) {
    if (!it->Valid()) {
      return "END";
    } else {
      return "'" + it->key().ToString() + "->" + it->value().ToString() + "'";
    }
  }

  std::string PickRandomKey(Random* rnd, const std::vector<std::string>& keys) {
    if (keys.empty()) {
      return "foo";
    } else {
      const int index = rnd->Uniform(static_cast<int>(keys.size()));
      std::string result = keys[index];
      switch (rnd->Uniform(support_prev_ ? 3 : 1)) {
        case 0:
          // Return an existing key
          break;
        case 1: {
          // Attempt to return something smaller than an existing key
          if (result.size() > 0 && result[result.size() - 1] > '\0' &&
              (!only_support_prefix_seek_ ||
               options_.prefix_extractor->Transform(result).size() <
                   result.size())) {
            result[result.size() - 1]--;
          }
          break;
        }
        case 2: {
          // Return something larger than an existing key
          Increment(options_.comparator, &result);
          break;
        }
      }
      return result;
    }
  }

  // Returns nullptr if not running against a DB
  DB* db() const { return constructor_->db(); }

 private:
  TestArgs args_;
  Options options_;
  ImmutableOptions ioptions_;
  MutableCFOptions moptions_;
  BlockBasedTableOptions table_options_;
  std::unique_ptr<Constructor> constructor_;
  WriteBufferManager write_buffer_;
  bool support_prev_;
  bool only_support_prefix_seek_;
  std::shared_ptr<InternalKeyComparator> internal_comparator_;
};

class ParameterizedHarnessTest : public HarnessTest,
                                 public testing::WithParamInterface<TestArgs> {
 public:
  ParameterizedHarnessTest() : HarnessTest(GetParam()) {}
};

INSTANTIATE_TEST_CASE_P(TableTest, ParameterizedHarnessTest,
                        ::testing::ValuesIn(GenerateArgList()));

class DBHarnessTest : public HarnessTest {
 public:
  DBHarnessTest()
      : HarnessTest(TestArgs{DB_TEST, /* reverse_compare */ false,
                             /* restart_interval */ 16, kNoCompression,
                             /* compression_parallel_threads */ 1,
                             /* format_version */ 0, /* use_mmap */ false}) {}
};

static bool Between(uint64_t val, uint64_t low, uint64_t high) {
  bool result = (val >= low) && (val <= high);
  if (!result) {
    fprintf(stderr, "Value %llu is not in range [%llu, %llu]\n",
            (unsigned long long)(val), (unsigned long long)(low),
            (unsigned long long)(high));
  }
  return result;
}

// Tests against all kinds of tables
class TableTest : public testing::Test {
 public:
  const InternalKeyComparator& GetPlainInternalComparator(
      const Comparator* comp) {
    if (!plain_internal_comparator) {
      plain_internal_comparator.reset(
          new test::PlainInternalKeyComparator(comp));
    }
    return *plain_internal_comparator;
  }
  void IndexTest(BlockBasedTableOptions table_options);

 private:
  std::unique_ptr<InternalKeyComparator> plain_internal_comparator;
};

class GeneralTableTest : public TableTest {};
class BlockBasedTableTestBase : public TableTest {};
class BlockBasedTableTest
    : public BlockBasedTableTestBase,
      virtual public ::testing::WithParamInterface<uint32_t> {
 public:
  BlockBasedTableTest() : format_(GetParam()) {
    env_ = ROCKSDB_NAMESPACE::Env::Default();
  }

  BlockBasedTableOptions GetBlockBasedTableOptions() {
    BlockBasedTableOptions options;
    options.format_version = format_;
    return options;
  }

  void SetupTracingTest(TableConstructor* c) {
    test_path_ = test::PerThreadDBPath("block_based_table_tracing_test");
    EXPECT_OK(env_->CreateDir(test_path_));
    trace_file_path_ = test_path_ + "/block_cache_trace_file";

    BlockCacheTraceWriterOptions trace_writer_opt;
    BlockCacheTraceOptions trace_opt;
    std::unique_ptr<TraceWriter> trace_writer;
    EXPECT_OK(NewFileTraceWriter(env_, EnvOptions(), trace_file_path_,
                                 &trace_writer));
    std::unique_ptr<BlockCacheTraceWriter> block_cache_trace_writer =
        NewBlockCacheTraceWriter(env_->GetSystemClock().get(), trace_writer_opt,
                                 std::move(trace_writer));
    ASSERT_NE(block_cache_trace_writer, nullptr);
    // Always return Status::OK().
    ASSERT_OK(c->block_cache_tracer_.StartTrace(
        trace_opt, std::move(block_cache_trace_writer)));

    {
      InternalKey internal_key(auto_add_key1, 0, kTypeValue);
      std::string encoded_key = internal_key.Encode().ToString();
      c->Add(encoded_key, kDummyValue);
    }
    {
      InternalKey internal_key(auto_add_key2, 0, kTypeValue);
      std::string encoded_key = internal_key.Encode().ToString();
      c->Add(encoded_key, kDummyValue);
    }
  }

  void VerifyBlockAccessTrace(
      TableConstructor* c,
      const std::vector<BlockCacheTraceRecord>& expected_records) {
    c->block_cache_tracer_.EndTrace();

    {
      std::unique_ptr<TraceReader> trace_reader;
      Status s = NewFileTraceReader(env_, EnvOptions(), trace_file_path_,
                                    &trace_reader);
      EXPECT_OK(s);
      BlockCacheTraceReader reader(std::move(trace_reader));
      BlockCacheTraceHeader header;
      EXPECT_OK(reader.ReadHeader(&header));
      uint32_t index = 0;
      while (s.ok()) {
        SCOPED_TRACE("expected_records[" + std::to_string(index) + "]");
        BlockCacheTraceRecord access;
        s = reader.ReadAccess(&access);
        if (!s.ok()) {
          break;
        }
        ASSERT_LT(index, expected_records.size());
        EXPECT_NE("", access.block_key);
        EXPECT_EQ(access.block_type, expected_records[index].block_type);
        EXPECT_GT(access.block_size, 0);
        EXPECT_EQ(access.caller, expected_records[index].caller);
        EXPECT_EQ(access.no_insert, expected_records[index].no_insert);
        EXPECT_EQ(access.is_cache_hit, expected_records[index].is_cache_hit);
        EXPECT_EQ(access.get_id, expected_records[index].get_id);
        // The well-populated cases
        if (access.caller == TableReaderCaller::kUserGet ||
            (access.caller == TableReaderCaller::kUserMultiGet &&
             access.block_type == TraceType::kBlockTraceDataBlock)) {
          EXPECT_EQ(access.referenced_key,
                    expected_records[index].referenced_key);
          EXPECT_EQ(access.get_from_user_specified_snapshot,
                    expected_records[index].get_from_user_specified_snapshot);
          if (access.block_type == TraceType::kBlockTraceDataBlock) {
            EXPECT_GT(access.referenced_data_size, 0);
            EXPECT_GT(access.num_keys_in_block, 0);
            if (access.caller == TableReaderCaller::kUserMultiGet) {
              // Test num_keys_in_block estimate, assuming default restart
              // interval of 16 and just one interval.
              // Rounding depends on get_id.
              if (access.get_id & 1) {
                EXPECT_EQ(access.num_keys_in_block, 9);
              } else {
                EXPECT_EQ(access.num_keys_in_block, 8);
              }
            }
            EXPECT_EQ(access.referenced_key_exist_in_block,
                      expected_records[index].referenced_key_exist_in_block);
          }
        } else {
          EXPECT_EQ(access.referenced_key, "");
          EXPECT_FALSE(access.get_from_user_specified_snapshot);
          EXPECT_EQ(access.referenced_data_size, 0);
          EXPECT_EQ(access.num_keys_in_block, 0);
          EXPECT_FALSE(access.referenced_key_exist_in_block);
        }
        index++;
      }
      EXPECT_EQ(index, expected_records.size());
    }
    EXPECT_OK(env_->DeleteFile(trace_file_path_));
    EXPECT_OK(env_->DeleteDir(test_path_));
  }

 protected:
  uint64_t IndexUncompressedHelper(bool indexCompress);
  const std::string auto_add_key1 = "aak01";
  const std::string auto_add_key2 = "aak02";

 private:
  uint32_t format_;
  Env* env_;
  std::string trace_file_path_;
  std::string test_path_;
};
class PlainTableTest : public TableTest {};
class TablePropertyTest : public testing::Test {};
class BBTTailPrefetchTest : public TableTest {};

// The helper class to test the file checksum
class FileChecksumTestHelper {
 public:
  FileChecksumTestHelper(bool convert_to_internal_key = false)
      : convert_to_internal_key_(convert_to_internal_key) {}
  ~FileChecksumTestHelper() {}

  void CreateWritableFile() {
    sink_ = new test::StringSink();
    std::unique_ptr<FSWritableFile> holder(sink_);
    file_writer_.reset(new WritableFileWriter(
        std::move(holder), "" /* don't care */, FileOptions()));
  }

  void SetFileChecksumGenerator(FileChecksumGenerator* checksum_generator) {
    if (file_writer_ != nullptr) {
      file_writer_->TEST_SetFileChecksumGenerator(checksum_generator);
    } else {
      delete checksum_generator;
    }
  }

  WritableFileWriter* GetFileWriter() { return file_writer_.get(); }

  Status ResetTableBuilder(std::unique_ptr<TableBuilder>&& builder) {
    assert(builder != nullptr);
    table_builder_ = std::move(builder);
    return Status::OK();
  }

  void AddKVtoKVMap(int num_entries) {
    Random rnd(test::RandomSeed());
    for (int i = 0; i < num_entries; i++) {
      std::string v = rnd.RandomString(100);
      kv_map_[test::RandomKey(&rnd, 20)] = v;
    }
  }

  Status WriteKVAndFlushTable() {
    for (const auto& kv : kv_map_) {
      if (convert_to_internal_key_) {
        ParsedInternalKey ikey(kv.first, kMaxSequenceNumber, kTypeValue);
        std::string encoded;
        AppendInternalKey(&encoded, ikey);
        table_builder_->Add(encoded, kv.second);
      } else {
        table_builder_->Add(kv.first, kv.second);
      }
      EXPECT_TRUE(table_builder_->status().ok());
    }
    Status s = table_builder_->Finish();
    EXPECT_OK(file_writer_->Flush());
    EXPECT_OK(s);

    EXPECT_EQ(sink_->contents().size(), table_builder_->FileSize());
    return s;
  }

  std::string GetFileChecksum() {
    EXPECT_OK(file_writer_->Close());
    return table_builder_->GetFileChecksum();
  }

  const char* GetFileChecksumFuncName() {
    return table_builder_->GetFileChecksumFuncName();
  }

  Status CalculateFileChecksum(FileChecksumGenerator* file_checksum_generator,
                               std::string* checksum) {
    assert(file_checksum_generator != nullptr);
    cur_file_num_ = checksum_file_num_++;
    test::StringSink* ss_rw =
        static_cast<test::StringSink*>(file_writer_->writable_file());
    std::unique_ptr<FSRandomAccessFile> source(
        new test::StringSource(ss_rw->contents()));
    file_reader_.reset(new RandomAccessFileReader(std::move(source), "test"));

    std::unique_ptr<char[]> scratch(new char[2048]);
    Slice result;
    uint64_t offset = 0;
    Status s;
    s = file_reader_->Read(IOOptions(), offset, 2048, &result, scratch.get(),
                           nullptr);
    if (!s.ok()) {
      return s;
    }
    while (result.size() != 0) {
      file_checksum_generator->Update(scratch.get(), result.size());
      offset += static_cast<uint64_t>(result.size());
      s = file_reader_->Read(IOOptions(), offset, 2048, &result, scratch.get(),
                             nullptr);
      if (!s.ok()) {
        return s;
      }
    }
    EXPECT_EQ(offset, static_cast<uint64_t>(table_builder_->FileSize()));
    file_checksum_generator->Finalize();
    *checksum = file_checksum_generator->GetChecksum();
    return Status::OK();
  }

 private:
  bool convert_to_internal_key_;
  uint64_t cur_file_num_;
  std::unique_ptr<WritableFileWriter> file_writer_;
  std::unique_ptr<RandomAccessFileReader> file_reader_;
  std::unique_ptr<TableBuilder> table_builder_;
  stl_wrappers::KVMap kv_map_;
  test::StringSink* sink_ = nullptr;

  static uint64_t checksum_file_num_;
};

uint64_t FileChecksumTestHelper::checksum_file_num_ = 1;

INSTANTIATE_TEST_CASE_P(FormatVersions, BlockBasedTableTest,
                        testing::ValuesIn(test::kFooterFormatVersionsToTest));

// This test serves as the living tutorial for the prefix scan of user collected
// properties.
TEST_F(TablePropertyTest, PrefixScanTest) {
  UserCollectedProperties props{
      {"num.111.1", "1"}, {"num.111.2", "2"}, {"num.111.3", "3"},
      {"num.333.1", "1"}, {"num.333.2", "2"}, {"num.333.3", "3"},
      {"num.555.1", "1"}, {"num.555.2", "2"}, {"num.555.3", "3"},
  };

  // prefixes that exist
  for (const std::string prefix : {"num.111", "num.333", "num.555"}) {
    int num = 0;
    for (auto pos = props.lower_bound(prefix);
         pos != props.end() &&
         pos->first.compare(0, prefix.size(), prefix) == 0;
         ++pos) {
      ++num;
      auto key = prefix + "." + std::to_string(num);
      ASSERT_EQ(key, pos->first);
      ASSERT_EQ(std::to_string(num), pos->second);
    }
    ASSERT_EQ(3, num);
  }

  // prefixes that don't exist
  for (const std::string prefix :
       {"num.000", "num.222", "num.444", "num.666"}) {
    auto pos = props.lower_bound(prefix);
    ASSERT_TRUE(pos == props.end() ||
                pos->first.compare(0, prefix.size(), prefix) != 0);
  }
}

namespace {
struct TestIds {
  UniqueId64x3 internal_id;
  UniqueId64x3 external_id;
};

inline bool operator==(const TestIds& lhs, const TestIds& rhs) {
  return lhs.internal_id == rhs.internal_id &&
         lhs.external_id == rhs.external_id;
}

std::ostream& operator<<(std::ostream& os, const TestIds& ids) {
  return os << std::hex << "{{{ 0x" << ids.internal_id[0] << "U, 0x"
            << ids.internal_id[1] << "U, 0x" << ids.internal_id[2]
            << "U }}, {{ 0x" << ids.external_id[0] << "U, 0x"
            << ids.external_id[1] << "U, 0x" << ids.external_id[2] << "U }}}";
}

TestIds GetUniqueId(TableProperties* tp, std::unordered_set<uint64_t>* seen,
                    const std::string& db_id, const std::string& db_session_id,
                    uint64_t file_number) {
  // First test session id logic
  if (db_session_id.size() == 20) {
    uint64_t upper;
    uint64_t lower;
    EXPECT_OK(DecodeSessionId(db_session_id, &upper, &lower));
    EXPECT_EQ(EncodeSessionId(upper, lower), db_session_id);
  }

  // Get external using public API
  tp->db_id = db_id;
  tp->db_session_id = db_session_id;
  tp->orig_file_number = file_number;
  TestIds t;
  {
    std::string euid;
    EXPECT_OK(GetExtendedUniqueIdFromTableProperties(*tp, &euid));
    EXPECT_EQ(euid.size(), 24U);
    t.external_id[0] = DecodeFixed64(&euid[0]);
    t.external_id[1] = DecodeFixed64(&euid[8]);
    t.external_id[2] = DecodeFixed64(&euid[16]);

    std::string uid;
    EXPECT_OK(GetUniqueIdFromTableProperties(*tp, &uid));
    EXPECT_EQ(uid.size(), 16U);
    EXPECT_EQ(uid, euid.substr(0, 16));
    EXPECT_EQ(t.external_id[0], DecodeFixed64(&uid[0]));
    EXPECT_EQ(t.external_id[1], DecodeFixed64(&uid[8]));
  }
  // All these should be effectively random
  EXPECT_TRUE(seen->insert(t.external_id[0]).second);
  EXPECT_TRUE(seen->insert(t.external_id[1]).second);
  EXPECT_TRUE(seen->insert(t.external_id[2]).second);

  // Get internal with internal API
  EXPECT_OK(GetSstInternalUniqueId(db_id, db_session_id, file_number,
                                   &t.internal_id));
  EXPECT_NE(t.internal_id, kNullUniqueId64x3);

  // Verify relationship
  UniqueId64x3 tmp = t.internal_id;
  InternalUniqueIdToExternal(&tmp);
  EXPECT_EQ(tmp, t.external_id);
  ExternalUniqueIdToInternal(&tmp);
  EXPECT_EQ(tmp, t.internal_id);

  // And 128-bit internal version
  UniqueId64x2 tmp2{};
  EXPECT_OK(GetSstInternalUniqueId(db_id, db_session_id, file_number, &tmp2));
  EXPECT_NE(tmp2, kNullUniqueId64x2);

  EXPECT_EQ(tmp2[0], t.internal_id[0]);
  EXPECT_EQ(tmp2[1], t.internal_id[1]);
  InternalUniqueIdToExternal(&tmp2);
  EXPECT_EQ(tmp2[0], t.external_id[0]);
  EXPECT_EQ(tmp2[1], t.external_id[1]);
  ExternalUniqueIdToInternal(&tmp2);
  EXPECT_EQ(tmp2[0], t.internal_id[0]);
  EXPECT_EQ(tmp2[1], t.internal_id[1]);

  return t;
}
}  // namespace

TEST_F(TablePropertyTest, UniqueIdsSchemaAndQuality) {
  // To ensure the computation only depends on the expected entries, we set
  // the rest randomly
  TableProperties tp;
  TEST_SetRandomTableProperties(&tp);

  // DB id is normally RFC-4122
  const std::string db_id1 = "7265b6eb-4e42-4aec-86a4-0dc5e73a228d";
  // Allow other forms of DB id
  const std::string db_id2 = "1728000184588763620";
  const std::string db_id3 = "x";

  // DB session id is normally 20 chars in base-36, but 13 to 24 chars
  // is ok, roughly 64 to 128 bits.
  const std::string ses_id1 = "ABCDEFGHIJ0123456789";
  // Same trailing 13 digits
  const std::string ses_id2 = "HIJ0123456789";
  const std::string ses_id3 = "0123ABCDEFGHIJ0123456789";
  // Different trailing 12 digits
  const std::string ses_id4 = "ABCDEFGH888888888888";
  // And change length
  const std::string ses_id5 = "ABCDEFGHIJ012";
  const std::string ses_id6 = "ABCDEFGHIJ0123456789ABCD";

  using T = TestIds;
  std::unordered_set<uint64_t> seen;
  // Establish a stable schema for the unique IDs. These values must not
  // change for existing table files.
  // (Note: parens needed for macro parsing, extra braces needed for some
  // compilers.)
  EXPECT_EQ(
      GetUniqueId(&tp, &seen, db_id1, ses_id1, 1),
      T({{{0x61d7dcf415d9cf19U, 0x160d77aae90757fdU, 0x907f41dfd90724ffU}},
         {{0xf0bd230365df7464U, 0xca089303f3648eb4U, 0x4b44f7e7324b2817U}}}));
  // Only change internal_id[1] with file number
  EXPECT_EQ(
      GetUniqueId(&tp, &seen, db_id1, ses_id1, 2),
      T({{{0x61d7dcf415d9cf19U, 0x160d77aae90757feU, 0x907f41dfd90724ffU}},
         {{0xf13fdf7adcfebb6dU, 0x97cd2226cc033ea2U, 0x198c438182091f0eU}}}));
  EXPECT_EQ(
      GetUniqueId(&tp, &seen, db_id1, ses_id1, 123456789),
      T({{{0x61d7dcf415d9cf19U, 0x160d77aaee5c9ae9U, 0x907f41dfd90724ffU}},
         {{0x81fbcebe1ac6c4f0U, 0x6b14a64cfdc0f1c4U, 0x7d8fb6eaf18edbb3U}}}));
  // Change internal_id[1] and internal_id[2] with db_id
  EXPECT_EQ(
      GetUniqueId(&tp, &seen, db_id2, ses_id1, 1),
      T({{{0x61d7dcf415d9cf19U, 0xf89c471f572f0d25U, 0x1f0f2a5eb0e6257eU}},
         {{0x7f1d01d453616991U, 0x32ddf2afec804ab2U, 0xd10a1ee2f0c7d9c1U}}}));
  EXPECT_EQ(
      GetUniqueId(&tp, &seen, db_id3, ses_id1, 1),
      T({{{0x61d7dcf415d9cf19U, 0xfed297a8154a57d0U, 0x8b931b9cdebd9e8U}},
         {{0x62b2f43183f6894bU, 0x897ff2b460eefad1U, 0xf4ec189fb2d15e04U}}}));
  // Keeping same last 13 digits of ses_id keeps same internal_id[0]
  EXPECT_EQ(
      GetUniqueId(&tp, &seen, db_id1, ses_id2, 1),
      T({{{0x61d7dcf415d9cf19U, 0x5f6cc4fa2d528c8U, 0x7b70845d5bfb5446U}},
         {{0x96d1c83ffcc94266U, 0x82663eac0ec6e14aU, 0x94a88b49678b77f6U}}}));
  EXPECT_EQ(
      GetUniqueId(&tp, &seen, db_id1, ses_id3, 1),
      T({{{0x61d7dcf415d9cf19U, 0xfc7232879db37ea2U, 0xc0378d74ea4c89cdU}},
         {{0xdf2ef57e98776905U, 0xda5b31c987da833bU, 0x79c1b4bd0a9e760dU}}}));
  // Changing last 12 digits of ses_id only changes internal_id[0]
  // (vs. db_id1, ses_id1, 1)
  EXPECT_EQ(
      GetUniqueId(&tp, &seen, db_id1, ses_id4, 1),
      T({{{0x4f07cc0d003a83a8U, 0x160d77aae90757fdU, 0x907f41dfd90724ffU}},
         {{0xbcf85336a9f71f04U, 0x4f2949e2f3adb60dU, 0x9ca0def976abfa10U}}}));
  // ses_id can change everything.
  EXPECT_EQ(
      GetUniqueId(&tp, &seen, db_id1, ses_id5, 1),
      T({{{0x94b8768e43f87ce6U, 0xc2559653ac4e7c93U, 0xde6dff6bbb1223U}},
         {{0x5a9537af681817fbU, 0x1afcd1fecaead5eaU, 0x767077ad9ebe0008U}}}));
  EXPECT_EQ(
      GetUniqueId(&tp, &seen, db_id1, ses_id6, 1),
      T({{{0x43cfb0ffa3b710edU, 0x263c580426406a1bU, 0xfacc91379a80d29dU}},
         {{0xfa90547d84cb1cdbU, 0x2afe99c641992d4aU, 0x205b7f7b60e51cc2U}}}));

  // Now verify more thoroughly that any small change in inputs completely
  // changes external unique id.
  // (Relying on 'seen' checks etc. in GetUniqueId)
  std::string db_id = "00000000-0000-0000-0000-000000000000";
  std::string ses_id = "000000000000000000000000";
  uint64_t file_num = 1;
  // change db_id
  for (size_t i = 0; i < db_id.size(); ++i) {
    if (db_id[i] == '-') {
      continue;
    }
    for (char alt : std::string("123456789abcdef")) {
      db_id[i] = alt;
      GetUniqueId(&tp, &seen, db_id, ses_id, file_num);
    }
    db_id[i] = '0';
  }
  // change ses_id
  for (size_t i = 0; i < ses_id.size(); ++i) {
    for (char alt : std::string("123456789ABCDEFGHIJKLMNOPQRSTUVWXYZ")) {
      ses_id[i] = alt;
      GetUniqueId(&tp, &seen, db_id, ses_id, file_num);
    }
    ses_id[i] = '0';
  }
  // change file_num
  for (int i = 1; i < 64; ++i) {
    GetUniqueId(&tp, &seen, db_id, ses_id, file_num << i);
  }

  // Verify that "all zeros" in first 128 bits is equivalent for internal and
  // external IDs. This way, as long as we avoid "all zeros" in internal IDs,
  // we avoid it in external IDs.
  {
    UniqueId64x3 id1{{0, 0, Random::GetTLSInstance()->Next64()}};
    UniqueId64x3 id2 = id1;
    InternalUniqueIdToExternal(&id1);
    EXPECT_EQ(id1, id2);
    ExternalUniqueIdToInternal(&id2);
    EXPECT_EQ(id1, id2);
  }
}

namespace {
void SetGoodTableProperties(TableProperties* tp) {
  // To ensure the computation only depends on the expected entries, we set
  // the rest randomly
  TEST_SetRandomTableProperties(tp);
  tp->db_id = "7265b6eb-4e42-4aec-86a4-0dc5e73a228d";
  tp->db_session_id = "ABCDEFGHIJ0123456789";
  tp->orig_file_number = 1;
}
}  // namespace

TEST_F(TablePropertyTest, UniqueIdHumanStrings) {
  TableProperties tp;
  SetGoodTableProperties(&tp);

  std::string tmp;
  EXPECT_OK(GetExtendedUniqueIdFromTableProperties(tp, &tmp));
  EXPECT_EQ(tmp,
            (std::string{{'\x64', '\x74', '\xdf', '\x65', '\x03', '\x23',
                          '\xbd', '\xf0', '\xb4', '\x8e', '\x64', '\xf3',
                          '\x03', '\x93', '\x08', '\xca', '\x17', '\x28',
                          '\x4b', '\x32', '\xe7', '\xf7', '\x44', '\x4b'}}));
  EXPECT_EQ(UniqueIdToHumanString(tmp),
            "6474DF650323BDF0-B48E64F3039308CA-17284B32E7F7444B");

  EXPECT_OK(GetUniqueIdFromTableProperties(tp, &tmp));
  EXPECT_EQ(UniqueIdToHumanString(tmp), "6474DF650323BDF0-B48E64F3039308CA");

  // including zero padding
  tmp = std::string(24U, '\0');
  tmp[15] = '\x12';
  tmp[23] = '\xAB';
  EXPECT_EQ(UniqueIdToHumanString(tmp),
            "0000000000000000-0000000000000012-00000000000000AB");

  // And shortened
  tmp = std::string(20U, '\0');
  tmp[5] = '\x12';
  tmp[10] = '\xAB';
  tmp[17] = '\xEF';
  EXPECT_EQ(UniqueIdToHumanString(tmp),
            "0000000000120000-0000AB0000000000-00EF0000");

  tmp.resize(16);
  EXPECT_EQ(UniqueIdToHumanString(tmp), "0000000000120000-0000AB0000000000");

  tmp.resize(11);
  EXPECT_EQ(UniqueIdToHumanString(tmp), "0000000000120000-0000AB");

  tmp.resize(6);
  EXPECT_EQ(UniqueIdToHumanString(tmp), "000000000012");

  // Also internal IDs to human string
  UniqueId64x3 euid = {12345, 678, 9};
  EXPECT_EQ(InternalUniqueIdToHumanString(&euid), "{12345,678,9}");

  UniqueId64x2 uid = {1234, 567890};
  EXPECT_EQ(InternalUniqueIdToHumanString(&uid), "{1234,567890}");
}

TEST_F(TablePropertyTest, UniqueIdsFailure) {
  TableProperties tp;
  std::string tmp;

  // Missing DB id
  SetGoodTableProperties(&tp);
  tp.db_id = "";
  EXPECT_TRUE(GetUniqueIdFromTableProperties(tp, &tmp).IsNotSupported());
  EXPECT_TRUE(
      GetExtendedUniqueIdFromTableProperties(tp, &tmp).IsNotSupported());

  // Missing session id
  SetGoodTableProperties(&tp);
  tp.db_session_id = "";
  EXPECT_TRUE(GetUniqueIdFromTableProperties(tp, &tmp).IsNotSupported());
  EXPECT_TRUE(
      GetExtendedUniqueIdFromTableProperties(tp, &tmp).IsNotSupported());

  // Missing file number
  SetGoodTableProperties(&tp);
  tp.orig_file_number = 0;
  EXPECT_TRUE(GetUniqueIdFromTableProperties(tp, &tmp).IsNotSupported());
  EXPECT_TRUE(
      GetExtendedUniqueIdFromTableProperties(tp, &tmp).IsNotSupported());
}

// This test include all the basic checks except those for index size and block
// size, which will be conducted in separated unit tests.
TEST_P(BlockBasedTableTest, BasicBlockBasedTableProperties) {
  TableConstructor c(BytewiseComparator(), true /* convert_to_internal_key_ */);

  c.Add("a1", "val1");
  c.Add("b2", "val2");
  c.Add("c3", "val3");
  c.Add("d4", "val4");
  c.Add("e5", "val5");
  c.Add("f6", "val6");
  c.Add("g7", "val7");
  c.Add("h8", "val8");
  c.Add("j9", "val9");
  uint64_t diff_internal_user_bytes = 9 * 8;  // 8 is seq size, 9 k-v totally

  std::vector<std::string> keys;
  stl_wrappers::KVMap kvmap;
  Options options;
  options.compression = kNoCompression;
  options.statistics = CreateDBStatistics();
  options.statistics->set_stats_level(StatsLevel::kAll);
  BlockBasedTableOptions table_options = GetBlockBasedTableOptions();
  table_options.block_restart_interval = 1;
  options.table_factory.reset(NewBlockBasedTableFactory(table_options));

  ImmutableOptions ioptions(options);
  MutableCFOptions moptions(options);
  c.Finish(options, ioptions, moptions, table_options,
           GetPlainInternalComparator(options.comparator), &keys, &kvmap);
  ASSERT_EQ(
      options.statistics->getTickerCount(NUMBER_BLOCK_COMPRESSION_REJECTED), 0);

  auto& props = *c.GetTableReader()->GetTableProperties();
  ASSERT_EQ(kvmap.size(), props.num_entries);

  auto raw_key_size = kvmap.size() * 2ul;
  auto raw_value_size = kvmap.size() * 4ul;

  ASSERT_EQ(raw_key_size + diff_internal_user_bytes, props.raw_key_size);
  ASSERT_EQ(raw_value_size, props.raw_value_size);
  ASSERT_EQ(1ul, props.num_data_blocks);
  ASSERT_EQ("", props.filter_policy_name);  // no filter policy is used

  // Verify data size.
  BlockBuilder block_builder(1);
  for (const auto& item : kvmap) {
    block_builder.Add(item.first, item.second);
  }
  Slice content = block_builder.Finish();
  ASSERT_EQ(content.size() + BlockBasedTable::kBlockTrailerSize +
                diff_internal_user_bytes,
            props.data_size);
  c.ResetTableReader();
}

#ifdef SNAPPY
uint64_t BlockBasedTableTest::IndexUncompressedHelper(bool compressed) {
  TableConstructor c(BytewiseComparator(), true /* convert_to_internal_key_ */);
  constexpr size_t kNumKeys = 10000;

  for (size_t k = 0; k < kNumKeys; ++k) {
    c.Add("key" + std::to_string(k), "val" + std::to_string(k));
  }

  std::vector<std::string> keys;
  stl_wrappers::KVMap kvmap;
  Options options;
  options.compression = kSnappyCompression;
  options.statistics = CreateDBStatistics();
  options.statistics->set_stats_level(StatsLevel::kAll);
  BlockBasedTableOptions table_options = GetBlockBasedTableOptions();
  table_options.block_restart_interval = 1;
  table_options.enable_index_compression = compressed;
  options.table_factory.reset(NewBlockBasedTableFactory(table_options));

  ImmutableOptions ioptions(options);
  MutableCFOptions moptions(options);
  c.Finish(options, ioptions, moptions, table_options,
           GetPlainInternalComparator(options.comparator), &keys, &kvmap);
  c.ResetTableReader();
  return options.statistics->getTickerCount(NUMBER_BLOCK_COMPRESSED);
}
TEST_P(BlockBasedTableTest, IndexUncompressed) {
  uint64_t tbl1_compressed_cnt = IndexUncompressedHelper(true);
  uint64_t tbl2_compressed_cnt = IndexUncompressedHelper(false);
  // tbl1_compressed_cnt should include 1 index block
  EXPECT_EQ(tbl2_compressed_cnt + 1, tbl1_compressed_cnt);
}
#endif  // SNAPPY

TEST_P(BlockBasedTableTest, BlockBasedTableProperties2) {
  TableConstructor c(&reverse_key_comparator);
  std::vector<std::string> keys;
  stl_wrappers::KVMap kvmap;

  {
    Options options;
    options.compression = CompressionType::kNoCompression;
    BlockBasedTableOptions table_options = GetBlockBasedTableOptions();
    options.table_factory.reset(NewBlockBasedTableFactory(table_options));

    const ImmutableOptions ioptions(options);
    const MutableCFOptions moptions(options);
    c.Finish(options, ioptions, moptions, table_options,
             GetPlainInternalComparator(options.comparator), &keys, &kvmap);

    auto& props = *c.GetTableReader()->GetTableProperties();

    // Default comparator
    ASSERT_EQ("leveldb.BytewiseComparator", props.comparator_name);
    // No merge operator
    ASSERT_EQ("nullptr", props.merge_operator_name);
    // No prefix extractor
    ASSERT_EQ("nullptr", props.prefix_extractor_name);
    // No property collectors
    ASSERT_EQ("[]", props.property_collectors_names);
    // No filter policy is used
    ASSERT_EQ("", props.filter_policy_name);
    // Compression type == that set:
    ASSERT_EQ("NoCompression", props.compression_name);
    c.ResetTableReader();
  }

  {
    Options options;
    BlockBasedTableOptions table_options = GetBlockBasedTableOptions();
    options.table_factory.reset(NewBlockBasedTableFactory(table_options));
    options.comparator = &reverse_key_comparator;
    options.merge_operator = MergeOperators::CreateUInt64AddOperator();
    options.prefix_extractor.reset(NewNoopTransform());
    options.table_properties_collector_factories.emplace_back(
        new DummyPropertiesCollectorFactory1());
    options.table_properties_collector_factories.emplace_back(
        new DummyPropertiesCollectorFactory2());

    const ImmutableOptions ioptions(options);
    const MutableCFOptions moptions(options);
    c.Finish(options, ioptions, moptions, table_options,
             GetPlainInternalComparator(options.comparator), &keys, &kvmap);

    auto& props = *c.GetTableReader()->GetTableProperties();

    ASSERT_EQ("rocksdb.ReverseBytewiseComparator", props.comparator_name);
    ASSERT_EQ("UInt64AddOperator", props.merge_operator_name);
    ASSERT_EQ("rocksdb.Noop", props.prefix_extractor_name);
    ASSERT_EQ(
        "[DummyPropertiesCollectorFactory1,DummyPropertiesCollectorFactory2]",
        props.property_collectors_names);
    ASSERT_EQ("", props.filter_policy_name);  // no filter policy is used
    c.ResetTableReader();
  }
}

TEST_P(BlockBasedTableTest, RangeDelBlock) {
  TableConstructor c(BytewiseComparator());
  std::vector<std::string> keys = {"1pika", "2chu"};
  std::vector<std::string> vals = {"p", "c"};

  std::vector<RangeTombstone> expected_tombstones = {
      {"1pika", "2chu", 0},
      {"2chu", "c", 1},
      {"2chu", "c", 0},
      {"c", "p", 0},
  };

  for (int i = 0; i < 2; i++) {
    RangeTombstone t(keys[i], vals[i], i);
    std::pair<InternalKey, Slice> p = t.Serialize();
    c.Add(p.first.Encode().ToString(), p.second);
  }

  std::vector<std::string> sorted_keys;
  stl_wrappers::KVMap kvmap;
  Options options;
  options.compression = kNoCompression;
  BlockBasedTableOptions table_options = GetBlockBasedTableOptions();
  table_options.block_restart_interval = 1;
  options.table_factory.reset(NewBlockBasedTableFactory(table_options));

  const ImmutableOptions ioptions(options);
  const MutableCFOptions moptions(options);
  std::unique_ptr<InternalKeyComparator> internal_cmp(
      new InternalKeyComparator(options.comparator));
  c.Finish(options, ioptions, moptions, table_options, *internal_cmp,
           &sorted_keys, &kvmap);

  for (int j = 0; j < 2; ++j) {
    std::unique_ptr<InternalIterator> iter(
        c.GetTableReader()->NewRangeTombstoneIterator(ReadOptions()));
    if (j > 0) {
      // For second iteration, delete the table reader object and verify the
      // iterator can still access its metablock's range tombstones.
      c.ResetTableReader();
    }
    ASSERT_FALSE(iter->Valid());
    iter->SeekToFirst();
    ASSERT_TRUE(iter->Valid());
    for (size_t i = 0; i < expected_tombstones.size(); i++) {
      ASSERT_TRUE(iter->Valid());
      ParsedInternalKey parsed_key;
      ASSERT_OK(
          ParseInternalKey(iter->key(), &parsed_key, true /* log_err_key */));
      RangeTombstone t(parsed_key, iter->value());
      const auto& expected_t = expected_tombstones[i];
      ASSERT_EQ(t.start_key_, expected_t.start_key_);
      ASSERT_EQ(t.end_key_, expected_t.end_key_);
      ASSERT_EQ(t.seq_, expected_t.seq_);
      iter->Next();
    }
    ASSERT_TRUE(!iter->Valid());
  }
}

TEST_P(BlockBasedTableTest, FilterPolicyNameProperties) {
  TableConstructor c(BytewiseComparator(), true /* convert_to_internal_key_ */);
  c.Add("a1", "val1");
  std::vector<std::string> keys;
  stl_wrappers::KVMap kvmap;
  BlockBasedTableOptions table_options = GetBlockBasedTableOptions();
  table_options.filter_policy.reset(NewBloomFilterPolicy(10));
  Options options;
  options.table_factory.reset(NewBlockBasedTableFactory(table_options));

  const ImmutableOptions ioptions(options);
  const MutableCFOptions moptions(options);
  c.Finish(options, ioptions, moptions, table_options,
           GetPlainInternalComparator(options.comparator), &keys, &kvmap);
  auto& props = *c.GetTableReader()->GetTableProperties();
  ASSERT_EQ(table_options.filter_policy->Name(), props.filter_policy_name);
  c.ResetTableReader();
}

//
// BlockBasedTableTest::PrefetchTest
//
void AssertKeysInCache(BlockBasedTable* table_reader,
                       const std::vector<std::string>& keys_in_cache,
                       const std::vector<std::string>& keys_not_in_cache,
                       bool convert = false) {
  if (convert) {
    for (auto key : keys_in_cache) {
      InternalKey ikey(key, kMaxSequenceNumber, kTypeValue);
      ASSERT_TRUE(table_reader->TEST_KeyInCache(ReadOptions(), ikey.Encode()));
    }
    for (auto key : keys_not_in_cache) {
      InternalKey ikey(key, kMaxSequenceNumber, kTypeValue);
      ASSERT_TRUE(!table_reader->TEST_KeyInCache(ReadOptions(), ikey.Encode()));
    }
  } else {
    for (auto key : keys_in_cache) {
      ASSERT_TRUE(table_reader->TEST_KeyInCache(ReadOptions(), key));
    }
    for (auto key : keys_not_in_cache) {
      ASSERT_TRUE(!table_reader->TEST_KeyInCache(ReadOptions(), key));
    }
  }
}

void PrefetchRange(TableConstructor* c, Options* opt,
                   BlockBasedTableOptions* table_options, const char* key_begin,
                   const char* key_end,
                   const std::vector<std::string>& keys_in_cache,
                   const std::vector<std::string>& keys_not_in_cache,
                   const Status expected_status = Status::OK()) {
  // reset the cache and reopen the table
  table_options->block_cache = NewLRUCache(16 * 1024 * 1024, 4);
  opt->table_factory.reset(NewBlockBasedTableFactory(*table_options));
  const ImmutableOptions ioptions2(*opt);
  const MutableCFOptions moptions(*opt);
  ASSERT_OK(c->Reopen(ioptions2, moptions));

  // prefetch
  auto* table_reader = dynamic_cast<BlockBasedTable*>(c->GetTableReader());
  Status s;
  std::unique_ptr<Slice> begin, end;
  std::unique_ptr<InternalKey> i_begin, i_end;
  if (key_begin != nullptr) {
    if (c->ConvertToInternalKey()) {
      i_begin.reset(new InternalKey(key_begin, kMaxSequenceNumber, kTypeValue));
      begin.reset(new Slice(i_begin->Encode()));
    } else {
      begin.reset(new Slice(key_begin));
    }
  }
  if (key_end != nullptr) {
    if (c->ConvertToInternalKey()) {
      i_end.reset(new InternalKey(key_end, kMaxSequenceNumber, kTypeValue));
      end.reset(new Slice(i_end->Encode()));
    } else {
      end.reset(new Slice(key_end));
    }
  }
  const ReadOptions read_options;
  s = table_reader->Prefetch(read_options, begin.get(), end.get());

  ASSERT_TRUE(s.code() == expected_status.code());

  // assert our expectation in cache warmup
  AssertKeysInCache(table_reader, keys_in_cache, keys_not_in_cache,
                    c->ConvertToInternalKey());
  c->ResetTableReader();
}

TEST_P(BlockBasedTableTest, PrefetchTest) {
  // The purpose of this test is to test the prefetching operation built into
  // BlockBasedTable.
  Options opt;
  std::unique_ptr<InternalKeyComparator> ikc;
  ikc.reset(new test::PlainInternalKeyComparator(opt.comparator));
  opt.compression = kNoCompression;
  BlockBasedTableOptions table_options = GetBlockBasedTableOptions();
  table_options.block_size = 1024;
  // big enough so we don't ever lose cached values.
  table_options.block_cache = NewLRUCache(16 * 1024 * 1024, 4);
  opt.table_factory.reset(NewBlockBasedTableFactory(table_options));

  TableConstructor c(BytewiseComparator(), true /* convert_to_internal_key_ */);
  c.Add("k01", "hello");
  c.Add("k02", "hello2");
  c.Add("k03", std::string(10000, 'x'));
  c.Add("k04", std::string(200000, 'x'));
  c.Add("k05", std::string(300000, 'x'));
  c.Add("k06", "hello3");
  c.Add("k07", std::string(100000, 'x'));
  std::vector<std::string> keys;
  stl_wrappers::KVMap kvmap;
  const ImmutableOptions ioptions(opt);
  const MutableCFOptions moptions(opt);
  c.Finish(opt, ioptions, moptions, table_options, *ikc, &keys, &kvmap);
  c.ResetTableReader();

  // We get the following data spread :
  //
  // Data block         Index
  // ========================
  // [ k01 k02 k03 ]    k03
  // [ k04         ]    k04
  // [ k05         ]    k05
  // [ k06 k07     ]    k07

  // Simple
  PrefetchRange(&c, &opt, &table_options,
                /*key_range=*/"k01", "k05",
                /*keys_in_cache=*/{"k01", "k02", "k03", "k04", "k05"},
                /*keys_not_in_cache=*/{"k06", "k07"});
  PrefetchRange(&c, &opt, &table_options, "k01", "k01", {"k01", "k02", "k03"},
                {"k04", "k05", "k06", "k07"});
  // odd
  PrefetchRange(&c, &opt, &table_options, "a", "z",
                {"k01", "k02", "k03", "k04", "k05", "k06", "k07"}, {});
  PrefetchRange(&c, &opt, &table_options, "k00", "k00", {"k01", "k02", "k03"},
                {"k04", "k05", "k06", "k07"});
  // Edge cases
  PrefetchRange(&c, &opt, &table_options, "k00", "k06",
                {"k01", "k02", "k03", "k04", "k05", "k06", "k07"}, {});
  PrefetchRange(&c, &opt, &table_options, "k00", "zzz",
                {"k01", "k02", "k03", "k04", "k05", "k06", "k07"}, {});
  // null keys
  PrefetchRange(&c, &opt, &table_options, nullptr, nullptr,
                {"k01", "k02", "k03", "k04", "k05", "k06", "k07"}, {});
  PrefetchRange(&c, &opt, &table_options, "k04", nullptr,
                {"k04", "k05", "k06", "k07"}, {"k01", "k02", "k03"});
  PrefetchRange(&c, &opt, &table_options, nullptr, "k05",
                {"k01", "k02", "k03", "k04", "k05"}, {"k06", "k07"});
  // invalid
  PrefetchRange(&c, &opt, &table_options, "k06", "k00", {}, {},
                Status::InvalidArgument(Slice("k06 "), Slice("k07")));
  c.ResetTableReader();
}

TEST_P(BlockBasedTableTest, TotalOrderSeekOnHashIndex) {
  BlockBasedTableOptions table_options = GetBlockBasedTableOptions();
  for (int i = 0; i <= 4; ++i) {
    Options options;
    // Make each key/value an individual block
    table_options.block_size = 64;
    switch (i) {
      case 0:
        // Binary search index
        table_options.index_type = BlockBasedTableOptions::kBinarySearch;
        options.table_factory.reset(new BlockBasedTableFactory(table_options));
        break;
      case 1:
        // Hash search index
        table_options.index_type = BlockBasedTableOptions::kHashSearch;
        options.table_factory.reset(new BlockBasedTableFactory(table_options));
        options.prefix_extractor.reset(NewFixedPrefixTransform(4));
        break;
      case 2:
        // Hash search index with filter policy
        table_options.index_type = BlockBasedTableOptions::kHashSearch;
        table_options.filter_policy.reset(NewBloomFilterPolicy(10));
        options.table_factory.reset(new BlockBasedTableFactory(table_options));
        options.prefix_extractor.reset(NewFixedPrefixTransform(4));
        break;
      case 3:
        // Two-level index
        table_options.index_type = BlockBasedTableOptions::kTwoLevelIndexSearch;
        options.table_factory.reset(new BlockBasedTableFactory(table_options));
        break;
      case 4:
        // Binary search with first key
        table_options.index_type =
            BlockBasedTableOptions::kBinarySearchWithFirstKey;
        options.table_factory.reset(new BlockBasedTableFactory(table_options));
        break;
    }

    TableConstructor c(BytewiseComparator(),
                       true /* convert_to_internal_key_ */);
    c.Add("aaaa1", std::string('a', 56));
    c.Add("bbaa1", std::string('a', 56));
    c.Add("cccc1", std::string('a', 56));
    c.Add("bbbb1", std::string('a', 56));
    c.Add("baaa1", std::string('a', 56));
    c.Add("abbb1", std::string('a', 56));
    c.Add("cccc2", std::string('a', 56));
    std::vector<std::string> keys;
    stl_wrappers::KVMap kvmap;
    const ImmutableOptions ioptions(options);
    const MutableCFOptions moptions(options);
    c.Finish(options, ioptions, moptions, table_options,
             GetPlainInternalComparator(options.comparator), &keys, &kvmap);
    auto props = c.GetTableReader()->GetTableProperties();
    ASSERT_EQ(7u, props->num_data_blocks);
    auto* reader = c.GetTableReader();
    ReadOptions ro;
    ro.total_order_seek = true;
    std::unique_ptr<InternalIterator> iter(reader->NewIterator(
        ro, moptions.prefix_extractor.get(), /*arena=*/nullptr,
        /*skip_filters=*/false, TableReaderCaller::kUncategorized));

    iter->Seek(InternalKey("b", 0, kTypeValue).Encode());
    ASSERT_OK(iter->status());
    ASSERT_TRUE(iter->Valid());
    ASSERT_EQ("baaa1", ExtractUserKey(iter->key()).ToString());
    iter->Next();
    ASSERT_OK(iter->status());
    ASSERT_TRUE(iter->Valid());
    ASSERT_EQ("bbaa1", ExtractUserKey(iter->key()).ToString());

    iter->Seek(InternalKey("bb", 0, kTypeValue).Encode());
    ASSERT_OK(iter->status());
    ASSERT_TRUE(iter->Valid());
    ASSERT_EQ("bbaa1", ExtractUserKey(iter->key()).ToString());
    iter->Next();
    ASSERT_OK(iter->status());
    ASSERT_TRUE(iter->Valid());
    ASSERT_EQ("bbbb1", ExtractUserKey(iter->key()).ToString());

    iter->Seek(InternalKey("bbb", 0, kTypeValue).Encode());
    ASSERT_OK(iter->status());
    ASSERT_TRUE(iter->Valid());
    ASSERT_EQ("bbbb1", ExtractUserKey(iter->key()).ToString());
    iter->Next();
    ASSERT_OK(iter->status());
    ASSERT_TRUE(iter->Valid());
    ASSERT_EQ("cccc1", ExtractUserKey(iter->key()).ToString());
  }
}

TEST_P(BlockBasedTableTest, NoopTransformSeek) {
  BlockBasedTableOptions table_options = GetBlockBasedTableOptions();
  table_options.filter_policy.reset(NewBloomFilterPolicy(10));

  Options options;
  options.comparator = BytewiseComparator();
  options.table_factory.reset(new BlockBasedTableFactory(table_options));
  options.prefix_extractor.reset(NewNoopTransform());

  TableConstructor c(options.comparator);
  // To tickle the PrefixMayMatch bug it is important that the
  // user-key is a single byte so that the index key exactly matches
  // the user-key.
  InternalKey key("a", 1, kTypeValue);
  c.Add(key.Encode().ToString(), "b");
  std::vector<std::string> keys;
  stl_wrappers::KVMap kvmap;
  const ImmutableOptions ioptions(options);
  const MutableCFOptions moptions(options);
  const InternalKeyComparator internal_comparator(options.comparator);
  c.Finish(options, ioptions, moptions, table_options, internal_comparator,
           &keys, &kvmap);

  auto* reader = c.GetTableReader();
  for (int i = 0; i < 2; ++i) {
    ReadOptions ro;
    ro.total_order_seek = (i == 0);
    std::unique_ptr<InternalIterator> iter(reader->NewIterator(
        ro, moptions.prefix_extractor.get(), /*arena=*/nullptr,
        /*skip_filters=*/false, TableReaderCaller::kUncategorized));

    iter->Seek(key.Encode());
    ASSERT_OK(iter->status());
    ASSERT_TRUE(iter->Valid());
    ASSERT_EQ("a", ExtractUserKey(iter->key()).ToString());
  }
}

TEST_P(BlockBasedTableTest, SkipPrefixBloomFilter) {
  // if DB is opened with a prefix extractor of a different name,
  // prefix bloom is skipped when read the file
  BlockBasedTableOptions table_options = GetBlockBasedTableOptions();
  table_options.filter_policy.reset(NewBloomFilterPolicy(2));
  table_options.whole_key_filtering = false;

  Options options;
  options.comparator = BytewiseComparator();
  options.table_factory.reset(new BlockBasedTableFactory(table_options));
  options.prefix_extractor.reset(NewFixedPrefixTransform(1));

  TableConstructor c(options.comparator);
  InternalKey key("abcdefghijk", 1, kTypeValue);
  c.Add(key.Encode().ToString(), "test");
  std::vector<std::string> keys;
  stl_wrappers::KVMap kvmap;
  const ImmutableOptions ioptions(options);
  const MutableCFOptions moptions(options);
  const InternalKeyComparator internal_comparator(options.comparator);
  c.Finish(options, ioptions, moptions, table_options, internal_comparator,
           &keys, &kvmap);
  // TODO(Zhongyi): update test to use MutableCFOptions
  options.prefix_extractor.reset(NewFixedPrefixTransform(9));
  const ImmutableOptions new_ioptions(options);
  const MutableCFOptions new_moptions(options);
  ASSERT_OK(c.Reopen(new_ioptions, new_moptions));
  auto reader = c.GetTableReader();
  ReadOptions read_options;
  std::unique_ptr<InternalIterator> db_iter(reader->NewIterator(
      read_options, new_moptions.prefix_extractor.get(), /*arena=*/nullptr,
      /*skip_filters=*/false, TableReaderCaller::kUncategorized));

  // Test point lookup
  // only one kv
  for (auto& kv : kvmap) {
    db_iter->Seek(kv.first);
    ASSERT_TRUE(db_iter->Valid());
    ASSERT_OK(db_iter->status());
    ASSERT_EQ(db_iter->key(), kv.first);
    ASSERT_EQ(db_iter->value(), kv.second);
  }
}

TEST_P(BlockBasedTableTest, BadChecksumType) {
  BlockBasedTableOptions table_options = GetBlockBasedTableOptions();

  Options options;
  options.comparator = BytewiseComparator();
  options.table_factory.reset(new BlockBasedTableFactory(table_options));

  TableConstructor c(options.comparator);
  InternalKey key("abc", 1, kTypeValue);
  c.Add(key.Encode().ToString(), "test");
  std::vector<std::string> keys;
  stl_wrappers::KVMap kvmap;
  const ImmutableOptions ioptions(options);
  const MutableCFOptions moptions(options);
  const InternalKeyComparator internal_comparator(options.comparator);
  c.Finish(options, ioptions, moptions, table_options, internal_comparator,
           &keys, &kvmap);

  // Corrupt checksum type (123 is invalid)
  auto& sink = *c.TEST_GetSink();
  size_t len = sink.contents_.size();
  ASSERT_EQ(sink.contents_[len - Footer::kNewVersionsEncodedLength],
            table_options.checksum);
  sink.contents_[len - Footer::kNewVersionsEncodedLength] = char{123};

  // (Re-)Open table file with bad checksum type
  const ImmutableOptions new_ioptions(options);
  const MutableCFOptions new_moptions(options);
  Status s = c.Reopen(new_ioptions, new_moptions);
  ASSERT_NOK(s);
  // "test" is file name
  ASSERT_EQ(s.ToString(),
            "Corruption: Corrupt or unsupported checksum type: 123 in test");
}

class BuiltinChecksumTest : public testing::Test,
                            public testing::WithParamInterface<ChecksumType> {};

INSTANTIATE_TEST_CASE_P(SupportedChecksums, BuiltinChecksumTest,
                        testing::ValuesIn(GetSupportedChecksums()));

namespace {
std::string ChecksumAsString(const std::string& data,
                             ChecksumType checksum_type) {
  uint32_t v = ComputeBuiltinChecksum(checksum_type, data.data(), data.size());

  // Verify consistency with other function
  if (data.size() >= 1) {
    EXPECT_EQ(v, ComputeBuiltinChecksumWithLastByte(
                     checksum_type, data.data(), data.size() - 1, data.back()));
  }
  // Little endian as in file
  std::array<char, 4> raw_bytes;
  EncodeFixed32(raw_bytes.data(), v);
  return Slice(raw_bytes.data(), raw_bytes.size()).ToString(/*hex*/ true);
}

std::string ChecksumAsString(std::string* data, char new_last_byte,
                             ChecksumType checksum_type) {
  data->back() = new_last_byte;
  return ChecksumAsString(*data, checksum_type);
}
}  // namespace

// Make sure that checksum values don't change in later versions, even if
// consistent within current version.
TEST_P(BuiltinChecksumTest, ChecksumSchemas) {
  // Trailing 'x' chars will be replaced by compression type. Specifically,
  // the first byte of a block trailer is compression type, which is part of
  // the checksum input. This test does not deal with storing or parsing
  // checksums from the trailer (next 4 bytes of trailer).
  std::string b0 = "x";
  std::string b1 = "This is a short block!x";
  std::string b2;
  for (int i = 0; i < 100; ++i) {
    b2.append("This is a long block!");
  }
  b2.append("x");

  std::string empty;

  char ct1 = kNoCompression;
  char ct2 = kSnappyCompression;
  char ct3 = kZSTD;

  ChecksumType t = GetParam();
  switch (t) {
    case kNoChecksum:
      EXPECT_EQ(ChecksumAsString(empty, t), "00000000");
      EXPECT_EQ(ChecksumAsString(&b0, ct1, t), "00000000");
      EXPECT_EQ(ChecksumAsString(&b0, ct2, t), "00000000");
      EXPECT_EQ(ChecksumAsString(&b0, ct3, t), "00000000");
      EXPECT_EQ(ChecksumAsString(&b1, ct1, t), "00000000");
      EXPECT_EQ(ChecksumAsString(&b1, ct2, t), "00000000");
      EXPECT_EQ(ChecksumAsString(&b1, ct3, t), "00000000");
      EXPECT_EQ(ChecksumAsString(&b2, ct1, t), "00000000");
      EXPECT_EQ(ChecksumAsString(&b2, ct2, t), "00000000");
      EXPECT_EQ(ChecksumAsString(&b2, ct3, t), "00000000");
      break;
    case kCRC32c:
      EXPECT_EQ(ChecksumAsString(empty, t), "D8EA82A2");
      EXPECT_EQ(ChecksumAsString(&b0, ct1, t), "D28F2549");
      EXPECT_EQ(ChecksumAsString(&b0, ct2, t), "052B2843");
      EXPECT_EQ(ChecksumAsString(&b0, ct3, t), "46F8F711");
      EXPECT_EQ(ChecksumAsString(&b1, ct1, t), "583F0355");
      EXPECT_EQ(ChecksumAsString(&b1, ct2, t), "2F9B0A57");
      EXPECT_EQ(ChecksumAsString(&b1, ct3, t), "ECE7DA1D");
      EXPECT_EQ(ChecksumAsString(&b2, ct1, t), "943EF0AB");
      EXPECT_EQ(ChecksumAsString(&b2, ct2, t), "43A2EDB1");
      EXPECT_EQ(ChecksumAsString(&b2, ct3, t), "00E53D63");
      break;
    case kxxHash:
      EXPECT_EQ(ChecksumAsString(empty, t), "055DCC02");
      EXPECT_EQ(ChecksumAsString(&b0, ct1, t), "3EB065CF");
      EXPECT_EQ(ChecksumAsString(&b0, ct2, t), "31F79238");
      EXPECT_EQ(ChecksumAsString(&b0, ct3, t), "320D2E00");
      EXPECT_EQ(ChecksumAsString(&b1, ct1, t), "4A2E5FB0");
      EXPECT_EQ(ChecksumAsString(&b1, ct2, t), "0BD9F652");
      EXPECT_EQ(ChecksumAsString(&b1, ct3, t), "B4107E50");
      EXPECT_EQ(ChecksumAsString(&b2, ct1, t), "20F4D4BA");
      EXPECT_EQ(ChecksumAsString(&b2, ct2, t), "8F1A1F99");
      EXPECT_EQ(ChecksumAsString(&b2, ct3, t), "A191A338");
      break;
    case kxxHash64:
      EXPECT_EQ(ChecksumAsString(empty, t), "99E9D851");
      EXPECT_EQ(ChecksumAsString(&b0, ct1, t), "682705DB");
      EXPECT_EQ(ChecksumAsString(&b0, ct2, t), "30E7211B");
      EXPECT_EQ(ChecksumAsString(&b0, ct3, t), "B7BB58E8");
      EXPECT_EQ(ChecksumAsString(&b1, ct1, t), "B74655EF");
      EXPECT_EQ(ChecksumAsString(&b1, ct2, t), "B6C8BBBE");
      EXPECT_EQ(ChecksumAsString(&b1, ct3, t), "AED9E3B4");
      EXPECT_EQ(ChecksumAsString(&b2, ct1, t), "0D4999FE");
      EXPECT_EQ(ChecksumAsString(&b2, ct2, t), "F5932423");
      EXPECT_EQ(ChecksumAsString(&b2, ct3, t), "6B31BAB1");
      break;
    case kXXH3:
      EXPECT_EQ(ChecksumAsString(empty, t), "00000000");
      EXPECT_EQ(ChecksumAsString(&b0, ct1, t), "C294D338");
      EXPECT_EQ(ChecksumAsString(&b0, ct2, t), "1B174353");
      EXPECT_EQ(ChecksumAsString(&b0, ct3, t), "2D0E20C8");
      EXPECT_EQ(ChecksumAsString(&b1, ct1, t), "B37FB5E6");
      EXPECT_EQ(ChecksumAsString(&b1, ct2, t), "6AFC258D");
      EXPECT_EQ(ChecksumAsString(&b1, ct3, t), "5CE54616");
      EXPECT_EQ(ChecksumAsString(&b2, ct1, t), "FA2D482E");
      EXPECT_EQ(ChecksumAsString(&b2, ct2, t), "23AED845");
      EXPECT_EQ(ChecksumAsString(&b2, ct3, t), "15B7BBDE");
      break;
    default:
      // Force this test to be updated on new ChecksumTypes
      assert(false);
      break;
  }
}

TEST_P(BuiltinChecksumTest, ChecksumZeroInputs) {
  // Verify that no reasonably sized "all zeros" inputs produce "all zeros"
  // output. Otherwise, "wiped" data could appear to be well-formed.
  // Assuming essentially random assignment of output values, the likelihood
  // of encountering checksum == 0 for an input not specifically crafted is
  // 1 in 4 billion.
  if (GetParam() == kNoChecksum) {
    return;
  }
  // "Thorough" case is too slow for continouous testing
  bool thorough = getenv("ROCKSDB_THOROUGH_CHECKSUM_TEST") != nullptr;
  // Verified through 10M
  size_t kMaxZerosLen = thorough ? 10000000 : 20000;
  std::string zeros(kMaxZerosLen, '\0');

  for (size_t len = 0; len < kMaxZerosLen; ++len) {
    if (thorough && (len & 0xffffU) == 0) {
      fprintf(stderr, "t=%u len=%u\n", (unsigned)GetParam(), (unsigned)len);
    }
    uint32_t v = ComputeBuiltinChecksum(GetParam(), zeros.data(), len);
    if (v == 0U) {
      // One exception case:
      if (GetParam() == kXXH3 && len == 0) {
        // This is not a big deal because assuming the block length is known
        // from the block handle, which comes from a checksum-verified block,
        // there is nothing to corrupt in a zero-length block. And when there
        // is a block trailer with compression byte (as in block-based table),
        // zero length checksummed data never arises.
        continue;
      }
      // Only compute this on failure
      SCOPED_TRACE("len=" + std::to_string(len));
      ASSERT_NE(v, 0U);
    }
  }
}

void AddInternalKey(TableConstructor* c, const std::string& prefix,
                    std::string value = "v", int /*suffix_len*/ = 800) {
  static Random rnd(1023);
  InternalKey k(prefix + rnd.RandomString(800), 0, kTypeValue);
  c->Add(k.Encode().ToString(), value);
}

void TableTest::IndexTest(BlockBasedTableOptions table_options) {
  TableConstructor c(BytewiseComparator());

  // keys with prefix length 3, make sure the key/value is big enough to fill
  // one block
  AddInternalKey(&c, "0015");
  AddInternalKey(&c, "0035");

  AddInternalKey(&c, "0054");
  AddInternalKey(&c, "0055");

  AddInternalKey(&c, "0056");
  AddInternalKey(&c, "0057");

  AddInternalKey(&c, "0058");
  AddInternalKey(&c, "0075");

  AddInternalKey(&c, "0076");
  AddInternalKey(&c, "0095");

  std::vector<std::string> keys;
  stl_wrappers::KVMap kvmap;
  Options options;
  options.prefix_extractor.reset(NewFixedPrefixTransform(3));
  table_options.block_size = 1700;
  table_options.block_cache = NewLRUCache(1024, 4);
  options.table_factory.reset(NewBlockBasedTableFactory(table_options));

  std::unique_ptr<InternalKeyComparator> comparator(
      new InternalKeyComparator(BytewiseComparator()));
  const ImmutableOptions ioptions(options);
  const MutableCFOptions moptions(options);
  c.Finish(options, ioptions, moptions, table_options, *comparator, &keys,
           &kvmap);
  auto reader = c.GetTableReader();

  auto props = reader->GetTableProperties();
  ASSERT_EQ(5u, props->num_data_blocks);

  // TODO(Zhongyi): update test to use MutableCFOptions
  ReadOptions read_options;
  std::unique_ptr<InternalIterator> index_iter(reader->NewIterator(
      read_options, moptions.prefix_extractor.get(), /*arena=*/nullptr,
      /*skip_filters=*/false, TableReaderCaller::kUncategorized));

  // -- Find keys do not exist, but have common prefix.
  std::vector<std::string> prefixes = {"001", "003", "005", "007", "009"};
  std::vector<std::string> lower_bound = {
      keys[0], keys[1], keys[2], keys[7], keys[9],
  };

  // find the lower bound of the prefix
  for (size_t i = 0; i < prefixes.size(); ++i) {
    index_iter->Seek(InternalKey(prefixes[i], 0, kTypeValue).Encode());
    ASSERT_OK(index_iter->status());
    ASSERT_TRUE(index_iter->Valid());

    // seek the first element in the block
    ASSERT_EQ(lower_bound[i], index_iter->key().ToString());
    ASSERT_EQ("v", index_iter->value().ToString());
  }

  // find the upper bound of prefixes
  std::vector<std::string> upper_bound = {
      keys[1],
      keys[2],
      keys[7],
      keys[9],
  };

  // find existing keys
  for (const auto& item : kvmap) {
    auto ukey = ExtractUserKey(item.first).ToString();
    index_iter->Seek(ukey);

    // ASSERT_OK(regular_iter->status());
    ASSERT_OK(index_iter->status());

    // ASSERT_TRUE(regular_iter->Valid());
    ASSERT_TRUE(index_iter->Valid());

    ASSERT_EQ(item.first, index_iter->key().ToString());
    ASSERT_EQ(item.second, index_iter->value().ToString());
  }

  for (size_t i = 0; i < prefixes.size(); ++i) {
    // the key is greater than any existing keys.
    auto key = prefixes[i] + "9";
    index_iter->Seek(InternalKey(key, 0, kTypeValue).Encode());

    ASSERT_TRUE(index_iter->status().ok() || index_iter->status().IsNotFound());
    ASSERT_TRUE(!index_iter->status().IsNotFound() || !index_iter->Valid());
    if (i == prefixes.size() - 1) {
      // last key
      ASSERT_TRUE(!index_iter->Valid());
    } else {
      ASSERT_TRUE(index_iter->Valid());
      // seek the first element in the block
      ASSERT_EQ(upper_bound[i], index_iter->key().ToString());
      ASSERT_EQ("v", index_iter->value().ToString());
    }
  }

  // find keys with prefix that don't match any of the existing prefixes.
  std::vector<std::string> non_exist_prefixes = {"002", "004", "006", "008"};
  for (const auto& prefix : non_exist_prefixes) {
    index_iter->Seek(InternalKey(prefix, 0, kTypeValue).Encode());
    // regular_iter->Seek(prefix);

    ASSERT_OK(index_iter->status());
    // Seek to non-existing prefixes should yield either invalid, or a
    // key with prefix greater than the target.
    if (index_iter->Valid()) {
      Slice ukey = ExtractUserKey(index_iter->key());
      Slice ukey_prefix = options.prefix_extractor->Transform(ukey);
      ASSERT_TRUE(BytewiseComparator()->Compare(prefix, ukey_prefix) < 0);
    }
  }
  for (const auto& prefix : non_exist_prefixes) {
    index_iter->SeekForPrev(InternalKey(prefix, 0, kTypeValue).Encode());
    // regular_iter->Seek(prefix);

    ASSERT_OK(index_iter->status());
    // Seek to non-existing prefixes should yield either invalid, or a
    // key with prefix greater than the target.
    if (index_iter->Valid()) {
      Slice ukey = ExtractUserKey(index_iter->key());
      Slice ukey_prefix = options.prefix_extractor->Transform(ukey);
      ASSERT_TRUE(BytewiseComparator()->Compare(prefix, ukey_prefix) > 0);
    }
  }

  {
    // Test reseek case. It should impact partitioned index more.
    ReadOptions ro;
    ro.total_order_seek = true;
    std::unique_ptr<InternalIterator> index_iter2(reader->NewIterator(
        ro, moptions.prefix_extractor.get(), /*arena=*/nullptr,
        /*skip_filters=*/false, TableReaderCaller::kUncategorized));

    // Things to cover in partitioned index:
    // 1. Both of Seek() and SeekToLast() has optimization to prevent
    //    rereek leaf index block if it remains to the same one, and
    //    they reuse the same variable.
    // 2. When Next() or Prev() is called, the block moves, so the
    //    optimization should kick in only with the current one.
    index_iter2->Seek(InternalKey("0055", 0, kTypeValue).Encode());
    ASSERT_TRUE(index_iter2->Valid());
    ASSERT_EQ("0055", index_iter2->key().ToString().substr(0, 4));

    index_iter2->SeekToLast();
    ASSERT_TRUE(index_iter2->Valid());
    ASSERT_EQ("0095", index_iter2->key().ToString().substr(0, 4));

    index_iter2->Seek(InternalKey("0055", 0, kTypeValue).Encode());
    ASSERT_TRUE(index_iter2->Valid());
    ASSERT_EQ("0055", index_iter2->key().ToString().substr(0, 4));

    index_iter2->SeekToLast();
    ASSERT_TRUE(index_iter2->Valid());
    ASSERT_EQ("0095", index_iter2->key().ToString().substr(0, 4));
    index_iter2->Prev();
    ASSERT_TRUE(index_iter2->Valid());
    index_iter2->Prev();
    ASSERT_TRUE(index_iter2->Valid());
    ASSERT_EQ("0075", index_iter2->key().ToString().substr(0, 4));

    index_iter2->Seek(InternalKey("0095", 0, kTypeValue).Encode());
    ASSERT_TRUE(index_iter2->Valid());
    ASSERT_EQ("0095", index_iter2->key().ToString().substr(0, 4));
    index_iter2->Prev();
    ASSERT_TRUE(index_iter2->Valid());
    index_iter2->Prev();
    ASSERT_TRUE(index_iter2->Valid());
    ASSERT_EQ("0075", index_iter2->key().ToString().substr(0, 4));

    index_iter2->SeekToLast();
    ASSERT_TRUE(index_iter2->Valid());
    ASSERT_EQ("0095", index_iter2->key().ToString().substr(0, 4));

    index_iter2->Seek(InternalKey("0095", 0, kTypeValue).Encode());
    ASSERT_TRUE(index_iter2->Valid());
    ASSERT_EQ("0095", index_iter2->key().ToString().substr(0, 4));

    index_iter2->Prev();
    ASSERT_TRUE(index_iter2->Valid());
    index_iter2->Prev();
    ASSERT_TRUE(index_iter2->Valid());
    ASSERT_EQ("0075", index_iter2->key().ToString().substr(0, 4));

    index_iter2->Seek(InternalKey("0075", 0, kTypeValue).Encode());
    ASSERT_TRUE(index_iter2->Valid());
    ASSERT_EQ("0075", index_iter2->key().ToString().substr(0, 4));

    index_iter2->Next();
    ASSERT_TRUE(index_iter2->Valid());
    index_iter2->Next();
    ASSERT_TRUE(index_iter2->Valid());
    ASSERT_EQ("0095", index_iter2->key().ToString().substr(0, 4));

    index_iter2->SeekToLast();
    ASSERT_TRUE(index_iter2->Valid());
    ASSERT_EQ("0095", index_iter2->key().ToString().substr(0, 4));
  }

  c.ResetTableReader();
}

TEST_P(BlockBasedTableTest, BinaryIndexTest) {
  BlockBasedTableOptions table_options = GetBlockBasedTableOptions();
  table_options.index_type = BlockBasedTableOptions::kBinarySearch;
  IndexTest(table_options);
}

TEST_P(BlockBasedTableTest, HashIndexTest) {
  BlockBasedTableOptions table_options = GetBlockBasedTableOptions();
  table_options.index_type = BlockBasedTableOptions::kHashSearch;
  IndexTest(table_options);
}

TEST_P(BlockBasedTableTest, PartitionIndexTest) {
  const int max_index_keys = 5;
  const int est_max_index_key_value_size = 32;
  const int est_max_index_size = max_index_keys * est_max_index_key_value_size;
  for (int i = 1; i <= est_max_index_size + 1; i++) {
    BlockBasedTableOptions table_options = GetBlockBasedTableOptions();
    table_options.index_type = BlockBasedTableOptions::kTwoLevelIndexSearch;
    table_options.metadata_block_size = i;
    IndexTest(table_options);
  }
}

TEST_P(BlockBasedTableTest, IndexSeekOptimizationIncomplete) {
  std::unique_ptr<InternalKeyComparator> comparator(
      new InternalKeyComparator(BytewiseComparator()));
  BlockBasedTableOptions table_options = GetBlockBasedTableOptions();
  Options options;
  options.table_factory.reset(NewBlockBasedTableFactory(table_options));
  const ImmutableOptions ioptions(options);
  const MutableCFOptions moptions(options);

  TableConstructor c(BytewiseComparator());
  AddInternalKey(&c, "pika");

  std::vector<std::string> keys;
  stl_wrappers::KVMap kvmap;
  c.Finish(options, ioptions, moptions, table_options, *comparator, &keys,
           &kvmap);
  ASSERT_EQ(1, keys.size());

  auto reader = c.GetTableReader();
  ReadOptions ropt;
  ropt.read_tier = ReadTier::kBlockCacheTier;
  std::unique_ptr<InternalIterator> iter(reader->NewIterator(
      ropt, /*prefix_extractor=*/nullptr, /*arena=*/nullptr,
      /*skip_filters=*/false, TableReaderCaller::kUncategorized));

  auto ikey = [](Slice user_key) {
    return InternalKey(user_key, 0, kTypeValue).Encode().ToString();
  };

  iter->Seek(ikey("pika"));
  ASSERT_FALSE(iter->Valid());
  ASSERT_TRUE(iter->status().IsIncomplete());

  // This used to crash at some point.
  iter->Seek(ikey("pika"));
  ASSERT_FALSE(iter->Valid());
  ASSERT_TRUE(iter->status().IsIncomplete());
}

TEST_P(BlockBasedTableTest, BinaryIndexWithFirstKey1) {
  BlockBasedTableOptions table_options = GetBlockBasedTableOptions();
  table_options.index_type = BlockBasedTableOptions::kBinarySearchWithFirstKey;
  IndexTest(table_options);
}

class CustomFlushBlockPolicy : public FlushBlockPolicyFactory,
                               public FlushBlockPolicy {
 public:
  explicit CustomFlushBlockPolicy(std::vector<int> keys_per_block)
      : keys_per_block_(keys_per_block) {}

  const char* Name() const override { return "CustomFlushBlockPolicy"; }

  FlushBlockPolicy* NewFlushBlockPolicy(const BlockBasedTableOptions&,
                                        const BlockBuilder&) const override {
    return new CustomFlushBlockPolicy(keys_per_block_);
  }

  bool Update(const Slice&, const Slice&) override {
    if (keys_in_current_block_ >= keys_per_block_.at(current_block_idx_)) {
      ++current_block_idx_;
      keys_in_current_block_ = 1;
      return true;
    }

    ++keys_in_current_block_;
    return false;
  }

  std::vector<int> keys_per_block_;

  int current_block_idx_ = 0;
  int keys_in_current_block_ = 0;
};

TEST_P(BlockBasedTableTest, BinaryIndexWithFirstKey2) {
  for (int use_first_key = 0; use_first_key < 2; ++use_first_key) {
    SCOPED_TRACE("use_first_key = " + std::to_string(use_first_key));
    BlockBasedTableOptions table_options = GetBlockBasedTableOptions();
    table_options.index_type =
        use_first_key ? BlockBasedTableOptions::kBinarySearchWithFirstKey
                      : BlockBasedTableOptions::kBinarySearch;
    table_options.block_cache = NewLRUCache(10000);  // fits all blocks
    table_options.index_shortening =
        BlockBasedTableOptions::IndexShorteningMode::kNoShortening;
    table_options.flush_block_policy_factory =
        std::make_shared<CustomFlushBlockPolicy>(std::vector<int>{2, 1, 3, 2});
    Options options;
    options.table_factory.reset(NewBlockBasedTableFactory(table_options));
    options.statistics = CreateDBStatistics();
    Statistics* stats = options.statistics.get();
    std::unique_ptr<InternalKeyComparator> comparator(
        new InternalKeyComparator(BytewiseComparator()));
    const ImmutableOptions ioptions(options);
    const MutableCFOptions moptions(options);

    TableConstructor c(BytewiseComparator());

    // Block 0.
    AddInternalKey(&c, "aaaa", "v0");
    AddInternalKey(&c, "aaac", "v1");

    // Block 1.
    AddInternalKey(&c, "aaca", "v2");

    // Block 2.
    AddInternalKey(&c, "caaa", "v3");
    AddInternalKey(&c, "caac", "v4");
    AddInternalKey(&c, "caae", "v5");

    // Block 3.
    AddInternalKey(&c, "ccaa", "v6");
    AddInternalKey(&c, "ccac", "v7");

    // Write the file.
    std::vector<std::string> keys;
    stl_wrappers::KVMap kvmap;
    c.Finish(options, ioptions, moptions, table_options, *comparator, &keys,
             &kvmap);
    ASSERT_EQ(8, keys.size());

    auto reader = c.GetTableReader();
    auto props = reader->GetTableProperties();
    ASSERT_EQ(4u, props->num_data_blocks);
    ReadOptions read_options;
    std::unique_ptr<InternalIterator> iter(reader->NewIterator(
        read_options, /*prefix_extractor=*/nullptr, /*arena=*/nullptr,
        /*skip_filters=*/false, TableReaderCaller::kUncategorized,
        /*compaction_readahead_size=*/0, /*allow_unprepared_value=*/true));

    // Shouldn't have read data blocks before iterator is seeked.
    EXPECT_EQ(0, stats->getTickerCount(BLOCK_CACHE_DATA_MISS));
    EXPECT_EQ(0, stats->getTickerCount(BLOCK_CACHE_DATA_HIT));

    auto ikey = [](Slice user_key) {
      return InternalKey(user_key, 0, kTypeValue).Encode().ToString();
    };

    // Seek to a key between blocks. If index contains first key, we shouldn't
    // read any data blocks until value is requested.
    iter->Seek(ikey("aaba"));
    ASSERT_TRUE(iter->Valid());
    EXPECT_EQ(keys[2], iter->key().ToString());
    EXPECT_EQ(use_first_key ? 0 : 1,
              stats->getTickerCount(BLOCK_CACHE_DATA_MISS));
    ASSERT_TRUE(iter->PrepareValue());
    EXPECT_EQ("v2", iter->value().ToString());
    EXPECT_EQ(1, stats->getTickerCount(BLOCK_CACHE_DATA_MISS));
    EXPECT_EQ(0, stats->getTickerCount(BLOCK_CACHE_DATA_HIT));

    // Seek to the middle of a block. The block should be read right away.
    iter->Seek(ikey("caab"));
    ASSERT_TRUE(iter->Valid());
    EXPECT_EQ(keys[4], iter->key().ToString());
    EXPECT_EQ(2, stats->getTickerCount(BLOCK_CACHE_DATA_MISS));
    EXPECT_EQ(0, stats->getTickerCount(BLOCK_CACHE_DATA_HIT));
    ASSERT_TRUE(iter->PrepareValue());
    EXPECT_EQ("v4", iter->value().ToString());
    EXPECT_EQ(0, stats->getTickerCount(BLOCK_CACHE_DATA_HIT));

    // Seek to just before the same block and don't access value.
    // The iterator should keep pinning the block contents.
    iter->Seek(ikey("baaa"));
    ASSERT_TRUE(iter->Valid());
    EXPECT_EQ(keys[3], iter->key().ToString());
    EXPECT_EQ(0, stats->getTickerCount(BLOCK_CACHE_DATA_HIT));

    // Seek to the same block again to check that the block is still pinned.
    iter->Seek(ikey("caae"));
    ASSERT_TRUE(iter->Valid());
    EXPECT_EQ(keys[5], iter->key().ToString());
    EXPECT_EQ(0, stats->getTickerCount(BLOCK_CACHE_DATA_HIT));
    ASSERT_TRUE(iter->PrepareValue());
    EXPECT_EQ("v5", iter->value().ToString());
    EXPECT_EQ(2, stats->getTickerCount(BLOCK_CACHE_DATA_MISS));
    EXPECT_EQ(0, stats->getTickerCount(BLOCK_CACHE_DATA_HIT));

    // Step forward and fall through to the next block. Don't access value.
    iter->Next();
    ASSERT_TRUE(iter->Valid());
    EXPECT_EQ(keys[6], iter->key().ToString());
    EXPECT_EQ(use_first_key ? 2 : 3,
              stats->getTickerCount(BLOCK_CACHE_DATA_MISS));
    EXPECT_EQ(0, stats->getTickerCount(BLOCK_CACHE_DATA_HIT));

    // Step forward again. Block should be read.
    iter->Next();
    ASSERT_TRUE(iter->Valid());
    EXPECT_EQ(keys[7], iter->key().ToString());
    EXPECT_EQ(3, stats->getTickerCount(BLOCK_CACHE_DATA_MISS));
    ASSERT_TRUE(iter->PrepareValue());
    EXPECT_EQ("v7", iter->value().ToString());
    EXPECT_EQ(0, stats->getTickerCount(BLOCK_CACHE_DATA_HIT));

    // Step forward and reach the end.
    iter->Next();
    EXPECT_FALSE(iter->Valid());
    EXPECT_EQ(3, stats->getTickerCount(BLOCK_CACHE_DATA_MISS));
    EXPECT_EQ(0, stats->getTickerCount(BLOCK_CACHE_DATA_HIT));

    // Seek to a single-key block and step forward without accessing value.
    iter->Seek(ikey("aaca"));
    ASSERT_TRUE(iter->Valid());
    EXPECT_EQ(keys[2], iter->key().ToString());
    EXPECT_EQ(use_first_key ? 0 : 1,
              stats->getTickerCount(BLOCK_CACHE_DATA_HIT));

    iter->Next();
    ASSERT_TRUE(iter->Valid());
    EXPECT_EQ(keys[3], iter->key().ToString());
    EXPECT_EQ(use_first_key ? 1 : 2,
              stats->getTickerCount(BLOCK_CACHE_DATA_HIT));
    ASSERT_TRUE(iter->PrepareValue());
    EXPECT_EQ("v3", iter->value().ToString());
    EXPECT_EQ(2, stats->getTickerCount(BLOCK_CACHE_DATA_HIT));
    EXPECT_EQ(3, stats->getTickerCount(BLOCK_CACHE_DATA_MISS));

    // Seek between blocks and step back without accessing value.
    iter->Seek(ikey("aaca"));
    ASSERT_TRUE(iter->Valid());
    EXPECT_EQ(keys[2], iter->key().ToString());
    EXPECT_EQ(use_first_key ? 2 : 3,
              stats->getTickerCount(BLOCK_CACHE_DATA_HIT));
    EXPECT_EQ(3, stats->getTickerCount(BLOCK_CACHE_DATA_MISS));

    iter->Prev();
    ASSERT_TRUE(iter->Valid());
    EXPECT_EQ(keys[1], iter->key().ToString());
    EXPECT_EQ(use_first_key ? 2 : 3,
              stats->getTickerCount(BLOCK_CACHE_DATA_HIT));
    // All blocks are in cache now, there'll be no more misses ever.
    EXPECT_EQ(4, stats->getTickerCount(BLOCK_CACHE_DATA_MISS));
    ASSERT_TRUE(iter->PrepareValue());
    EXPECT_EQ("v1", iter->value().ToString());

    // Next into the next block again.
    iter->Next();
    ASSERT_TRUE(iter->Valid());
    EXPECT_EQ(keys[2], iter->key().ToString());
    EXPECT_EQ(use_first_key ? 2 : 4,
              stats->getTickerCount(BLOCK_CACHE_DATA_HIT));

    // Seek to first and step back without accessing value.
    iter->SeekToFirst();
    ASSERT_TRUE(iter->Valid());
    EXPECT_EQ(keys[0], iter->key().ToString());
    EXPECT_EQ(use_first_key ? 2 : 5,
              stats->getTickerCount(BLOCK_CACHE_DATA_HIT));

    iter->Prev();
    EXPECT_FALSE(iter->Valid());
    EXPECT_EQ(use_first_key ? 2 : 5,
              stats->getTickerCount(BLOCK_CACHE_DATA_HIT));

    // Do some SeekForPrev() and SeekToLast() just to cover all methods.
    iter->SeekForPrev(ikey("caad"));
    ASSERT_TRUE(iter->Valid());
    EXPECT_EQ(keys[4], iter->key().ToString());
    EXPECT_EQ(use_first_key ? 3 : 6,
              stats->getTickerCount(BLOCK_CACHE_DATA_HIT));
    ASSERT_TRUE(iter->PrepareValue());
    EXPECT_EQ("v4", iter->value().ToString());
    EXPECT_EQ(use_first_key ? 3 : 6,
              stats->getTickerCount(BLOCK_CACHE_DATA_HIT));

    iter->SeekToLast();
    ASSERT_TRUE(iter->Valid());
    EXPECT_EQ(keys[7], iter->key().ToString());
    EXPECT_EQ(use_first_key ? 4 : 7,
              stats->getTickerCount(BLOCK_CACHE_DATA_HIT));
    ASSERT_TRUE(iter->PrepareValue());
    EXPECT_EQ("v7", iter->value().ToString());
    EXPECT_EQ(use_first_key ? 4 : 7,
              stats->getTickerCount(BLOCK_CACHE_DATA_HIT));

    EXPECT_EQ(4, stats->getTickerCount(BLOCK_CACHE_DATA_MISS));

    c.ResetTableReader();
  }
}

TEST_P(BlockBasedTableTest, BinaryIndexWithFirstKeyGlobalSeqno) {
  BlockBasedTableOptions table_options = GetBlockBasedTableOptions();
  table_options.index_type = BlockBasedTableOptions::kBinarySearchWithFirstKey;
  table_options.block_cache = NewLRUCache(10000);
  Options options;
  options.statistics = CreateDBStatistics();
  Statistics* stats = options.statistics.get();
  options.table_factory.reset(NewBlockBasedTableFactory(table_options));
  std::unique_ptr<InternalKeyComparator> comparator(
      new InternalKeyComparator(BytewiseComparator()));
  const ImmutableOptions ioptions(options);
  const MutableCFOptions moptions(options);

  TableConstructor c(BytewiseComparator(), /* convert_to_internal_key */ false,
                     /* level */ -1, /* largest_seqno */ 42);

  c.Add(InternalKey("b", 0, kTypeValue).Encode().ToString(), "x");
  c.Add(InternalKey("c", 0, kTypeValue).Encode().ToString(), "y");

  std::vector<std::string> keys;
  stl_wrappers::KVMap kvmap;
  c.Finish(options, ioptions, moptions, table_options, *comparator, &keys,
           &kvmap);
  ASSERT_EQ(2, keys.size());

  auto reader = c.GetTableReader();
  auto props = reader->GetTableProperties();
  ASSERT_EQ(1u, props->num_data_blocks);
  ReadOptions read_options;
  std::unique_ptr<InternalIterator> iter(reader->NewIterator(
      read_options, /*prefix_extractor=*/nullptr, /*arena=*/nullptr,
      /*skip_filters=*/false, TableReaderCaller::kUncategorized,
      /*compaction_readahead_size=*/0, /*allow_unprepared_value=*/true));

  iter->Seek(InternalKey("a", 0, kTypeValue).Encode().ToString());
  ASSERT_TRUE(iter->Valid());
  EXPECT_EQ(InternalKey("b", 42, kTypeValue).Encode().ToString(),
            iter->key().ToString());
  EXPECT_NE(keys[0], iter->key().ToString());
  // Key should have been served from index, without reading data blocks.
  EXPECT_EQ(0, stats->getTickerCount(BLOCK_CACHE_DATA_MISS));

  ASSERT_TRUE(iter->PrepareValue());
  EXPECT_EQ("x", iter->value().ToString());
  EXPECT_EQ(1, stats->getTickerCount(BLOCK_CACHE_DATA_MISS));
  EXPECT_EQ(0, stats->getTickerCount(BLOCK_CACHE_DATA_HIT));
  EXPECT_EQ(InternalKey("b", 42, kTypeValue).Encode().ToString(),
            iter->key().ToString());

  c.ResetTableReader();
}

// It's very hard to figure out the index block size of a block accurately.
// To make sure we get the index size, we just make sure as key number
// grows, the filter block size also grows.
TEST_P(BlockBasedTableTest, IndexSizeStat) {
  uint64_t last_index_size = 0;

  // we need to use random keys since the pure human readable texts
  // may be well compressed, resulting insignifcant change of index
  // block size.
  Random rnd(test::RandomSeed());
  std::vector<std::string> keys;

  for (int i = 0; i < 100; ++i) {
    keys.push_back(rnd.RandomString(10000));
  }

  // Each time we load one more key to the table. the table index block
  // size is expected to be larger than last time's.
  for (size_t i = 1; i < keys.size(); ++i) {
    TableConstructor c(BytewiseComparator(),
                       true /* convert_to_internal_key_ */);
    for (size_t j = 0; j < i; ++j) {
      c.Add(keys[j], "val");
    }

    std::vector<std::string> ks;
    stl_wrappers::KVMap kvmap;
    Options options;
    options.compression = kNoCompression;
    BlockBasedTableOptions table_options = GetBlockBasedTableOptions();
    table_options.block_restart_interval = 1;
    options.table_factory.reset(NewBlockBasedTableFactory(table_options));

    const ImmutableOptions ioptions(options);
    const MutableCFOptions moptions(options);
    c.Finish(options, ioptions, moptions, table_options,
             GetPlainInternalComparator(options.comparator), &ks, &kvmap);
    auto index_size = c.GetTableReader()->GetTableProperties()->index_size;
    ASSERT_GT(index_size, last_index_size);
    last_index_size = index_size;
    c.ResetTableReader();
  }
}

TEST_P(BlockBasedTableTest, NumBlockStat) {
  Random rnd(test::RandomSeed());
  TableConstructor c(BytewiseComparator(), true /* convert_to_internal_key_ */);
  Options options;
  options.compression = kNoCompression;
  BlockBasedTableOptions table_options = GetBlockBasedTableOptions();
  table_options.block_restart_interval = 1;
  table_options.block_size = 1000;
  options.table_factory.reset(NewBlockBasedTableFactory(table_options));

  for (int i = 0; i < 10; ++i) {
    // the key/val are slightly smaller than block size, so that each block
    // holds roughly one key/value pair.
    c.Add(rnd.RandomString(900), "val");
  }

  std::vector<std::string> ks;
  stl_wrappers::KVMap kvmap;
  const ImmutableOptions ioptions(options);
  const MutableCFOptions moptions(options);
  c.Finish(options, ioptions, moptions, table_options,
           GetPlainInternalComparator(options.comparator), &ks, &kvmap);
  ASSERT_EQ(kvmap.size(),
            c.GetTableReader()->GetTableProperties()->num_data_blocks);
  c.ResetTableReader();
}

TEST_P(BlockBasedTableTest, TracingGetTest) {
  TableConstructor c(BytewiseComparator());
  Options options;
  BlockBasedTableOptions table_options = GetBlockBasedTableOptions();
  options.create_if_missing = true;
  table_options.block_cache = NewLRUCache(1024 * 1024, 0);
  table_options.cache_index_and_filter_blocks = true;
  table_options.filter_policy.reset(NewBloomFilterPolicy(10));
  options.table_factory.reset(new BlockBasedTableFactory(table_options));
  SetupTracingTest(&c);
  std::vector<std::string> keys;
  stl_wrappers::KVMap kvmap;
  ImmutableOptions ioptions(options);
  MutableCFOptions moptions(options);
  c.Finish(options, ioptions, moptions, table_options,
           GetPlainInternalComparator(options.comparator), &keys, &kvmap);
  InternalKey internal_key(auto_add_key1, 0, kTypeValue);
  std::string encoded_key = internal_key.Encode().ToString();
  for (uint32_t i = 1; i <= 2; i++) {
    PinnableSlice value;
    GetContext get_context(
        options.comparator, nullptr, nullptr, nullptr, GetContext::kNotFound,
        auto_add_key1, &value, nullptr, nullptr, nullptr, true, nullptr,
        nullptr, nullptr, nullptr, nullptr, nullptr, /*tracing_get_id=*/i);
    get_perf_context()->Reset();
    ASSERT_OK(c.GetTableReader()->Get(ReadOptions(), encoded_key, &get_context,
                                      moptions.prefix_extractor.get()));
    ASSERT_EQ(get_context.State(), GetContext::kFound);
    ASSERT_EQ(value.ToString(), kDummyValue);
  }

  // Verify traces.
  std::vector<BlockCacheTraceRecord> expected_records;
  // The first two records should be prefetching index and filter blocks.
  BlockCacheTraceRecord record;
  record.block_type = TraceType::kBlockTraceIndexBlock;
  record.caller = TableReaderCaller::kPrefetch;
  record.is_cache_hit = false;
  record.no_insert = false;
  expected_records.push_back(record);
  record.block_type = TraceType::kBlockTraceFilterBlock;
  expected_records.push_back(record);
  // Then we should have three records for one index, one filter, and one data
  // block access.
  record.get_id = 1;
  record.block_type = TraceType::kBlockTraceFilterBlock;
  record.caller = TableReaderCaller::kUserGet;
  record.get_from_user_specified_snapshot = false;
  record.referenced_key = encoded_key;
  record.referenced_key_exist_in_block = true;
  record.is_cache_hit = true;
  expected_records.push_back(record);
  record.block_type = TraceType::kBlockTraceIndexBlock;
  expected_records.push_back(record);
  record.is_cache_hit = false;
  record.block_type = TraceType::kBlockTraceDataBlock;
  expected_records.push_back(record);
  // The second get should all observe cache hits.
  record.is_cache_hit = true;
  record.get_id = 2;
  record.block_type = TraceType::kBlockTraceFilterBlock;
  record.caller = TableReaderCaller::kUserGet;
  record.get_from_user_specified_snapshot = false;
  record.referenced_key = encoded_key;
  expected_records.push_back(record);
  record.block_type = TraceType::kBlockTraceIndexBlock;
  expected_records.push_back(record);
  record.block_type = TraceType::kBlockTraceDataBlock;
  expected_records.push_back(record);
  VerifyBlockAccessTrace(&c, expected_records);
  c.ResetTableReader();
}

struct HitMissCountingCache : public CacheWrapper {
  using CacheWrapper::CacheWrapper;
  const char* Name() const override { return "HitMissCountingCache"; }

  uint64_t hit_count_ = 0;
  uint64_t miss_count_ = 0;

  void Reset() {
    hit_count_ = 0;
    miss_count_ = 0;
  }

  Handle* Lookup(const Slice& key, const CacheItemHelper* helper,
                 CreateContext* create_context,
                 Priority priority = Priority::LOW,
                 Statistics* stats = nullptr) override {
    // ASSUMES no blocking async lookups
    Handle* h = target_->Lookup(key, helper, create_context, priority, stats);
    if (h) {
      hit_count_++;
    } else {
      miss_count_++;
    }
    return h;
  }

  void StartAsyncLookup(AsyncLookupHandle& async_handle) override {
    target_->StartAsyncLookup(async_handle);
    // If not pending, caller might not call WaitAll, so have to account here.
    if (!async_handle.IsPending()) {
      if (async_handle.Result()) {
        hit_count_++;
      } else {
        miss_count_++;
      }
    }
  }

  void WaitAll(AsyncLookupHandle* async_handles, size_t count) override {
    // If !pending, then we already accounted for it in StartAsyncLookup.
    // Assume the pending status does not change asynchronously (since
    // StartAsyncLookup) and remember which still need accounting.
    std::vector<AsyncLookupHandle*> needs_accounting;
    for (size_t i = 0; i < count; ++i) {
      if (async_handles[i].IsPending()) {
        needs_accounting.push_back(async_handles + i);
      }
    }
    target_->WaitAll(async_handles, count);
    for (auto ah : needs_accounting) {
      if (ah->Result()) {
        hit_count_++;
      } else {
        miss_count_++;
      }
    }
  }

  void VerifyExpectedHitMissCounts(
      const std::vector<BlockCacheTraceRecord>& expected_records) {
    uint64_t expected_hits = 0;
    uint64_t expected_misses = 0;
    for (const auto& r : expected_records) {
      if (r.is_cache_hit) {
        expected_hits++;
      } else {
        expected_misses++;
      }
    }
    EXPECT_EQ(expected_hits, hit_count_);
    EXPECT_EQ(expected_misses, miss_count_);
    Reset();
  }
};

TEST_P(BlockBasedTableTest, TracingMultiGetTest) {
  TableConstructor c(BytewiseComparator());
  Options options;
  BlockBasedTableOptions table_options = GetBlockBasedTableOptions();
  options.create_if_missing = true;
  auto cache =
      std::make_shared<HitMissCountingCache>(NewLRUCache(1024 * 1024, 0));
  table_options.block_cache = cache;
  table_options.cache_index_and_filter_blocks = true;
  table_options.filter_policy.reset(NewBloomFilterPolicy(10));
  // Put auto_add_key1 and auto_add_key2 in the same data block
  table_options.block_size = kDummyValue.size() * 2 + 100;
  options.table_factory.reset(new BlockBasedTableFactory(table_options));
  SetupTracingTest(&c);
  std::vector<std::string> keys;
  stl_wrappers::KVMap kvmap;
  ImmutableOptions ioptions(options);
  MutableCFOptions moptions(options);
  c.Finish(options, ioptions, moptions, table_options,
           GetPlainInternalComparator(options.comparator), &keys, &kvmap);

  std::vector<BlockCacheTraceRecord> expected_records;

  for (bool first_pass : {true, false}) {
    uint64_t get_id_offset = first_pass ? 2 : 5;
    ReadOptions ro;
    std::array<Slice, 2> ukeys{{auto_add_key1, auto_add_key2}};
    std::array<PinnableSlice, 2> values;
    std::vector<GetContext> get_contexts;
    get_contexts.emplace_back(
        options.comparator, nullptr, nullptr, nullptr, GetContext::kNotFound,
        ukeys[0], &values[0], nullptr, nullptr, nullptr, true, nullptr, nullptr,
        nullptr, nullptr, nullptr, nullptr, get_id_offset);
    get_contexts.emplace_back(
        options.comparator, nullptr, nullptr, nullptr, GetContext::kNotFound,
        ukeys[1], &values[1], nullptr, nullptr, nullptr, true, nullptr, nullptr,
        nullptr, nullptr, nullptr, nullptr, get_id_offset + 1);
    std::array<std::string, 2> encoded_keys;
    encoded_keys[0] = InternalKey(ukeys[0], 0, kTypeValue).Encode().ToString();
    encoded_keys[1] = InternalKey(ukeys[1], 0, kTypeValue).Encode().ToString();
    std::array<Status, 2> statuses;
    autovector<KeyContext, MultiGetContext::MAX_BATCH_SIZE> key_context;
    key_context.emplace_back(/*ColumnFamilyHandle omitted*/ nullptr, ukeys[0],
                             &values[0],
                             /*PinnableWideColumns omitted*/ nullptr,
                             /*timestamp omitted*/ nullptr, &statuses[0]);
    key_context[0].ukey_without_ts = ukeys[0];
    key_context[0].ikey = encoded_keys[0];
    key_context[0].get_context = &get_contexts[0];
    key_context.emplace_back(/*ColumnFamilyHandle omitted*/ nullptr, ukeys[1],
                             &values[1],
                             /*PinnableWideColumns omitted*/ nullptr,
                             /*timestamp omitted*/ nullptr, &statuses[1]);
    key_context[1].ukey_without_ts = ukeys[1];
    key_context[1].ikey = encoded_keys[1];
    key_context[1].get_context = &get_contexts[1];
    autovector<KeyContext*, MultiGetContext::MAX_BATCH_SIZE> sorted_keys;
    sorted_keys.push_back(&key_context[0]);
    sorted_keys.push_back(&key_context[1]);
    MultiGetContext m_context(
        &sorted_keys, 0, sorted_keys.size(), /*SequenceNumber*/ 42, ro,
        options.env->GetFileSystem().get(), options.statistics.get());
    MultiGetRange range = m_context.GetMultiGetRange();

    get_perf_context()->Reset();
    c.GetTableReader()->MultiGet(ro, &range, /*prefix_extractor*/ nullptr);

    // Verify read op result
    for (uint32_t i = 0; i <= 1; i++) {
      ASSERT_OK(statuses[i]);
      ASSERT_EQ(get_contexts[i].State(), GetContext::kFound);
      ASSERT_EQ(values[i].ToString(), kDummyValue);
    }

    // Verify traces.
    BlockCacheTraceRecord record;
    if (first_pass) {
      // The first two records should be prefetching index and filter blocks.
      record.get_id = 0;
      record.block_type = TraceType::kBlockTraceIndexBlock;
      record.caller = TableReaderCaller::kPrefetch;
      record.is_cache_hit = false;
      record.no_insert = false;
      expected_records.push_back(record);
      record.block_type = TraceType::kBlockTraceFilterBlock;
      expected_records.push_back(record);
    }
    // Then we should have three records for one index, one filter, and one data
    // block access. (The two keys share a data block.)
    record.get_id = get_id_offset;
    record.block_type = TraceType::kBlockTraceFilterBlock;
    record.caller = TableReaderCaller::kUserMultiGet;
    record.get_from_user_specified_snapshot = false;
    record.referenced_key = encoded_keys[0];
    record.referenced_key_exist_in_block = true;
    record.is_cache_hit = true;
    expected_records.push_back(record);
    record.block_type = TraceType::kBlockTraceIndexBlock;
    expected_records.push_back(record);
    record.is_cache_hit = !first_pass;
    record.block_type = TraceType::kBlockTraceDataBlock;
    expected_records.push_back(record);
  }
  VerifyBlockAccessTrace(&c, expected_records);
  cache->VerifyExpectedHitMissCounts(expected_records);
  c.ResetTableReader();
}

TEST_P(BlockBasedTableTest, TracingApproximateOffsetOfTest) {
  TableConstructor c(BytewiseComparator());
  Options options;
  BlockBasedTableOptions table_options = GetBlockBasedTableOptions();
  options.create_if_missing = true;
  table_options.block_cache = NewLRUCache(1024 * 1024, 0);
  table_options.cache_index_and_filter_blocks = true;
  table_options.filter_policy.reset(NewBloomFilterPolicy(10, true));
  options.table_factory.reset(new BlockBasedTableFactory(table_options));
  SetupTracingTest(&c);
  std::vector<std::string> keys;
  stl_wrappers::KVMap kvmap;
  ImmutableOptions ioptions(options);
  MutableCFOptions moptions(options);
  c.Finish(options, ioptions, moptions, table_options,
           GetPlainInternalComparator(options.comparator), &keys, &kvmap);
  const ReadOptions read_options;
  for (uint32_t i = 1; i <= 2; i++) {
    InternalKey internal_key(auto_add_key1, 0, kTypeValue);
    std::string encoded_key = internal_key.Encode().ToString();
    c.GetTableReader()->ApproximateOffsetOf(
        read_options, encoded_key, TableReaderCaller::kUserApproximateSize);
  }
  // Verify traces.
  std::vector<BlockCacheTraceRecord> expected_records;
  // The first two records should be prefetching index and filter blocks.
  BlockCacheTraceRecord record;
  record.block_type = TraceType::kBlockTraceIndexBlock;
  record.caller = TableReaderCaller::kPrefetch;
  record.is_cache_hit = false;
  record.no_insert = false;
  expected_records.push_back(record);
  record.block_type = TraceType::kBlockTraceFilterBlock;
  expected_records.push_back(record);
  // Then we should have two records for only index blocks.
  record.block_type = TraceType::kBlockTraceIndexBlock;
  record.caller = TableReaderCaller::kUserApproximateSize;
  record.is_cache_hit = true;
  expected_records.push_back(record);
  expected_records.push_back(record);
  VerifyBlockAccessTrace(&c, expected_records);
  c.ResetTableReader();
}

TEST_P(BlockBasedTableTest, TracingIterator) {
  TableConstructor c(BytewiseComparator());
  Options options;
  BlockBasedTableOptions table_options = GetBlockBasedTableOptions();
  options.create_if_missing = true;
  table_options.block_cache = NewLRUCache(1024 * 1024, 0);
  table_options.cache_index_and_filter_blocks = true;
  table_options.filter_policy.reset(NewBloomFilterPolicy(10, true));
  options.table_factory.reset(new BlockBasedTableFactory(table_options));
  SetupTracingTest(&c);
  std::vector<std::string> keys;
  stl_wrappers::KVMap kvmap;
  ImmutableOptions ioptions(options);
  MutableCFOptions moptions(options);
  c.Finish(options, ioptions, moptions, table_options,
           GetPlainInternalComparator(options.comparator), &keys, &kvmap);

  for (uint32_t i = 1; i <= 2; i++) {
    ReadOptions read_options;
    std::unique_ptr<InternalIterator> iter(c.GetTableReader()->NewIterator(
        read_options, moptions.prefix_extractor.get(), /*arena=*/nullptr,
        /*skip_filters=*/false, TableReaderCaller::kUserIterator));
    iter->SeekToFirst();
    while (iter->Valid()) {
      iter->key();
      iter->value();
      iter->Next();
    }
    ASSERT_OK(iter->status());
    iter.reset();
  }

  // Verify traces.
  std::vector<BlockCacheTraceRecord> expected_records;
  // The first two records should be prefetching index and filter blocks.
  BlockCacheTraceRecord record;
  record.block_type = TraceType::kBlockTraceIndexBlock;
  record.caller = TableReaderCaller::kPrefetch;
  record.is_cache_hit = false;
  record.no_insert = false;
  expected_records.push_back(record);
  record.block_type = TraceType::kBlockTraceFilterBlock;
  expected_records.push_back(record);
  // Then we should have three records for index and two data block access.
  record.block_type = TraceType::kBlockTraceIndexBlock;
  record.caller = TableReaderCaller::kUserIterator;
  record.is_cache_hit = true;
  expected_records.push_back(record);
  record.block_type = TraceType::kBlockTraceDataBlock;
  record.is_cache_hit = false;
  expected_records.push_back(record);
  expected_records.push_back(record);
  // When we iterate this file for the second time, we should observe all cache
  // hits.
  record.block_type = TraceType::kBlockTraceIndexBlock;
  record.is_cache_hit = true;
  expected_records.push_back(record);
  record.block_type = TraceType::kBlockTraceDataBlock;
  expected_records.push_back(record);
  expected_records.push_back(record);
  VerifyBlockAccessTrace(&c, expected_records);
  c.ResetTableReader();
}

// A simple tool that takes the snapshot of block cache statistics.
class BlockCachePropertiesSnapshot {
 public:
  explicit BlockCachePropertiesSnapshot(Statistics* statistics) {
    block_cache_miss = statistics->getTickerCount(BLOCK_CACHE_MISS);
    block_cache_hit = statistics->getTickerCount(BLOCK_CACHE_HIT);
    index_block_cache_miss = statistics->getTickerCount(BLOCK_CACHE_INDEX_MISS);
    index_block_cache_hit = statistics->getTickerCount(BLOCK_CACHE_INDEX_HIT);
    data_block_cache_miss = statistics->getTickerCount(BLOCK_CACHE_DATA_MISS);
    data_block_cache_hit = statistics->getTickerCount(BLOCK_CACHE_DATA_HIT);
    filter_block_cache_miss =
        statistics->getTickerCount(BLOCK_CACHE_FILTER_MISS);
    filter_block_cache_hit = statistics->getTickerCount(BLOCK_CACHE_FILTER_HIT);
    block_cache_bytes_read = statistics->getTickerCount(BLOCK_CACHE_BYTES_READ);
    block_cache_bytes_write =
        statistics->getTickerCount(BLOCK_CACHE_BYTES_WRITE);
  }

  void AssertIndexBlockStat(int64_t expected_index_block_cache_miss,
                            int64_t expected_index_block_cache_hit) {
    ASSERT_EQ(expected_index_block_cache_miss, index_block_cache_miss);
    ASSERT_EQ(expected_index_block_cache_hit, index_block_cache_hit);
  }

  void AssertFilterBlockStat(int64_t expected_filter_block_cache_miss,
                             int64_t expected_filter_block_cache_hit) {
    ASSERT_EQ(expected_filter_block_cache_miss, filter_block_cache_miss);
    ASSERT_EQ(expected_filter_block_cache_hit, filter_block_cache_hit);
  }

  // Check if the fetched props matches the expected ones.
  // TODO(kailiu) Use this only when you disabled filter policy!
  void AssertEqual(int64_t expected_index_block_cache_miss,
                   int64_t expected_index_block_cache_hit,
                   int64_t expected_data_block_cache_miss,
                   int64_t expected_data_block_cache_hit) const {
    ASSERT_EQ(expected_index_block_cache_miss, index_block_cache_miss);
    ASSERT_EQ(expected_index_block_cache_hit, index_block_cache_hit);
    ASSERT_EQ(expected_data_block_cache_miss, data_block_cache_miss);
    ASSERT_EQ(expected_data_block_cache_hit, data_block_cache_hit);
    ASSERT_EQ(expected_index_block_cache_miss + expected_data_block_cache_miss,
              block_cache_miss);
    ASSERT_EQ(expected_index_block_cache_hit + expected_data_block_cache_hit,
              block_cache_hit);
  }

  int64_t GetCacheBytesRead() { return block_cache_bytes_read; }

  int64_t GetCacheBytesWrite() { return block_cache_bytes_write; }

 private:
  int64_t block_cache_miss = 0;
  int64_t block_cache_hit = 0;
  int64_t index_block_cache_miss = 0;
  int64_t index_block_cache_hit = 0;
  int64_t data_block_cache_miss = 0;
  int64_t data_block_cache_hit = 0;
  int64_t filter_block_cache_miss = 0;
  int64_t filter_block_cache_hit = 0;
  int64_t block_cache_bytes_read = 0;
  int64_t block_cache_bytes_write = 0;
};

// Make sure, by default, index/filter blocks were pre-loaded (meaning we won't
// use block cache to store them).
TEST_P(BlockBasedTableTest, BlockCacheDisabledTest) {
  Options options;
  options.create_if_missing = true;
  options.statistics = CreateDBStatistics();
  BlockBasedTableOptions table_options = GetBlockBasedTableOptions();
  table_options.block_cache = NewLRUCache(1024, 4);
  table_options.filter_policy.reset(NewBloomFilterPolicy(10));
  options.table_factory.reset(new BlockBasedTableFactory(table_options));
  std::vector<std::string> keys;
  stl_wrappers::KVMap kvmap;

  TableConstructor c(BytewiseComparator(), true /* convert_to_internal_key_ */);
  c.Add("key", "value");
  const ImmutableOptions ioptions(options);
  const MutableCFOptions moptions(options);
  c.Finish(options, ioptions, moptions, table_options,
           GetPlainInternalComparator(options.comparator), &keys, &kvmap);

  // preloading filter/index blocks is enabled.
  auto reader = dynamic_cast<BlockBasedTable*>(c.GetTableReader());
  ASSERT_FALSE(reader->TEST_FilterBlockInCache());
  ASSERT_FALSE(reader->TEST_IndexBlockInCache());

  {
    // nothing happens in the beginning
    BlockCachePropertiesSnapshot props(options.statistics.get());
    props.AssertIndexBlockStat(0, 0);
    props.AssertFilterBlockStat(0, 0);
  }

  {
    GetContext get_context(options.comparator, nullptr, nullptr, nullptr,
                           GetContext::kNotFound, Slice(), nullptr, nullptr,
                           nullptr, nullptr, true, nullptr, nullptr);
    // a hack that just to trigger BlockBasedTable::GetFilter.
    ASSERT_OK(reader->Get(ReadOptions(), "non-exist-key", &get_context,
                          moptions.prefix_extractor.get()));
    BlockCachePropertiesSnapshot props(options.statistics.get());
    props.AssertIndexBlockStat(0, 0);
    props.AssertFilterBlockStat(0, 0);
  }
}

// Due to the difficulities of the intersaction between statistics, this test
// only tests the case when "index block is put to block cache"
TEST_P(BlockBasedTableTest, FilterBlockInBlockCache) {
  // -- Table construction
  Options options;
  options.create_if_missing = true;
  options.statistics = CreateDBStatistics();

  // Enable the cache for index/filter blocks
  BlockBasedTableOptions table_options = GetBlockBasedTableOptions();
  LRUCacheOptions co;
  co.capacity = 2048;
  co.num_shard_bits = 2;
  co.metadata_charge_policy = kDontChargeCacheMetadata;
  table_options.block_cache = NewLRUCache(co);
  table_options.cache_index_and_filter_blocks = true;
  options.table_factory.reset(new BlockBasedTableFactory(table_options));
  std::vector<std::string> keys;
  stl_wrappers::KVMap kvmap;

  TableConstructor c(BytewiseComparator(), true /* convert_to_internal_key_ */);
  c.Add("key", "value");
  const ImmutableOptions ioptions(options);
  const MutableCFOptions moptions(options);
  c.Finish(options, ioptions, moptions, table_options,
           GetPlainInternalComparator(options.comparator), &keys, &kvmap);
  // preloading filter/index blocks is prohibited.
  auto* reader = dynamic_cast<BlockBasedTable*>(c.GetTableReader());
  ASSERT_FALSE(reader->TEST_FilterBlockInCache());
  ASSERT_TRUE(reader->TEST_IndexBlockInCache());

  // -- PART 1: Open with regular block cache.
  // Since block_cache is disabled, no cache activities will be involved.
  std::unique_ptr<InternalIterator> iter;

  int64_t last_cache_bytes_read = 0;
  // At first, no block will be accessed.
  {
    BlockCachePropertiesSnapshot props(options.statistics.get());
    // index will be added to block cache.
    props.AssertEqual(1,  // index block miss
                      0, 0, 0);
    ASSERT_EQ(props.GetCacheBytesRead(), 0);
    ASSERT_EQ(props.GetCacheBytesWrite(),
              static_cast<int64_t>(table_options.block_cache->GetUsage()));
    last_cache_bytes_read = props.GetCacheBytesRead();
  }

  // Only index block will be accessed
  {
    iter.reset(c.NewIterator(moptions.prefix_extractor.get()));
    BlockCachePropertiesSnapshot props(options.statistics.get());
    // NOTE: to help better highlight the "detla" of each ticker, I use
    // <last_value> + <added_value> to indicate the increment of changed
    // value; other numbers remain the same.
    props.AssertEqual(1, 0 + 1,  // index block hit
                      0, 0);
    // Cache hit, bytes read from cache should increase
    ASSERT_GT(props.GetCacheBytesRead(), last_cache_bytes_read);
    ASSERT_EQ(props.GetCacheBytesWrite(),
              static_cast<int64_t>(table_options.block_cache->GetUsage()));
    last_cache_bytes_read = props.GetCacheBytesRead();
  }

  // Only data block will be accessed
  {
    iter->SeekToFirst();
    ASSERT_OK(iter->status());
    BlockCachePropertiesSnapshot props(options.statistics.get());
    props.AssertEqual(1, 1, 0 + 1,  // data block miss
                      0);
    // Cache miss, Bytes read from cache should not change
    ASSERT_EQ(props.GetCacheBytesRead(), last_cache_bytes_read);
    ASSERT_EQ(props.GetCacheBytesWrite(),
              static_cast<int64_t>(table_options.block_cache->GetUsage()));
    last_cache_bytes_read = props.GetCacheBytesRead();
  }

  // Data block will be in cache
  {
    iter.reset(c.NewIterator(moptions.prefix_extractor.get()));
    iter->SeekToFirst();
    ASSERT_OK(iter->status());
    BlockCachePropertiesSnapshot props(options.statistics.get());
    props.AssertEqual(1, 1 + 1, /* index block hit */
                      1, 0 + 1 /* data block hit */);
    // Cache hit, bytes read from cache should increase
    ASSERT_GT(props.GetCacheBytesRead(), last_cache_bytes_read);
    ASSERT_EQ(props.GetCacheBytesWrite(),
              static_cast<int64_t>(table_options.block_cache->GetUsage()));
  }
  // release the iterator so that the block cache can reset correctly.
  iter.reset();

  c.ResetTableReader();

  // -- PART 2: Open with very small block cache
  // In this test, no block will ever get hit since the block cache is
  // too small to fit even one entry.
  table_options.block_cache = NewLRUCache(1, 4);
  options.statistics = CreateDBStatistics();
  options.table_factory.reset(new BlockBasedTableFactory(table_options));
  const ImmutableOptions ioptions2(options);
  const MutableCFOptions moptions2(options);
  ASSERT_OK(c.Reopen(ioptions2, moptions2));
  {
    BlockCachePropertiesSnapshot props(options.statistics.get());
    props.AssertEqual(1,  // index block miss
                      0, 0, 0);
    // Cache miss, Bytes read from cache should not change
    ASSERT_EQ(props.GetCacheBytesRead(), 0);
  }

  {
    // Both index and data block get accessed.
    // It first cache index block then data block. But since the cache size
    // is only 1, index block will be purged after data block is inserted.
    iter.reset(c.NewIterator(moptions2.prefix_extractor.get()));
    BlockCachePropertiesSnapshot props(options.statistics.get());
    props.AssertEqual(1 + 1,  // index block miss
                      0, 0,   // data block miss
                      0);
    // Cache hit, bytes read from cache should increase
    ASSERT_EQ(props.GetCacheBytesRead(), 0);
  }

  {
    // SeekToFirst() accesses data block. With similar reason, we expect data
    // block's cache miss.
    iter->SeekToFirst();
    ASSERT_OK(iter->status());
    BlockCachePropertiesSnapshot props(options.statistics.get());
    props.AssertEqual(2, 0, 0 + 1,  // data block miss
                      0);
    // Cache miss, Bytes read from cache should not change
    ASSERT_EQ(props.GetCacheBytesRead(), 0);
  }
  iter.reset();
  c.ResetTableReader();

  // -- PART 3: Open table with bloom filter enabled but not in SST file
  table_options.block_cache = NewLRUCache(4096, 4);
  table_options.cache_index_and_filter_blocks = false;
  options.table_factory.reset(NewBlockBasedTableFactory(table_options));

  TableConstructor c3(BytewiseComparator());
  std::string user_key = "k01";
  InternalKey internal_key(user_key, 0, kTypeValue);
  c3.Add(internal_key.Encode().ToString(), "hello");
  ImmutableOptions ioptions3(options);
  MutableCFOptions moptions3(options);
  // Generate table without filter policy
  c3.Finish(options, ioptions3, moptions3, table_options,
            GetPlainInternalComparator(options.comparator), &keys, &kvmap);
  c3.ResetTableReader();

  // Open table with filter policy
  table_options.filter_policy.reset(NewBloomFilterPolicy(1));
  options.table_factory.reset(new BlockBasedTableFactory(table_options));
  options.statistics = CreateDBStatistics();
  ImmutableOptions ioptions4(options);
  MutableCFOptions moptions4(options);
  ASSERT_OK(c3.Reopen(ioptions4, moptions4));
  reader = dynamic_cast<BlockBasedTable*>(c3.GetTableReader());
  ASSERT_FALSE(reader->TEST_FilterBlockInCache());
  PinnableSlice value;
  GetContext get_context(options.comparator, nullptr, nullptr, nullptr,
                         GetContext::kNotFound, user_key, &value, nullptr,
                         nullptr, nullptr, true, nullptr, nullptr);
  ASSERT_OK(reader->Get(ReadOptions(), internal_key.Encode(), &get_context,
                        moptions4.prefix_extractor.get()));
  ASSERT_STREQ(value.data(), "hello");
  BlockCachePropertiesSnapshot props(options.statistics.get());
  props.AssertFilterBlockStat(0, 0);
  c3.ResetTableReader();
}

void ValidateBlockSizeDeviation(int value, int expected) {
  BlockBasedTableOptions table_options;
  table_options.block_size_deviation = value;
  BlockBasedTableFactory* factory = new BlockBasedTableFactory(table_options);

  const BlockBasedTableOptions* normalized_table_options =
      factory->GetOptions<BlockBasedTableOptions>();
  ASSERT_EQ(normalized_table_options->block_size_deviation, expected);

  delete factory;
}

void ValidateBlockRestartInterval(int value, int expected) {
  BlockBasedTableOptions table_options;
  table_options.block_restart_interval = value;
  BlockBasedTableFactory* factory = new BlockBasedTableFactory(table_options);

  const BlockBasedTableOptions* normalized_table_options =
      factory->GetOptions<BlockBasedTableOptions>();
  ASSERT_EQ(normalized_table_options->block_restart_interval, expected);

  delete factory;
}

TEST_P(BlockBasedTableTest, InvalidOptions) {
  // invalid values for block_size_deviation (<0 or >100) are silently set to 0
  ValidateBlockSizeDeviation(-10, 0);
  ValidateBlockSizeDeviation(-1, 0);
  ValidateBlockSizeDeviation(0, 0);
  ValidateBlockSizeDeviation(1, 1);
  ValidateBlockSizeDeviation(99, 99);
  ValidateBlockSizeDeviation(100, 100);
  ValidateBlockSizeDeviation(101, 0);
  ValidateBlockSizeDeviation(1000, 0);

  // invalid values for block_restart_interval (<1) are silently set to 1
  ValidateBlockRestartInterval(-10, 1);
  ValidateBlockRestartInterval(-1, 1);
  ValidateBlockRestartInterval(0, 1);
  ValidateBlockRestartInterval(1, 1);
  ValidateBlockRestartInterval(2, 2);
  ValidateBlockRestartInterval(1000, 1000);
}

TEST_P(BlockBasedTableTest, BlockReadCountTest) {
  // bloom_filter_type = 1 -- full filter using use_block_based_builder=false
  // bloom_filter_type = 2 -- full filter using use_block_based_builder=true
  //                          because of API change to hide block-based filter
  for (int bloom_filter_type = 1; bloom_filter_type <= 2; ++bloom_filter_type) {
    for (int index_and_filter_in_cache = 0; index_and_filter_in_cache < 2;
         ++index_and_filter_in_cache) {
      Options options;
      options.create_if_missing = true;

      BlockBasedTableOptions table_options = GetBlockBasedTableOptions();
      table_options.block_cache = NewLRUCache(1, 0);
      table_options.cache_index_and_filter_blocks = index_and_filter_in_cache;
      table_options.filter_policy.reset(
          NewBloomFilterPolicy(10, bloom_filter_type == 2));
      options.table_factory.reset(new BlockBasedTableFactory(table_options));
      std::vector<std::string> keys;
      stl_wrappers::KVMap kvmap;

      TableConstructor c(BytewiseComparator());
      std::string user_key = "k04";
      InternalKey internal_key(user_key, 0, kTypeValue);
      std::string encoded_key = internal_key.Encode().ToString();
      c.Add(encoded_key, "hello");
      ImmutableOptions ioptions(options);
      MutableCFOptions moptions(options);
      // Generate table with filter policy
      c.Finish(options, ioptions, moptions, table_options,
               GetPlainInternalComparator(options.comparator), &keys, &kvmap);
      auto reader = c.GetTableReader();
      PinnableSlice value;
      {
        GetContext get_context(options.comparator, nullptr, nullptr, nullptr,
                               GetContext::kNotFound, user_key, &value, nullptr,
                               nullptr, nullptr, true, nullptr, nullptr);
        get_perf_context()->Reset();
        ASSERT_OK(reader->Get(ReadOptions(), encoded_key, &get_context,
                              moptions.prefix_extractor.get()));
        if (index_and_filter_in_cache) {
          // data, index and filter block
          ASSERT_EQ(get_perf_context()->block_read_count, 3);
          ASSERT_EQ(get_perf_context()->index_block_read_count, 1);
          ASSERT_EQ(get_perf_context()->filter_block_read_count, 1);
        } else {
          // just the data block
          ASSERT_EQ(get_perf_context()->block_read_count, 1);
        }
        ASSERT_EQ(get_context.State(), GetContext::kFound);
        ASSERT_STREQ(value.data(), "hello");
      }

      // Get non-existing key
      user_key = "does-not-exist";
      internal_key = InternalKey(user_key, 0, kTypeValue);
      encoded_key = internal_key.Encode().ToString();

      value.Reset();
      {
        GetContext get_context(options.comparator, nullptr, nullptr, nullptr,
                               GetContext::kNotFound, user_key, &value, nullptr,
                               nullptr, nullptr, true, nullptr, nullptr);
        get_perf_context()->Reset();
        ASSERT_OK(reader->Get(ReadOptions(), encoded_key, &get_context,
                              moptions.prefix_extractor.get()));
        ASSERT_EQ(get_context.State(), GetContext::kNotFound);
      }

      if (index_and_filter_in_cache) {
        if (bloom_filter_type == 0) {
          // with block-based, we read index and then the filter
          ASSERT_EQ(get_perf_context()->block_read_count, 2);
          ASSERT_EQ(get_perf_context()->index_block_read_count, 1);
          ASSERT_EQ(get_perf_context()->filter_block_read_count, 1);
        } else {
          // with full-filter, we read filter first and then we stop
          ASSERT_EQ(get_perf_context()->block_read_count, 1);
          ASSERT_EQ(get_perf_context()->filter_block_read_count, 1);
        }
      } else {
        // filter is already in memory and it figures out that the key doesn't
        // exist
        ASSERT_EQ(get_perf_context()->block_read_count, 0);
      }
    }
  }
}

TEST_P(BlockBasedTableTest, BlockCacheLeak) {
  // Check that when we reopen a table we don't lose access to blocks already
  // in the cache. This test checks whether the Table actually makes use of the
  // unique ID from the file.

  Options opt;
  std::unique_ptr<InternalKeyComparator> ikc;
  ikc.reset(new test::PlainInternalKeyComparator(opt.comparator));
  opt.compression = kNoCompression;
  BlockBasedTableOptions table_options = GetBlockBasedTableOptions();
  table_options.block_size = 1024;
  // big enough so we don't ever lose cached values.
  table_options.block_cache = NewLRUCache(16 * 1024 * 1024, 4);
  opt.table_factory.reset(NewBlockBasedTableFactory(table_options));

  TableConstructor c(BytewiseComparator(), true /* convert_to_internal_key_ */);
  c.Add("k01", "hello");
  c.Add("k02", "hello2");
  c.Add("k03", std::string(10000, 'x'));
  c.Add("k04", std::string(200000, 'x'));
  c.Add("k05", std::string(300000, 'x'));
  c.Add("k06", "hello3");
  c.Add("k07", std::string(100000, 'x'));
  std::vector<std::string> keys;
  stl_wrappers::KVMap kvmap;
  const ImmutableOptions ioptions(opt);
  const MutableCFOptions moptions(opt);
  c.Finish(opt, ioptions, moptions, table_options, *ikc, &keys, &kvmap);

  std::unique_ptr<InternalIterator> iter(
      c.NewIterator(moptions.prefix_extractor.get()));
  iter->SeekToFirst();
  while (iter->Valid()) {
    iter->key();
    iter->value();
    iter->Next();
  }
  ASSERT_OK(iter->status());
  iter.reset();

  const ImmutableOptions ioptions1(opt);
  const MutableCFOptions moptions1(opt);
  ASSERT_OK(c.Reopen(ioptions1, moptions1));
  auto table_reader = dynamic_cast<BlockBasedTable*>(c.GetTableReader());
  for (const std::string& key : keys) {
    InternalKey ikey(key, kMaxSequenceNumber, kTypeValue);
    ASSERT_TRUE(table_reader->TEST_KeyInCache(ReadOptions(), ikey.Encode()));
  }
  c.ResetTableReader();

  // rerun with different block cache
  table_options.block_cache = NewLRUCache(16 * 1024 * 1024, 4);
  opt.table_factory.reset(NewBlockBasedTableFactory(table_options));
  const ImmutableOptions ioptions2(opt);
  const MutableCFOptions moptions2(opt);
  ASSERT_OK(c.Reopen(ioptions2, moptions2));
  table_reader = dynamic_cast<BlockBasedTable*>(c.GetTableReader());
  for (const std::string& key : keys) {
    InternalKey ikey(key, kMaxSequenceNumber, kTypeValue);
    ASSERT_TRUE(!table_reader->TEST_KeyInCache(ReadOptions(), ikey.Encode()));
  }
  c.ResetTableReader();
}

TEST_P(BlockBasedTableTest, MemoryAllocator) {
  auto default_memory_allocator = std::make_shared<DefaultMemoryAllocator>();
  auto custom_memory_allocator =
      std::make_shared<CountedMemoryAllocator>(default_memory_allocator);
  {
    Options opt;
    std::unique_ptr<InternalKeyComparator> ikc;
    ikc.reset(new test::PlainInternalKeyComparator(opt.comparator));
    opt.compression = kNoCompression;
    BlockBasedTableOptions table_options;
    table_options.block_size = 1024;
    LRUCacheOptions lruOptions;
    lruOptions.memory_allocator = custom_memory_allocator;
    lruOptions.capacity = 16 * 1024 * 1024;
    lruOptions.num_shard_bits = 4;
    table_options.block_cache = NewLRUCache(std::move(lruOptions));
    opt.table_factory.reset(NewBlockBasedTableFactory(table_options));

    TableConstructor c(BytewiseComparator(),
                       true /* convert_to_internal_key_ */);
    c.Add("k01", "hello");
    c.Add("k02", "hello2");
    c.Add("k03", std::string(10000, 'x'));
    c.Add("k04", std::string(200000, 'x'));
    c.Add("k05", std::string(300000, 'x'));
    c.Add("k06", "hello3");
    c.Add("k07", std::string(100000, 'x'));
    std::vector<std::string> keys;
    stl_wrappers::KVMap kvmap;
    const ImmutableOptions ioptions(opt);
    const MutableCFOptions moptions(opt);
    c.Finish(opt, ioptions, moptions, table_options, *ikc, &keys, &kvmap);

    std::unique_ptr<InternalIterator> iter(
        c.NewIterator(moptions.prefix_extractor.get()));
    iter->SeekToFirst();
    while (iter->Valid()) {
      iter->key();
      iter->value();
      iter->Next();
    }
    ASSERT_OK(iter->status());
  }

  // out of scope, block cache should have been deleted, all allocations
  // deallocated
  EXPECT_EQ(custom_memory_allocator->GetNumAllocations(),
            custom_memory_allocator->GetNumDeallocations());
  // make sure that allocations actually happened through the cache allocator
  EXPECT_GT(custom_memory_allocator->GetNumAllocations(), 0);
}

// Test the file checksum of block based table
TEST_P(BlockBasedTableTest, NoFileChecksum) {
  Options options;
  ImmutableOptions ioptions(options);
  MutableCFOptions moptions(options);
  BlockBasedTableOptions table_options = GetBlockBasedTableOptions();
  std::unique_ptr<InternalKeyComparator> comparator(
      new InternalKeyComparator(BytewiseComparator()));
  int level = 0;
  IntTblPropCollectorFactories int_tbl_prop_collector_factories;
  std::string column_family_name;

  FileChecksumTestHelper f(true);
  f.CreateWritableFile();
  std::unique_ptr<TableBuilder> builder;
  builder.reset(ioptions.table_factory->NewTableBuilder(
      TableBuilderOptions(ioptions, moptions, *comparator,
                          &int_tbl_prop_collector_factories,
                          options.compression, options.compression_opts,
                          kUnknownColumnFamily, column_family_name, level),
      f.GetFileWriter()));
  ASSERT_OK(f.ResetTableBuilder(std::move(builder)));
  f.AddKVtoKVMap(1000);
  ASSERT_OK(f.WriteKVAndFlushTable());
  ASSERT_STREQ(f.GetFileChecksumFuncName(), kUnknownFileChecksumFuncName);
  ASSERT_STREQ(f.GetFileChecksum().c_str(), kUnknownFileChecksum);
}

TEST_P(BlockBasedTableTest, Crc32cFileChecksum) {
  FileChecksumGenCrc32cFactory* file_checksum_gen_factory =
      new FileChecksumGenCrc32cFactory();
  Options options;
  options.file_checksum_gen_factory.reset(file_checksum_gen_factory);
  ImmutableOptions ioptions(options);
  MutableCFOptions moptions(options);
  BlockBasedTableOptions table_options = GetBlockBasedTableOptions();
  std::unique_ptr<InternalKeyComparator> comparator(
      new InternalKeyComparator(BytewiseComparator()));
  int level = 0;
  IntTblPropCollectorFactories int_tbl_prop_collector_factories;
  std::string column_family_name;

  FileChecksumGenContext gen_context;
  gen_context.file_name = "db/tmp";
  std::unique_ptr<FileChecksumGenerator> checksum_crc32c_gen1 =
      options.file_checksum_gen_factory->CreateFileChecksumGenerator(
          gen_context);
  FileChecksumTestHelper f(true);
  f.CreateWritableFile();
  f.SetFileChecksumGenerator(checksum_crc32c_gen1.release());
  std::unique_ptr<TableBuilder> builder;
  builder.reset(ioptions.table_factory->NewTableBuilder(
      TableBuilderOptions(ioptions, moptions, *comparator,
                          &int_tbl_prop_collector_factories,
                          options.compression, options.compression_opts,
                          kUnknownColumnFamily, column_family_name, level),
      f.GetFileWriter()));
  ASSERT_OK(f.ResetTableBuilder(std::move(builder)));
  f.AddKVtoKVMap(1000);
  ASSERT_OK(f.WriteKVAndFlushTable());
  ASSERT_STREQ(f.GetFileChecksumFuncName(), "FileChecksumCrc32c");

  std::unique_ptr<FileChecksumGenerator> checksum_crc32c_gen2 =
      options.file_checksum_gen_factory->CreateFileChecksumGenerator(
          gen_context);
  std::string checksum;
  ASSERT_OK(f.CalculateFileChecksum(checksum_crc32c_gen2.get(), &checksum));
  ASSERT_STREQ(f.GetFileChecksum().c_str(), checksum.c_str());

  // Unit test the generator itself for schema stability
  std::unique_ptr<FileChecksumGenerator> checksum_crc32c_gen3 =
      options.file_checksum_gen_factory->CreateFileChecksumGenerator(
          gen_context);
  const char data[] = "here is some data";
  checksum_crc32c_gen3->Update(data, sizeof(data));
  checksum_crc32c_gen3->Finalize();
  checksum = checksum_crc32c_gen3->GetChecksum();
  ASSERT_STREQ(checksum.c_str(), "\345\245\277\110");
}

TEST_F(PlainTableTest, BasicPlainTableProperties) {
  PlainTableOptions plain_table_options;
  plain_table_options.user_key_len = 8;
  plain_table_options.bloom_bits_per_key = 8;
  plain_table_options.hash_table_ratio = 0;

  PlainTableFactory factory(plain_table_options);
  std::unique_ptr<FSWritableFile> sink(new test::StringSink());
  std::unique_ptr<WritableFileWriter> file_writer(new WritableFileWriter(
      std::move(sink), "" /* don't care */, FileOptions()));
  Options options;
  const ImmutableOptions ioptions(options);
  const MutableCFOptions moptions(options);
  InternalKeyComparator ikc(options.comparator);
  IntTblPropCollectorFactories int_tbl_prop_collector_factories;
  std::string column_family_name;
  int unknown_level = -1;
  std::unique_ptr<TableBuilder> builder(factory.NewTableBuilder(
      TableBuilderOptions(ioptions, moptions, ikc,
                          &int_tbl_prop_collector_factories, kNoCompression,
                          CompressionOptions(), kUnknownColumnFamily,
                          column_family_name, unknown_level),
      file_writer.get()));

  for (char c = 'a'; c <= 'z'; ++c) {
    std::string key(8, c);
    key.append("\1       ");  // PlainTable expects internal key structure
    std::string value(28, c + 42);
    builder->Add(key, value);
  }
  ASSERT_OK(builder->Finish());
  ASSERT_OK(file_writer->Flush());

  test::StringSink* ss =
      static_cast<test::StringSink*>(file_writer->writable_file());
  std::unique_ptr<FSRandomAccessFile> source(
      new test::StringSource(ss->contents(), 72242, true));
  std::unique_ptr<RandomAccessFileReader> file_reader(
      new RandomAccessFileReader(std::move(source), "test"));

  std::unique_ptr<TableProperties> props;
  const ReadOptions read_options;
  auto s = ReadTableProperties(file_reader.get(), ss->contents().size(),
                               kPlainTableMagicNumber, ioptions, read_options,
                               &props);
  ASSERT_OK(s);

  ASSERT_EQ(0ul, props->index_size);
  ASSERT_EQ(0ul, props->filter_size);
  ASSERT_EQ(16ul * 26, props->raw_key_size);
  ASSERT_EQ(28ul * 26, props->raw_value_size);
  ASSERT_EQ(26ul, props->num_entries);
  ASSERT_EQ(1ul, props->num_data_blocks);
}

TEST_F(PlainTableTest, NoFileChecksum) {
  PlainTableOptions plain_table_options;
  plain_table_options.user_key_len = 20;
  plain_table_options.bloom_bits_per_key = 8;
  plain_table_options.hash_table_ratio = 0;
  PlainTableFactory factory(plain_table_options);

  Options options;
  const ImmutableOptions ioptions(options);
  const MutableCFOptions moptions(options);
  InternalKeyComparator ikc(options.comparator);
  IntTblPropCollectorFactories int_tbl_prop_collector_factories;
  std::string column_family_name;
  int unknown_level = -1;
  FileChecksumTestHelper f(true);
  f.CreateWritableFile();

  std::unique_ptr<TableBuilder> builder(factory.NewTableBuilder(
      TableBuilderOptions(ioptions, moptions, ikc,
                          &int_tbl_prop_collector_factories, kNoCompression,
                          CompressionOptions(), kUnknownColumnFamily,
                          column_family_name, unknown_level),
      f.GetFileWriter()));
  ASSERT_OK(f.ResetTableBuilder(std::move(builder)));
  f.AddKVtoKVMap(1000);
  ASSERT_OK(f.WriteKVAndFlushTable());
  ASSERT_STREQ(f.GetFileChecksumFuncName(), kUnknownFileChecksumFuncName);
  EXPECT_EQ(f.GetFileChecksum(), kUnknownFileChecksum);
}

TEST_F(PlainTableTest, Crc32cFileChecksum) {
  PlainTableOptions plain_table_options;
  plain_table_options.user_key_len = 20;
  plain_table_options.bloom_bits_per_key = 8;
  plain_table_options.hash_table_ratio = 0;
  PlainTableFactory factory(plain_table_options);

  FileChecksumGenCrc32cFactory* file_checksum_gen_factory =
      new FileChecksumGenCrc32cFactory();
  Options options;
  options.file_checksum_gen_factory.reset(file_checksum_gen_factory);
  const ImmutableOptions ioptions(options);
  const MutableCFOptions moptions(options);
  InternalKeyComparator ikc(options.comparator);
  IntTblPropCollectorFactories int_tbl_prop_collector_factories;
  std::string column_family_name;
  int unknown_level = -1;

  FileChecksumGenContext gen_context;
  gen_context.file_name = "db/tmp";
  std::unique_ptr<FileChecksumGenerator> checksum_crc32c_gen1 =
      options.file_checksum_gen_factory->CreateFileChecksumGenerator(
          gen_context);
  FileChecksumTestHelper f(true);
  f.CreateWritableFile();
  f.SetFileChecksumGenerator(checksum_crc32c_gen1.release());

  std::unique_ptr<TableBuilder> builder(factory.NewTableBuilder(
      TableBuilderOptions(ioptions, moptions, ikc,
                          &int_tbl_prop_collector_factories, kNoCompression,
                          CompressionOptions(), kUnknownColumnFamily,
                          column_family_name, unknown_level),
      f.GetFileWriter()));
  ASSERT_OK(f.ResetTableBuilder(std::move(builder)));
  f.AddKVtoKVMap(1000);
  ASSERT_OK(f.WriteKVAndFlushTable());
  ASSERT_STREQ(f.GetFileChecksumFuncName(), "FileChecksumCrc32c");

  std::unique_ptr<FileChecksumGenerator> checksum_crc32c_gen2 =
      options.file_checksum_gen_factory->CreateFileChecksumGenerator(
          gen_context);
  std::string checksum;
  ASSERT_OK(f.CalculateFileChecksum(checksum_crc32c_gen2.get(), &checksum));
  EXPECT_STREQ(f.GetFileChecksum().c_str(), checksum.c_str());
}


TEST_F(GeneralTableTest, ApproximateOffsetOfPlain) {
  TableConstructor c(BytewiseComparator(), true /* convert_to_internal_key_ */);
  c.Add("k01", "hello");
  c.Add("k02", "hello2");
  c.Add("k03", std::string(10000, 'x'));
  c.Add("k04", std::string(200000, 'x'));
  c.Add("k05", std::string(300000, 'x'));
  c.Add("k06", "hello3");
  c.Add("k07", std::string(100000, 'x'));
  std::vector<std::string> keys;
  stl_wrappers::KVMap kvmap;
  Options options;
  options.db_host_id = "";
  test::PlainInternalKeyComparator internal_comparator(options.comparator);
  options.compression = kNoCompression;
  BlockBasedTableOptions table_options;
  table_options.block_size = 1024;
  const ImmutableOptions ioptions(options);
  const MutableCFOptions moptions(options);
  c.Finish(options, ioptions, moptions, table_options, internal_comparator,
           &keys, &kvmap);

  ASSERT_TRUE(Between(c.ApproximateOffsetOf("abc"), 0, 0));
  ASSERT_TRUE(Between(c.ApproximateOffsetOf("k01"), 0, 0));
  ASSERT_TRUE(Between(c.ApproximateOffsetOf("k01a"), 0, 0));
  ASSERT_TRUE(Between(c.ApproximateOffsetOf("k02"), 0, 0));
  ASSERT_TRUE(Between(c.ApproximateOffsetOf("k03"), 0, 0));
  ASSERT_TRUE(Between(c.ApproximateOffsetOf("k04"), 10000, 11000));
  // k04 and k05 will be in two consecutive blocks, the index is
  // an arbitrary slice between k04 and k05, either before or after k04a
  ASSERT_TRUE(Between(c.ApproximateOffsetOf("k04a"), 10000, 211000));
  ASSERT_TRUE(Between(c.ApproximateOffsetOf("k05"), 210000, 211000));
  ASSERT_TRUE(Between(c.ApproximateOffsetOf("k06"), 510000, 511000));
  ASSERT_TRUE(Between(c.ApproximateOffsetOf("k07"), 510000, 511000));
  ASSERT_TRUE(Between(c.ApproximateOffsetOf("xyz"), 610000, 612000));
  c.ResetTableReader();
}

static void DoCompressionTest(CompressionType comp) {
  SCOPED_TRACE("CompressionType = " + CompressionTypeToString(comp));
  Random rnd(301);
  TableConstructor c(BytewiseComparator(), true /* convert_to_internal_key_ */);
  std::string tmp;
  c.Add("k01", "hello");
  c.Add("k02", test::CompressibleString(&rnd, 0.25, 10000, &tmp));
  c.Add("k03", "hello3");
  c.Add("k04", test::CompressibleString(&rnd, 0.25, 10000, &tmp));
  std::vector<std::string> keys;
  stl_wrappers::KVMap kvmap;
  Options options;
  test::PlainInternalKeyComparator ikc(options.comparator);
  options.compression = comp;
  BlockBasedTableOptions table_options;
  table_options.block_size = 1024;
  const ImmutableOptions ioptions(options);
  const MutableCFOptions moptions(options);
  c.Finish(options, ioptions, moptions, table_options, ikc, &keys, &kvmap);

  ASSERT_TRUE(Between(c.ApproximateOffsetOf("abc"), 0, 0));
  ASSERT_TRUE(Between(c.ApproximateOffsetOf("k01"), 0, 0));
  ASSERT_TRUE(Between(c.ApproximateOffsetOf("k02"), 0, 0));
  ASSERT_TRUE(Between(c.ApproximateOffsetOf("k03"), 2000, 3550));
  ASSERT_TRUE(Between(c.ApproximateOffsetOf("k04"), 2000, 3550));
  ASSERT_TRUE(Between(c.ApproximateOffsetOf("xyz"), 4000, 7075));
  c.ResetTableReader();
}

TEST_F(GeneralTableTest, ApproximateOffsetOfCompressed) {
  std::vector<CompressionType> compression_state;
  if (!Snappy_Supported()) {
    fprintf(stderr, "skipping snappy compression tests\n");
  } else {
    compression_state.push_back(kSnappyCompression);
  }

  if (!Zlib_Supported()) {
    fprintf(stderr, "skipping zlib compression tests\n");
  } else {
    compression_state.push_back(kZlibCompression);
  }

  // TODO(kailiu) DoCompressionTest() doesn't work with BZip2.
  /*
  if (!BZip2_Supported()) {
    fprintf(stderr, "skipping bzip2 compression tests\n");
  } else {
    compression_state.push_back(kBZip2Compression);
  }
  */

  if (!LZ4_Supported()) {
    fprintf(stderr, "skipping lz4 and lz4hc compression tests\n");
  } else {
    compression_state.push_back(kLZ4Compression);
    compression_state.push_back(kLZ4HCCompression);
  }

  if (!XPRESS_Supported()) {
    fprintf(stderr, "skipping xpress and xpress compression tests\n");
  } else {
    compression_state.push_back(kXpressCompression);
  }

  for (auto state : compression_state) {
    DoCompressionTest(state);
  }
}

TEST_F(GeneralTableTest, ApproximateKeyAnchors) {
  Random rnd(301);
  TableConstructor c(BytewiseComparator(), true /* convert_to_internal_key_ */);
  std::string tmp;
  for (int i = 1000; i < 9000; i++) {
    c.Add(std::to_string(i), rnd.RandomString(2000));
  }
  std::vector<std::string> keys;
  stl_wrappers::KVMap kvmap;
  Options options;
  InternalKeyComparator ikc(options.comparator);
  options.compression = kNoCompression;
  BlockBasedTableOptions table_options;
  table_options.block_size = 4096;
  const ImmutableOptions ioptions(options);
  const MutableCFOptions moptions(options);
  c.Finish(options, ioptions, moptions, table_options, ikc, &keys, &kvmap);

  std::vector<TableReader::Anchor> anchors;
  ASSERT_OK(c.GetTableReader()->ApproximateKeyAnchors(ReadOptions(), anchors));
  // The target is 128 anchors. But in reality it can be slightly more or fewer.
  ASSERT_GT(anchors.size(), 120);
  ASSERT_LT(anchors.size(), 140);

  // We have around 8000 keys. With 128 anchors, in average 62.5 keys per
  // anchor. Here we take a rough range and estimate the distance between
  // anchors is between 50 and 100.
  // Total data size is about 18,000,000, so each anchor range is about
  // 140,625. We also take a rough range.
  int prev_num = 1000;
  // Non-last anchor
  for (size_t i = 0; i + 1 < anchors.size(); i++) {
    auto& anchor = anchors[i];
    ASSERT_GT(anchor.range_size, 100000);
    ASSERT_LT(anchor.range_size, 200000);

    // Key might be shortened, so fill 0 in the end if it is the case.
    std::string key_cpy = anchor.user_key;
    key_cpy.append(4 - key_cpy.size(), '0');
    int num = std::stoi(key_cpy);
    ASSERT_GT(num - prev_num, 50);
    ASSERT_LT(num - prev_num, 100);
    prev_num = num;
  }

  ASSERT_EQ("8999", anchors.back().user_key);
  ASSERT_LT(anchors.back().range_size, 200000);

  c.ResetTableReader();
}

#if !defined(ROCKSDB_VALGRIND_RUN) || defined(ROCKSDB_FULL_VALGRIND_RUN)
TEST_P(ParameterizedHarnessTest, RandomizedHarnessTest) {
  Random rnd(test::RandomSeed() + 5);
  for (int num_entries = 0; num_entries < 2000;
       num_entries += (num_entries < 50 ? 1 : 200)) {
    for (int e = 0; e < num_entries; e++) {
      Add(test::RandomKey(&rnd, rnd.Skewed(4)),
          rnd.RandomString(rnd.Skewed(5)));
    }
    Test(&rnd);
  }
}

TEST_F(DBHarnessTest, RandomizedLongDB) {
  Random rnd(test::RandomSeed());
  int num_entries = 100000;
  for (int e = 0; e < num_entries; e++) {
    std::string v;
    Add(test::RandomKey(&rnd, rnd.Skewed(4)), rnd.RandomString(rnd.Skewed(5)));
  }
  Test(&rnd);

  // We must have created enough data to force merging
  int files = 0;
  for (int level = 0; level < db()->NumberLevels(); level++) {
    std::string value;
    char name[100];
    snprintf(name, sizeof(name), "rocksdb.num-files-at-level%d", level);
    ASSERT_TRUE(db()->GetProperty(name, &value));
    files += atoi(value.c_str());
  }
  ASSERT_GT(files, 0);
}
#endif  // !defined(ROCKSDB_VALGRIND_RUN) || defined(ROCKSDB_FULL_VALGRIND_RUN)

class MemTableTest : public testing::Test {
 public:
  MemTableTest() {
    InternalKeyComparator cmp(BytewiseComparator());
    auto table_factory = std::make_shared<SkipListFactory>();
    options_.memtable_factory = table_factory;
    ImmutableOptions ioptions(options_);
    wb_ = new WriteBufferManager(options_.db_write_buffer_size);
    memtable_ = new MemTable(cmp, ioptions, MutableCFOptions(options_), wb_,
                             kMaxSequenceNumber, 0 /* column_family_id */);
    memtable_->Ref();
  }

  ~MemTableTest() {
    delete memtable_->Unref();
    delete wb_;
  }

  MemTable* GetMemTable() { return memtable_; }

 private:
  MemTable* memtable_;
  Options options_;
  WriteBufferManager* wb_;
};

TEST_F(MemTableTest, Simple) {
  WriteBatch batch;
  WriteBatchInternal::SetSequence(&batch, 100);
  ASSERT_OK(batch.Put(std::string("k1"), std::string("v1")));
  ASSERT_OK(batch.Put(std::string("k2"), std::string("v2")));
  ASSERT_OK(batch.Put(std::string("k3"), std::string("v3")));
  ASSERT_OK(batch.Put(std::string("largekey"), std::string("vlarge")));
  ASSERT_OK(batch.DeleteRange(std::string("chi"), std::string("xigua")));
  ASSERT_OK(batch.DeleteRange(std::string("begin"), std::string("end")));
  ColumnFamilyMemTablesDefault cf_mems_default(GetMemTable());
  ASSERT_TRUE(
      WriteBatchInternal::InsertInto(&batch, &cf_mems_default, nullptr, nullptr)
          .ok());

  for (int i = 0; i < 2; ++i) {
    Arena arena;
    ScopedArenaIterator arena_iter_guard;
    std::unique_ptr<InternalIterator> iter_guard;
    InternalIterator* iter;
    if (i == 0) {
      iter = GetMemTable()->NewIterator(ReadOptions(), &arena);
      arena_iter_guard.set(iter);
    } else {
      iter = GetMemTable()->NewRangeTombstoneIterator(
          ReadOptions(), kMaxSequenceNumber /* read_seq */,
          false /* immutable_memtable */);
      iter_guard.reset(iter);
    }
    if (iter == nullptr) {
      continue;
    }
    iter->SeekToFirst();
    while (iter->Valid()) {
      fprintf(stderr, "key: '%s' -> '%s'\n", iter->key().ToString().c_str(),
              iter->value().ToString().c_str());
      iter->Next();
    }
  }
}

// Test the empty key
TEST_P(ParameterizedHarnessTest, SimpleEmptyKey) {
  Random rnd(test::RandomSeed() + 1);
  Add("", "v");
  Test(&rnd);
}

TEST_P(ParameterizedHarnessTest, SimpleSingle) {
  Random rnd(test::RandomSeed() + 2);
  Add("abc", "v");
  Test(&rnd);
}

TEST_P(ParameterizedHarnessTest, SimpleMulti) {
  Random rnd(test::RandomSeed() + 3);
  Add("abc", "v");
  Add("abcd", "v");
  Add("ac", "v2");
  Test(&rnd);
}

TEST_P(ParameterizedHarnessTest, SimpleSpecialKey) {
  Random rnd(test::RandomSeed() + 4);
  Add("\xff\xff", "v3");
  Test(&rnd);
}

TEST(TableTest, FooterTests) {
  Random* r = Random::GetTLSInstance();
  uint64_t data_size = (uint64_t{1} << r->Uniform(40)) + r->Uniform(100);
  uint64_t index_size = r->Uniform(1000000000);
  uint64_t metaindex_size = r->Uniform(1000000);
  // 5 == block trailer size
  BlockHandle index(data_size + 5, index_size);
  BlockHandle meta_index(data_size + index_size + 2 * 5, metaindex_size);
  uint64_t footer_offset = data_size + metaindex_size + index_size + 3 * 5;
  uint32_t base_context_checksum = 123456789;
  {
    // legacy block based
    FooterBuilder footer;
    ASSERT_OK(footer.Build(kBlockBasedTableMagicNumber, /* format_version */ 0,
                           footer_offset, kCRC32c, meta_index, index));
    Footer decoded_footer;
    ASSERT_OK(decoded_footer.DecodeFrom(footer.GetSlice(), footer_offset));
    ASSERT_EQ(decoded_footer.table_magic_number(), kBlockBasedTableMagicNumber);
    ASSERT_EQ(decoded_footer.checksum_type(), kCRC32c);
    ASSERT_EQ(decoded_footer.metaindex_handle().offset(), meta_index.offset());
    ASSERT_EQ(decoded_footer.metaindex_handle().size(), meta_index.size());
    ASSERT_EQ(decoded_footer.index_handle().offset(), index.offset());
    ASSERT_EQ(decoded_footer.index_handle().size(), index.size());
    ASSERT_EQ(decoded_footer.format_version(), 0U);
    ASSERT_EQ(decoded_footer.base_context_checksum(), 0U);
    ASSERT_EQ(decoded_footer.GetBlockTrailerSize(), 5U);
    // Ensure serialized with legacy magic
    ASSERT_EQ(
        DecodeFixed64(footer.GetSlice().data() + footer.GetSlice().size() - 8),
        kLegacyBlockBasedTableMagicNumber);
  }
  // block based, various checksums, various versions
  for (auto t : GetSupportedChecksums()) {
    for (uint32_t fv = 1; IsSupportedFormatVersion(fv); ++fv) {
      uint32_t maybe_bcc =
          FormatVersionUsesContextChecksum(fv) ? base_context_checksum : 0U;
      FooterBuilder footer;
      ASSERT_OK(footer.Build(kBlockBasedTableMagicNumber, fv, footer_offset, t,
                             meta_index, index, maybe_bcc));
      Footer decoded_footer;
      ASSERT_OK(decoded_footer.DecodeFrom(footer.GetSlice(), footer_offset));
      ASSERT_EQ(decoded_footer.table_magic_number(),
                kBlockBasedTableMagicNumber);
      ASSERT_EQ(decoded_footer.checksum_type(), t);
      ASSERT_EQ(decoded_footer.metaindex_handle().offset(),
                meta_index.offset());
      ASSERT_EQ(decoded_footer.metaindex_handle().size(), meta_index.size());
      if (FormatVersionUsesIndexHandleInFooter(fv)) {
        ASSERT_EQ(decoded_footer.index_handle().offset(), index.offset());
        ASSERT_EQ(decoded_footer.index_handle().size(), index.size());
      }
      ASSERT_EQ(decoded_footer.format_version(), fv);
      ASSERT_EQ(decoded_footer.GetBlockTrailerSize(), 5U);

      if (FormatVersionUsesContextChecksum(fv)) {
        ASSERT_EQ(decoded_footer.base_context_checksum(),
                  base_context_checksum);

        // Bad offset should fail footer checksum
        decoded_footer = Footer();
        ASSERT_NOK(
            decoded_footer.DecodeFrom(footer.GetSlice(), footer_offset - 1));
      } else {
        ASSERT_EQ(decoded_footer.base_context_checksum(), 0U);
      }

      // Too big metaindex size should also fail encoding only in new footer
      uint64_t big_metaindex_size = 0x100000007U;
      uint64_t big_footer_offset =
          data_size + big_metaindex_size + index_size + 3 * 5;
      BlockHandle big_metaindex =
          BlockHandle(data_size + index_size + 2 * 5, big_metaindex_size);
      ASSERT_NE(footer
                    .Build(kBlockBasedTableMagicNumber, fv, big_footer_offset,
                           t, big_metaindex, index, maybe_bcc)
                    .ok(),
                FormatVersionUsesContextChecksum(fv));
    }
  }

  {
    // legacy plain table
    FooterBuilder footer;
    ASSERT_OK(footer.Build(kPlainTableMagicNumber, /* format_version */ 0,
                           footer_offset, kNoChecksum, meta_index));
    Footer decoded_footer;
    ASSERT_OK(decoded_footer.DecodeFrom(footer.GetSlice(), footer_offset));
    ASSERT_EQ(decoded_footer.table_magic_number(), kPlainTableMagicNumber);
    ASSERT_EQ(decoded_footer.checksum_type(), kCRC32c);
    ASSERT_EQ(decoded_footer.metaindex_handle().offset(), meta_index.offset());
    ASSERT_EQ(decoded_footer.metaindex_handle().size(), meta_index.size());
    ASSERT_EQ(decoded_footer.index_handle().offset(), 0U);
    ASSERT_EQ(decoded_footer.index_handle().size(), 0U);
    ASSERT_EQ(decoded_footer.format_version(), 0U);
    ASSERT_EQ(decoded_footer.GetBlockTrailerSize(), 0U);
    // Ensure serialized with legacy magic
    ASSERT_EQ(
        DecodeFixed64(footer.GetSlice().data() + footer.GetSlice().size() - 8),
        kLegacyPlainTableMagicNumber);
  }
  {
    // xxhash plain table (not currently used)
    FooterBuilder footer;
    ASSERT_OK(footer.Build(kPlainTableMagicNumber, /* format_version */ 1,
                           footer_offset, kxxHash, meta_index));
    Footer decoded_footer;
    ASSERT_OK(decoded_footer.DecodeFrom(footer.GetSlice(), footer_offset));
    ASSERT_EQ(decoded_footer.table_magic_number(), kPlainTableMagicNumber);
    ASSERT_EQ(decoded_footer.checksum_type(), kxxHash);
    ASSERT_EQ(decoded_footer.metaindex_handle().offset(), meta_index.offset());
    ASSERT_EQ(decoded_footer.metaindex_handle().size(), meta_index.size());
    ASSERT_EQ(decoded_footer.index_handle().offset(), 0U);
    ASSERT_EQ(decoded_footer.index_handle().size(), 0U);
    ASSERT_EQ(decoded_footer.format_version(), 1U);
    ASSERT_EQ(decoded_footer.GetBlockTrailerSize(), 0U);
  }
}

class IndexBlockRestartIntervalTest
    : public TableTest,
      public ::testing::WithParamInterface<std::pair<int, bool>> {
 public:
  static std::vector<std::pair<int, bool>> GetRestartValues() {
    return {{-1, false}, {0, false},  {1, false}, {8, false},
            {16, false}, {32, false}, {-1, true}, {0, true},
            {1, true},   {8, true},   {16, true}, {32, true}};
  }
};

INSTANTIATE_TEST_CASE_P(
    IndexBlockRestartIntervalTest, IndexBlockRestartIntervalTest,
    ::testing::ValuesIn(IndexBlockRestartIntervalTest::GetRestartValues()));

TEST_P(IndexBlockRestartIntervalTest, IndexBlockRestartInterval) {
  const int kKeysInTable = 10000;
  const int kKeySize = 100;
  const int kValSize = 500;

  const int index_block_restart_interval = std::get<0>(GetParam());
  const bool value_delta_encoding = std::get<1>(GetParam());

  Options options;
  BlockBasedTableOptions table_options;
  table_options.block_size = 64;  // small block size to get big index block
  table_options.index_block_restart_interval = index_block_restart_interval;
  if (value_delta_encoding) {
    table_options.format_version = 4;
  } else {
    table_options.format_version = 3;
  }
  options.table_factory.reset(new BlockBasedTableFactory(table_options));

  TableConstructor c(BytewiseComparator());
  static Random rnd(301);
  for (int i = 0; i < kKeysInTable; i++) {
    InternalKey k(rnd.RandomString(kKeySize), 0, kTypeValue);
    c.Add(k.Encode().ToString(), rnd.RandomString(kValSize));
  }

  std::vector<std::string> keys;
  stl_wrappers::KVMap kvmap;
  std::unique_ptr<InternalKeyComparator> comparator(
      new InternalKeyComparator(BytewiseComparator()));
  const ImmutableOptions ioptions(options);
  const MutableCFOptions moptions(options);
  c.Finish(options, ioptions, moptions, table_options, *comparator, &keys,
           &kvmap);
  auto reader = c.GetTableReader();

  ReadOptions read_options;
  std::unique_ptr<InternalIterator> db_iter(reader->NewIterator(
      read_options, moptions.prefix_extractor.get(), /*arena=*/nullptr,
      /*skip_filters=*/false, TableReaderCaller::kUncategorized));

  // Test point lookup
  for (auto& kv : kvmap) {
    db_iter->Seek(kv.first);

    ASSERT_TRUE(db_iter->Valid());
    ASSERT_OK(db_iter->status());
    ASSERT_EQ(db_iter->key(), kv.first);
    ASSERT_EQ(db_iter->value(), kv.second);
  }

  // Test iterating
  auto kv_iter = kvmap.begin();
  for (db_iter->SeekToFirst(); db_iter->Valid(); db_iter->Next()) {
    ASSERT_EQ(db_iter->key(), kv_iter->first);
    ASSERT_EQ(db_iter->value(), kv_iter->second);
    kv_iter++;
  }
  ASSERT_EQ(kv_iter, kvmap.end());
  c.ResetTableReader();
}

class PrefixTest : public testing::Test {
 public:
  PrefixTest() : testing::Test() {}
  ~PrefixTest() override {}
};

namespace {
// A simple PrefixExtractor that only works for test PrefixAndWholeKeyTest
class TestPrefixExtractor : public ROCKSDB_NAMESPACE::SliceTransform {
 public:
  ~TestPrefixExtractor() override{};
  const char* Name() const override { return "TestPrefixExtractor"; }

  ROCKSDB_NAMESPACE::Slice Transform(
      const ROCKSDB_NAMESPACE::Slice& src) const override {
    assert(IsValid(src));
    return ROCKSDB_NAMESPACE::Slice(src.data(), 3);
  }

  bool InDomain(const ROCKSDB_NAMESPACE::Slice& src) const override {
    return IsValid(src);
  }

  bool InRange(const ROCKSDB_NAMESPACE::Slice& /*dst*/) const override {
    return true;
  }

  bool IsValid(const ROCKSDB_NAMESPACE::Slice& src) const {
    if (src.size() != 4) {
      return false;
    }
    if (src[0] != '[') {
      return false;
    }
    if (src[1] < '0' || src[1] > '9') {
      return false;
    }
    if (src[2] != ']') {
      return false;
    }
    if (src[3] < '0' || src[3] > '9') {
      return false;
    }
    return true;
  }
};
}  // namespace

TEST_F(PrefixTest, PrefixAndWholeKeyTest) {
  ROCKSDB_NAMESPACE::Options options;
  options.compaction_style = ROCKSDB_NAMESPACE::kCompactionStyleUniversal;
  options.num_levels = 20;
  options.create_if_missing = true;
  options.optimize_filters_for_hits = false;
  options.target_file_size_base = 268435456;
  options.prefix_extractor = std::make_shared<TestPrefixExtractor>();
  ROCKSDB_NAMESPACE::BlockBasedTableOptions bbto;
  bbto.filter_policy.reset(ROCKSDB_NAMESPACE::NewBloomFilterPolicy(10));
  bbto.block_size = 262144;
  bbto.whole_key_filtering = true;

  const std::string kDBPath = test::PerThreadDBPath("table_prefix_test");
  options.table_factory.reset(NewBlockBasedTableFactory(bbto));
  ASSERT_OK(DestroyDB(kDBPath, options));
  ROCKSDB_NAMESPACE::DB* db;
  ASSERT_OK(ROCKSDB_NAMESPACE::DB::Open(options, kDBPath, &db));

  // Create a bunch of keys with 10 filters.
  for (int i = 0; i < 10; i++) {
    std::string prefix = "[" + std::to_string(i) + "]";
    for (int j = 0; j < 10; j++) {
      std::string key = prefix + std::to_string(j);
      ASSERT_OK(db->Put(ROCKSDB_NAMESPACE::WriteOptions(), key, "1"));
    }
  }

  // Trigger compaction.
  ASSERT_OK(db->CompactRange(CompactRangeOptions(), nullptr, nullptr));
  delete db;
  // In the second round, turn whole_key_filtering off and expect
  // rocksdb still works.
}

/*
 * Disable TableWithGlobalSeqno since RocksDB does not store global_seqno in
 * the SST file any more. Instead, RocksDB deduces global_seqno from the
 * MANIFEST while reading from an SST. Therefore, it's not possible to test the
 * functionality of global_seqno in a single, isolated unit test without the
 * involvement of Version, VersionSet, etc.
 */
TEST_P(BlockBasedTableTest, DISABLED_TableWithGlobalSeqno) {
  BlockBasedTableOptions bbto = GetBlockBasedTableOptions();
  test::StringSink* sink = new test::StringSink();
  std::unique_ptr<FSWritableFile> holder(sink);
  std::unique_ptr<WritableFileWriter> file_writer(new WritableFileWriter(
      std::move(holder), "" /* don't care */, FileOptions()));
  Options options;
  options.table_factory.reset(NewBlockBasedTableFactory(bbto));
  const ImmutableOptions ioptions(options);
  const MutableCFOptions moptions(options);
  InternalKeyComparator ikc(options.comparator);
  IntTblPropCollectorFactories int_tbl_prop_collector_factories;
  int_tbl_prop_collector_factories.emplace_back(
      new SstFileWriterPropertiesCollectorFactory(2 /* version */,
                                                  0 /* global_seqno*/));
  std::string column_family_name;
  std::unique_ptr<TableBuilder> builder(options.table_factory->NewTableBuilder(
      TableBuilderOptions(ioptions, moptions, ikc,
                          &int_tbl_prop_collector_factories, kNoCompression,
                          CompressionOptions(), kUnknownColumnFamily,
                          column_family_name, -1),
      file_writer.get()));

  for (char c = 'a'; c <= 'z'; ++c) {
    std::string key(8, c);
    std::string value = key;
    InternalKey ik(key, 0, kTypeValue);

    builder->Add(ik.Encode(), value);
  }
  ASSERT_OK(builder->Finish());
  ASSERT_OK(file_writer->Flush());

  test::RandomRWStringSink ss_rw(sink);
  uint32_t version;
  uint64_t global_seqno;
  uint64_t global_seqno_offset;

  // Helper function to get version, global_seqno, global_seqno_offset
  std::function<void()> GetVersionAndGlobalSeqno = [&]() {
    std::unique_ptr<FSRandomAccessFile> source(
        new test::StringSource(ss_rw.contents(), 73342, true));
    std::unique_ptr<RandomAccessFileReader> file_reader(
        new RandomAccessFileReader(std::move(source), ""));

    std::unique_ptr<TableProperties> props;
    const ReadOptions read_options;
    ASSERT_OK(ReadTableProperties(file_reader.get(), ss_rw.contents().size(),
                                  kBlockBasedTableMagicNumber, ioptions,
                                  read_options, &props));

    UserCollectedProperties user_props = props->user_collected_properties;
    version = DecodeFixed32(
        user_props[ExternalSstFilePropertyNames::kVersion].c_str());
    global_seqno = DecodeFixed64(
        user_props[ExternalSstFilePropertyNames::kGlobalSeqno].c_str());
    global_seqno_offset = props->external_sst_file_global_seqno_offset;
  };

  // Helper function to update the value of the global seqno in the file
  std::function<void(uint64_t)> SetGlobalSeqno = [&](uint64_t val) {
    std::string new_global_seqno;
    PutFixed64(&new_global_seqno, val);

    ASSERT_OK(ss_rw.Write(global_seqno_offset, new_global_seqno, IOOptions(),
                          nullptr));
  };

  // Helper function to get the contents of the table InternalIterator
  std::unique_ptr<TableReader> table_reader;
  const ReadOptions read_options;
  std::function<InternalIterator*()> GetTableInternalIter = [&]() {
    std::unique_ptr<FSRandomAccessFile> source(
        new test::StringSource(ss_rw.contents(), 73342, true));
    std::unique_ptr<RandomAccessFileReader> file_reader(
        new RandomAccessFileReader(std::move(source), ""));

    options.table_factory->NewTableReader(
        TableReaderOptions(ioptions, moptions.prefix_extractor, EnvOptions(),
                           ikc, 0 /* block_protection_bytes_per_key */),
        std::move(file_reader), ss_rw.contents().size(), &table_reader);

    return table_reader->NewIterator(
        read_options, moptions.prefix_extractor.get(), /*arena=*/nullptr,
        /*skip_filters=*/false, TableReaderCaller::kUncategorized);
  };

  GetVersionAndGlobalSeqno();
  ASSERT_EQ(2u, version);
  ASSERT_EQ(0u, global_seqno);

  InternalIterator* iter = GetTableInternalIter();
  char current_c = 'a';
  for (iter->SeekToFirst(); iter->Valid(); iter->Next()) {
    ParsedInternalKey pik;
    ASSERT_OK(ParseInternalKey(iter->key(), &pik, true /* log_err_key */));

    ASSERT_EQ(pik.type, ValueType::kTypeValue);
    ASSERT_EQ(pik.sequence, 0);
    ASSERT_EQ(pik.user_key, iter->value());
    ASSERT_EQ(pik.user_key.ToString(), std::string(8, current_c));
    current_c++;
  }
  ASSERT_EQ(current_c, 'z' + 1);
  delete iter;

  // Update global sequence number to 10
  SetGlobalSeqno(10);
  GetVersionAndGlobalSeqno();
  ASSERT_EQ(2u, version);
  ASSERT_EQ(10u, global_seqno);

  iter = GetTableInternalIter();
  current_c = 'a';
  for (iter->SeekToFirst(); iter->Valid(); iter->Next()) {
    ParsedInternalKey pik;
    ASSERT_OK(ParseInternalKey(iter->key(), &pik, true /* log_err_key */));

    ASSERT_EQ(pik.type, ValueType::kTypeValue);
    ASSERT_EQ(pik.sequence, 10);
    ASSERT_EQ(pik.user_key, iter->value());
    ASSERT_EQ(pik.user_key.ToString(), std::string(8, current_c));
    current_c++;
  }
  ASSERT_EQ(current_c, 'z' + 1);

  // Verify Seek
  for (char c = 'a'; c <= 'z'; c++) {
    std::string k = std::string(8, c);
    InternalKey ik(k, 10, kValueTypeForSeek);
    iter->Seek(ik.Encode());
    ASSERT_TRUE(iter->Valid());

    ParsedInternalKey pik;
    ASSERT_OK(ParseInternalKey(iter->key(), &pik, true /* log_err_key */));

    ASSERT_EQ(pik.type, ValueType::kTypeValue);
    ASSERT_EQ(pik.sequence, 10);
    ASSERT_EQ(pik.user_key.ToString(), k);
    ASSERT_EQ(iter->value().ToString(), k);
  }
  delete iter;

  // Update global sequence number to 3
  SetGlobalSeqno(3);
  GetVersionAndGlobalSeqno();
  ASSERT_EQ(2u, version);
  ASSERT_EQ(3u, global_seqno);

  iter = GetTableInternalIter();
  current_c = 'a';
  for (iter->SeekToFirst(); iter->Valid(); iter->Next()) {
    ParsedInternalKey pik;
    ASSERT_OK(ParseInternalKey(iter->key(), &pik, true /* log_err_key */));

    ASSERT_EQ(pik.type, ValueType::kTypeValue);
    ASSERT_EQ(pik.sequence, 3);
    ASSERT_EQ(pik.user_key, iter->value());
    ASSERT_EQ(pik.user_key.ToString(), std::string(8, current_c));
    current_c++;
  }
  ASSERT_EQ(current_c, 'z' + 1);

  // Verify Seek
  for (char c = 'a'; c <= 'z'; c++) {
    std::string k = std::string(8, c);
    // seqno=4 is less than 3 so we still should get our key
    InternalKey ik(k, 4, kValueTypeForSeek);
    iter->Seek(ik.Encode());
    ASSERT_TRUE(iter->Valid());

    ParsedInternalKey pik;
    ASSERT_OK(ParseInternalKey(iter->key(), &pik, true /* log_err_key */));

    ASSERT_EQ(pik.type, ValueType::kTypeValue);
    ASSERT_EQ(pik.sequence, 3);
    ASSERT_EQ(pik.user_key.ToString(), k);
    ASSERT_EQ(iter->value().ToString(), k);
  }

  delete iter;
}

TEST_P(BlockBasedTableTest, BlockAlignTest) {
  BlockBasedTableOptions bbto = GetBlockBasedTableOptions();
  bbto.block_align = true;
  test::StringSink* sink = new test::StringSink();
  std::unique_ptr<FSWritableFile> holder(sink);
  std::unique_ptr<WritableFileWriter> file_writer(new WritableFileWriter(
      std::move(holder), "" /* don't care */, FileOptions()));
  Options options;
  options.compression = kNoCompression;
  options.table_factory.reset(NewBlockBasedTableFactory(bbto));
  const ImmutableOptions ioptions(options);
  const MutableCFOptions moptions(options);
  InternalKeyComparator ikc(options.comparator);
  IntTblPropCollectorFactories int_tbl_prop_collector_factories;
  std::string column_family_name;
  std::unique_ptr<TableBuilder> builder(options.table_factory->NewTableBuilder(
      TableBuilderOptions(ioptions, moptions, ikc,
                          &int_tbl_prop_collector_factories, kNoCompression,
                          CompressionOptions(), kUnknownColumnFamily,
                          column_family_name, -1),
      file_writer.get()));

  for (int i = 1; i <= 10000; ++i) {
    std::ostringstream ostr;
    ostr << std::setfill('0') << std::setw(5) << i;
    std::string key = ostr.str();
    std::string value = "val";
    InternalKey ik(key, 0, kTypeValue);

    builder->Add(ik.Encode(), value);
  }
  ASSERT_OK(builder->Finish());
  ASSERT_OK(file_writer->Flush());

  std::unique_ptr<FSRandomAccessFile> source(
      new test::StringSource(sink->contents(), 73342, false));
  std::unique_ptr<RandomAccessFileReader> file_reader(
      new RandomAccessFileReader(std::move(source), "test"));
  // Helper function to get version, global_seqno, global_seqno_offset
  std::function<void()> VerifyBlockAlignment = [&]() {
    std::unique_ptr<TableProperties> props;
    const ReadOptions read_options;
    ASSERT_OK(ReadTableProperties(file_reader.get(), sink->contents().size(),
                                  kBlockBasedTableMagicNumber, ioptions,
                                  read_options, &props));

    uint64_t data_block_size = props->data_size / props->num_data_blocks;
    ASSERT_EQ(data_block_size, 4096);
    ASSERT_EQ(props->data_size, data_block_size * props->num_data_blocks);
  };

  VerifyBlockAlignment();

  // The below block of code verifies that we can read back the keys. Set
  // block_align to false when creating the reader to ensure we can flip between
  // the two modes without any issues
  std::unique_ptr<TableReader> table_reader;
  bbto.block_align = false;
  Options options2;
  options2.table_factory.reset(NewBlockBasedTableFactory(bbto));
  ImmutableOptions ioptions2(options2);
  const MutableCFOptions moptions2(options2);

  ASSERT_OK(ioptions.table_factory->NewTableReader(
      TableReaderOptions(ioptions2, moptions2.prefix_extractor, EnvOptions(),
                         GetPlainInternalComparator(options2.comparator),
                         0 /* block_protection_bytes_per_key */),
      std::move(file_reader), sink->contents().size(), &table_reader));

  ReadOptions read_options;
  std::unique_ptr<InternalIterator> db_iter(table_reader->NewIterator(
      read_options, moptions2.prefix_extractor.get(), /*arena=*/nullptr,
      /*skip_filters=*/false, TableReaderCaller::kUncategorized));

  int expected_key = 1;
  for (db_iter->SeekToFirst(); db_iter->Valid(); db_iter->Next()) {
    std::ostringstream ostr;
    ostr << std::setfill('0') << std::setw(5) << expected_key++;
    std::string key = ostr.str();
    std::string value = "val";

    ASSERT_OK(db_iter->status());
    ASSERT_EQ(ExtractUserKey(db_iter->key()).ToString(), key);
    ASSERT_EQ(db_iter->value().ToString(), value);
  }
  expected_key--;
  ASSERT_EQ(expected_key, 10000);
  table_reader.reset();
}

TEST_P(BlockBasedTableTest, PropertiesBlockRestartPointTest) {
  BlockBasedTableOptions bbto = GetBlockBasedTableOptions();
  bbto.block_align = true;
  test::StringSink* sink = new test::StringSink();
  std::unique_ptr<FSWritableFile> holder(sink);
  std::unique_ptr<WritableFileWriter> file_writer(new WritableFileWriter(
      std::move(holder), "" /* don't care */, FileOptions()));

  Options options;
  options.compression = kNoCompression;
  options.table_factory.reset(NewBlockBasedTableFactory(bbto));

  const ImmutableOptions ioptions(options);
  const MutableCFOptions moptions(options);
  InternalKeyComparator ikc(options.comparator);
  IntTblPropCollectorFactories int_tbl_prop_collector_factories;
  std::string column_family_name;

  std::unique_ptr<TableBuilder> builder(options.table_factory->NewTableBuilder(
      TableBuilderOptions(ioptions, moptions, ikc,
                          &int_tbl_prop_collector_factories, kNoCompression,
                          CompressionOptions(), kUnknownColumnFamily,
                          column_family_name, -1),
      file_writer.get()));

  for (int i = 1; i <= 10000; ++i) {
    std::ostringstream ostr;
    ostr << std::setfill('0') << std::setw(5) << i;
    std::string key = ostr.str();
    std::string value = "val";
    InternalKey ik(key, 0, kTypeValue);

    builder->Add(ik.Encode(), value);
  }
  ASSERT_OK(builder->Finish());
  ASSERT_OK(file_writer->Flush());

  std::unique_ptr<FSRandomAccessFile> source(
      new test::StringSource(sink->contents(), 73342, true));
  std::unique_ptr<RandomAccessFileReader> file_reader(
      new RandomAccessFileReader(std::move(source), "test"));

  {
    RandomAccessFileReader* file = file_reader.get();
    uint64_t file_size = sink->contents().size();

    Footer footer;
    IOOptions opts;
    ASSERT_OK(ReadFooterFromFile(opts, file, *FileSystem::Default(),
                                 nullptr /* prefetch_buffer */, file_size,
                                 &footer, kBlockBasedTableMagicNumber));

    auto BlockFetchHelper = [&](const BlockHandle& handle, BlockType block_type,
                                BlockContents* contents) {
      ReadOptions read_options;
      read_options.verify_checksums = false;
      PersistentCacheOptions cache_options;

      BlockFetcher block_fetcher(
          file, nullptr /* prefetch_buffer */, footer, read_options, handle,
          contents, ioptions, false /* decompress */,
          false /*maybe_compressed*/, block_type,
          UncompressionDict::GetEmptyDict(), cache_options);

      ASSERT_OK(block_fetcher.ReadBlockContents());
    };

    // -- Read metaindex block
    auto metaindex_handle = footer.metaindex_handle();
    BlockContents metaindex_contents;

    BlockFetchHelper(metaindex_handle, BlockType::kMetaIndex,
                     &metaindex_contents);
    Block metaindex_block(std::move(metaindex_contents));

    std::unique_ptr<InternalIterator> meta_iter(metaindex_block.NewDataIterator(
        BytewiseComparator(), kDisableGlobalSequenceNumber));

    // -- Read properties block
    BlockHandle properties_handle;
    ASSERT_OK(FindOptionalMetaBlock(meta_iter.get(), kPropertiesBlockName,
                                    &properties_handle));
    ASSERT_FALSE(properties_handle.IsNull());
    BlockContents properties_contents;
    BlockFetchHelper(properties_handle, BlockType::kProperties,
                     &properties_contents);
    Block properties_block(std::move(properties_contents));

    ASSERT_EQ(properties_block.NumRestarts(), 1u);
  }
}

TEST_P(BlockBasedTableTest, CompressionRatioThreshold) {
  for (CompressionType type : GetSupportedCompressions()) {
    if (type == kNoCompression) {
      continue;
    }
    if (type == kBZip2Compression) {
      // Weird behavior in this test
      continue;
    }
    SCOPED_TRACE("Compression type: " + std::to_string(type));

    Options options;
    options.compression = type;

    BlockBasedTableOptions table_options = GetBlockBasedTableOptions();
    int len = 10000;
    Random rnd(301);
    std::vector<std::string> keys;
    stl_wrappers::KVMap kvmap;

    // Test the max_compressed_bytes_per_kb option
    for (int threshold : {0, 1, 100, 400, 600, 900, 1024}) {
      SCOPED_TRACE("threshold=" + std::to_string(threshold));
      options.compression_opts.max_compressed_bytes_per_kb = threshold;
      ImmutableOptions ioptions(options);
      MutableCFOptions moptions(options);

      for (double compressible_to : {0.25, 0.75}) {
        SCOPED_TRACE("compressible_to=" + std::to_string(compressible_to));
        TableConstructor c(BytewiseComparator(),
                           true /* convert_to_internal_key_ */);
        std::string buf;
        c.Add("x", test::CompressibleString(&rnd, compressible_to, len, &buf));

        // write an SST file
        c.Finish(options, ioptions, moptions, table_options,
                 GetPlainInternalComparator(options.comparator), &keys, &kvmap);

        size_t table_file_size = c.TEST_GetSink()->contents().size();
        size_t approx_sst_overhead = 1000;
        if (compressible_to < threshold / 1024.0) {
          // Should be compressed (substantial variance depending on algorithm)
          EXPECT_NEAR2(len * compressible_to + approx_sst_overhead,
                       table_file_size, len / 8);
        } else {
          // Should not be compressed
          EXPECT_NEAR2(len + approx_sst_overhead, table_file_size, len / 10);
        }
      }
    }
  }
}

TEST_P(BlockBasedTableTest, PropertiesMetaBlockLast) {
  // The properties meta-block should come at the end since we always need to
  // read it when opening a file, unlike index/filter/other meta-blocks, which
  // are sometimes read depending on the user's configuration. This ordering
  // allows us to do a small readahead on the end of the file to read properties
  // and meta-index blocks with one I/O.
  TableConstructor c(BytewiseComparator(), true /* convert_to_internal_key_ */);
  c.Add("a1", "val1");
  c.Add("b2", "val2");
  c.Add("c3", "val3");
  c.Add("d4", "val4");
  c.Add("e5", "val5");
  c.Add("f6", "val6");
  c.Add("g7", "val7");
  c.Add("h8", "val8");
  c.Add("j9", "val9");

  // write an SST file
  Options options;
  BlockBasedTableOptions table_options = GetBlockBasedTableOptions();
  table_options.filter_policy.reset(NewBloomFilterPolicy(
      8 /* bits_per_key */, false /* use_block_based_filter */));
  options.table_factory.reset(NewBlockBasedTableFactory(table_options));
  ImmutableOptions ioptions(options);
  MutableCFOptions moptions(options);
  std::vector<std::string> keys;
  stl_wrappers::KVMap kvmap;
  c.Finish(options, ioptions, moptions, table_options,
           GetPlainInternalComparator(options.comparator), &keys, &kvmap);

  // get file reader
  test::StringSink* table_sink = c.TEST_GetSink();
  std::unique_ptr<FSRandomAccessFile> source(new test::StringSource(
      table_sink->contents(), 0 /* unique_id */, false /* allow_mmap_reads */));

  std::unique_ptr<RandomAccessFileReader> table_reader(
      new RandomAccessFileReader(std::move(source), "test"));
  size_t table_size = table_sink->contents().size();

  // read footer
  Footer footer;
  IOOptions opts;
  ASSERT_OK(ReadFooterFromFile(opts, table_reader.get(), *FileSystem::Default(),
                               nullptr /* prefetch_buffer */, table_size,
                               &footer, kBlockBasedTableMagicNumber));

  // read metaindex
  auto metaindex_handle = footer.metaindex_handle();
  BlockContents metaindex_contents;
  PersistentCacheOptions pcache_opts;
  BlockFetcher block_fetcher(
      table_reader.get(), nullptr /* prefetch_buffer */, footer, ReadOptions(),
      metaindex_handle, &metaindex_contents, ioptions, false /* decompress */,
      false /*maybe_compressed*/, BlockType::kMetaIndex,
      UncompressionDict::GetEmptyDict(), pcache_opts,
      nullptr /*memory_allocator*/);
  ASSERT_OK(block_fetcher.ReadBlockContents());
  Block metaindex_block(std::move(metaindex_contents));

  // verify properties block comes last
  std::unique_ptr<InternalIterator> metaindex_iter{
      metaindex_block.NewMetaIterator()};
  uint64_t max_offset = 0;
  std::string key_at_max_offset;
  for (metaindex_iter->SeekToFirst(); metaindex_iter->Valid();
       metaindex_iter->Next()) {
    BlockHandle handle;
    Slice value = metaindex_iter->value();
    ASSERT_OK(handle.DecodeFrom(&value));
    if (handle.offset() > max_offset) {
      max_offset = handle.offset();
      key_at_max_offset = metaindex_iter->key().ToString();
    }
  }
  ASSERT_EQ(kPropertiesBlockName, key_at_max_offset);
  if (FormatVersionUsesIndexHandleInFooter(footer.format_version())) {
    // If index handle is stored in footer rather than metaindex block,
    // need separate logic to verify it comes before properties block.
    ASSERT_GT(max_offset, footer.index_handle().offset());
  } else {
    ASSERT_TRUE(footer.index_handle().IsNull());
  }
  c.ResetTableReader();
}

TEST_P(BlockBasedTableTest, SeekMetaBlocks) {
  TableConstructor c(BytewiseComparator(), true /* convert_to_internal_key_ */);
  c.Add("foo_a1", "val1");
  c.Add("foo_b2", "val2");
  c.Add("foo_c3", "val3");
  c.Add("foo_d4", "val4");
  c.Add("foo_e5", "val5");
  c.Add("foo_f6", "val6");
  c.Add("foo_g7", "val7");
  c.Add("foo_h8", "val8");
  c.Add("foo_j9", "val9");

  // write an SST file
  Options options;
  BlockBasedTableOptions table_options = GetBlockBasedTableOptions();
  table_options.index_type = BlockBasedTableOptions::kHashSearch;
  table_options.filter_policy.reset(NewBloomFilterPolicy(
      8 /* bits_per_key */, false /* use_block_based_filter */));
  options.prefix_extractor.reset(NewFixedPrefixTransform(4));
  options.table_factory.reset(NewBlockBasedTableFactory(table_options));
  ImmutableOptions ioptions(options);
  MutableCFOptions moptions(options);
  std::vector<std::string> keys;
  stl_wrappers::KVMap kvmap;
  c.Finish(options, ioptions, moptions, table_options,
           GetPlainInternalComparator(options.comparator), &keys, &kvmap);

  // get file reader
  test::StringSink* table_sink = c.TEST_GetSink();
  std::unique_ptr<FSRandomAccessFile> source(new test::StringSource(
      table_sink->contents(), 0 /* unique_id */, false /* allow_mmap_reads */));

  std::unique_ptr<RandomAccessFileReader> table_reader(
      new RandomAccessFileReader(std::move(source), "test"));
  size_t table_size = table_sink->contents().size();

  // read footer
  Footer footer;
  IOOptions opts;
  ASSERT_OK(ReadFooterFromFile(opts, table_reader.get(), *FileSystem::Default(),
                               nullptr /* prefetch_buffer */, table_size,
                               &footer, kBlockBasedTableMagicNumber));

  // read metaindex
  auto metaindex_handle = footer.metaindex_handle();
  BlockContents metaindex_contents;
  PersistentCacheOptions pcache_opts;
  BlockFetcher block_fetcher(
      table_reader.get(), nullptr /* prefetch_buffer */, footer, ReadOptions(),
      metaindex_handle, &metaindex_contents, ioptions, false /* decompress */,
      false /*maybe_compressed*/, BlockType::kMetaIndex,
      UncompressionDict::GetEmptyDict(), pcache_opts,
      nullptr /*memory_allocator*/);
  ASSERT_OK(block_fetcher.ReadBlockContents());
  Block metaindex_block(std::move(metaindex_contents));

  // verify properties block comes last
  std::unique_ptr<MetaBlockIter> metaindex_iter(
      metaindex_block.NewMetaIterator());
  bool has_hash_prefixes = false;
  bool has_hash_metadata = false;
  for (metaindex_iter->SeekToFirst(); metaindex_iter->Valid();
       metaindex_iter->Next()) {
    if (metaindex_iter->key().ToString() == kHashIndexPrefixesBlock) {
      has_hash_prefixes = true;
    } else if (metaindex_iter->key().ToString() ==
               kHashIndexPrefixesMetadataBlock) {
      has_hash_metadata = true;
    }
  }
  if (has_hash_metadata) {
    metaindex_iter->Seek(kHashIndexPrefixesMetadataBlock);
    ASSERT_TRUE(metaindex_iter->Valid());
    ASSERT_EQ(kHashIndexPrefixesMetadataBlock,
              metaindex_iter->key().ToString());
  }
  if (has_hash_prefixes) {
    metaindex_iter->Seek(kHashIndexPrefixesBlock);
    ASSERT_TRUE(metaindex_iter->Valid());
    ASSERT_EQ(kHashIndexPrefixesBlock, metaindex_iter->key().ToString());
  }
  c.ResetTableReader();
}

TEST_P(BlockBasedTableTest, BadOptions) {
  ROCKSDB_NAMESPACE::Options options;
  options.compression = kNoCompression;
  BlockBasedTableOptions bbto = GetBlockBasedTableOptions();
  bbto.block_size = 4000;
  bbto.block_align = true;

  const std::string kDBPath =
      test::PerThreadDBPath("block_based_table_bad_options_test");
  options.table_factory.reset(NewBlockBasedTableFactory(bbto));
  ASSERT_OK(DestroyDB(kDBPath, options));
  ROCKSDB_NAMESPACE::DB* db;
  ASSERT_NOK(ROCKSDB_NAMESPACE::DB::Open(options, kDBPath, &db));

  bbto.block_size = 4096;
  options.compression = kSnappyCompression;
  options.table_factory.reset(NewBlockBasedTableFactory(bbto));
  ASSERT_NOK(ROCKSDB_NAMESPACE::DB::Open(options, kDBPath, &db));
}

TEST_F(BBTTailPrefetchTest, TestTailPrefetchStats) {
  TailPrefetchStats tpstats;
  ASSERT_EQ(0, tpstats.GetSuggestedPrefetchSize());
  tpstats.RecordEffectiveSize(size_t{1000});
  tpstats.RecordEffectiveSize(size_t{1005});
  tpstats.RecordEffectiveSize(size_t{1002});
  ASSERT_EQ(1005, tpstats.GetSuggestedPrefetchSize());

  // One single super large value shouldn't influence much
  tpstats.RecordEffectiveSize(size_t{1002000});
  tpstats.RecordEffectiveSize(size_t{999});
  ASSERT_LE(1005, tpstats.GetSuggestedPrefetchSize());
  ASSERT_GT(1200, tpstats.GetSuggestedPrefetchSize());

  // Only history of 32 is kept
  for (int i = 0; i < 32; i++) {
    tpstats.RecordEffectiveSize(size_t{100});
  }
  ASSERT_EQ(100, tpstats.GetSuggestedPrefetchSize());

  // 16 large values and 16 small values. The result should be closer
  // to the small value as the algorithm.
  for (int i = 0; i < 16; i++) {
    tpstats.RecordEffectiveSize(size_t{1000});
  }
  tpstats.RecordEffectiveSize(size_t{10});
  tpstats.RecordEffectiveSize(size_t{20});
  for (int i = 0; i < 6; i++) {
    tpstats.RecordEffectiveSize(size_t{100});
  }
  ASSERT_LE(80, tpstats.GetSuggestedPrefetchSize());
  ASSERT_GT(200, tpstats.GetSuggestedPrefetchSize());
}

TEST_F(BBTTailPrefetchTest, FilePrefetchBufferMinOffset) {
  TailPrefetchStats tpstats;
  FilePrefetchBuffer buffer(0 /* readahead_size */, 0 /* max_readahead_size */,
                            false /* enable */, true /* track_min_offset */);
  IOOptions opts;
  buffer.TryReadFromCache(opts, nullptr /* reader */, 500 /* offset */,
                          10 /* n */, nullptr /* result */,
                          nullptr /* status */);
  buffer.TryReadFromCache(opts, nullptr /* reader */, 480 /* offset */,
                          10 /* n */, nullptr /* result */,
                          nullptr /* status */);
  buffer.TryReadFromCache(opts, nullptr /* reader */, 490 /* offset */,
                          10 /* n */, nullptr /* result */,
                          nullptr /* status */);
  ASSERT_EQ(480, buffer.min_offset_read());
}

TEST_P(BlockBasedTableTest, DataBlockHashIndex) {
  const int kNumKeys = 500;
  const int kKeySize = 8;
  const int kValSize = 40;

  BlockBasedTableOptions table_options = GetBlockBasedTableOptions();
  table_options.data_block_index_type =
      BlockBasedTableOptions::kDataBlockBinaryAndHash;

  Options options;
  options.comparator = BytewiseComparator();

  options.table_factory.reset(new BlockBasedTableFactory(table_options));

  TableConstructor c(options.comparator);

  static Random rnd(1048);
  for (int i = 0; i < kNumKeys; i++) {
    // padding one "0" to mark existent keys.
    std::string random_key(rnd.RandomString(kKeySize - 1) + "1");
    InternalKey k(random_key, 0, kTypeValue);
    c.Add(k.Encode().ToString(), rnd.RandomString(kValSize));
  }

  std::vector<std::string> keys;
  stl_wrappers::KVMap kvmap;
  const ImmutableOptions ioptions(options);
  const MutableCFOptions moptions(options);
  const InternalKeyComparator internal_comparator(options.comparator);
  c.Finish(options, ioptions, moptions, table_options, internal_comparator,
           &keys, &kvmap);

  auto reader = c.GetTableReader();

  std::unique_ptr<InternalIterator> seek_iter;
  ReadOptions read_options;
  seek_iter.reset(reader->NewIterator(
      read_options, moptions.prefix_extractor.get(), /*arena=*/nullptr,
      /*skip_filters=*/false, TableReaderCaller::kUncategorized));
  for (int i = 0; i < 2; ++i) {
    ReadOptions ro;
    // for every kv, we seek using two method: Get() and Seek()
    // Get() will use the SuffixIndexHash in Block. For non-existent key it
    //      will invalidate the iterator
    // Seek() will use the default BinarySeek() in Block. So for non-existent
    //      key it will land at the closest key that is large than target.

    // Search for existent keys
    for (auto& kv : kvmap) {
      if (i == 0) {
        // Search using Seek()
        seek_iter->Seek(kv.first);
        ASSERT_OK(seek_iter->status());
        ASSERT_TRUE(seek_iter->Valid());
        ASSERT_EQ(seek_iter->key(), kv.first);
        ASSERT_EQ(seek_iter->value(), kv.second);
      } else {
        // Search using Get()
        PinnableSlice value;
        std::string user_key = ExtractUserKey(kv.first).ToString();
        GetContext get_context(options.comparator, nullptr, nullptr, nullptr,
                               GetContext::kNotFound, user_key, &value, nullptr,
                               nullptr, nullptr, true, nullptr, nullptr);
        ASSERT_OK(reader->Get(ro, kv.first, &get_context,
                              moptions.prefix_extractor.get()));
        ASSERT_EQ(get_context.State(), GetContext::kFound);
        ASSERT_EQ(value, Slice(kv.second));
        value.Reset();
      }
    }

    // Search for non-existent keys
    for (auto& kv : kvmap) {
      std::string user_key = ExtractUserKey(kv.first).ToString();
      user_key.back() = '0';  // make it non-existent key
      InternalKey internal_key(user_key, 0, kTypeValue);
      std::string encoded_key = internal_key.Encode().ToString();
      if (i == 0) {  // Search using Seek()
        seek_iter->Seek(encoded_key);
        ASSERT_OK(seek_iter->status());
        if (seek_iter->Valid()) {
          ASSERT_TRUE(BytewiseComparator()->Compare(
                          user_key, ExtractUserKey(seek_iter->key())) < 0);
        }
      } else {  // Search using Get()
        PinnableSlice value;
        GetContext get_context(options.comparator, nullptr, nullptr, nullptr,
                               GetContext::kNotFound, user_key, &value, nullptr,
                               nullptr, nullptr, true, nullptr, nullptr);
        ASSERT_OK(reader->Get(ro, encoded_key, &get_context,
                              moptions.prefix_extractor.get()));
        ASSERT_EQ(get_context.State(), GetContext::kNotFound);
        value.Reset();
      }
    }
  }
}

// BlockBasedTableIterator should invalidate itself and return
// OutOfBound()=true immediately after Seek(), to allow LevelIterator
// filter out corresponding level.
TEST_P(BlockBasedTableTest, OutOfBoundOnSeek) {
  TableConstructor c(BytewiseComparator(), true /*convert_to_internal_key*/);
  c.Add("foo", "v1");
  std::vector<std::string> keys;
  stl_wrappers::KVMap kvmap;
  Options options;
  BlockBasedTableOptions table_opt(GetBlockBasedTableOptions());
  options.table_factory.reset(NewBlockBasedTableFactory(table_opt));
  const ImmutableOptions ioptions(options);
  const MutableCFOptions moptions(options);
  c.Finish(options, ioptions, moptions, table_opt,
           GetPlainInternalComparator(BytewiseComparator()), &keys, &kvmap);
  auto* reader = c.GetTableReader();
  ReadOptions read_opt;
  std::string upper_bound = "bar";
  Slice upper_bound_slice(upper_bound);
  read_opt.iterate_upper_bound = &upper_bound_slice;
  std::unique_ptr<InternalIterator> iter;
  iter.reset(new KeyConvertingIterator(reader->NewIterator(
      read_opt, /*prefix_extractor=*/nullptr, /*arena=*/nullptr,
      /*skip_filters=*/false, TableReaderCaller::kUncategorized)));
  iter->SeekToFirst();
  ASSERT_FALSE(iter->Valid());
  ASSERT_OK(iter->status());
  ASSERT_TRUE(iter->UpperBoundCheckResult() == IterBoundCheck::kOutOfBound);
  iter.reset(new KeyConvertingIterator(reader->NewIterator(
      read_opt, /*prefix_extractor=*/nullptr, /*arena=*/nullptr,
      /*skip_filters=*/false, TableReaderCaller::kUncategorized)));
  iter->Seek("foo");
  ASSERT_FALSE(iter->Valid());
  ASSERT_OK(iter->status());
  ASSERT_TRUE(iter->UpperBoundCheckResult() == IterBoundCheck::kOutOfBound);
}

// BlockBasedTableIterator should invalidate itself and return
// OutOfBound()=true after Next(), if it finds current index key is no smaller
// than upper bound, unless it is pointing to the last data block.
TEST_P(BlockBasedTableTest, OutOfBoundOnNext) {
  TableConstructor c(BytewiseComparator(), true /*convert_to_internal_key*/);
  c.Add("bar", "v");
  c.Add("foo", "v");
  std::vector<std::string> keys;
  stl_wrappers::KVMap kvmap;
  Options options;
  BlockBasedTableOptions table_opt(GetBlockBasedTableOptions());
  table_opt.flush_block_policy_factory =
      std::make_shared<FlushBlockEveryKeyPolicyFactory>();
  options.table_factory.reset(NewBlockBasedTableFactory(table_opt));
  const ImmutableOptions ioptions(options);
  const MutableCFOptions moptions(options);
  c.Finish(options, ioptions, moptions, table_opt,
           GetPlainInternalComparator(BytewiseComparator()), &keys, &kvmap);
  auto* reader = c.GetTableReader();
  ReadOptions read_opt;
  std::string ub1 = "bar_after";
  Slice ub_slice1(ub1);
  read_opt.iterate_upper_bound = &ub_slice1;
  std::unique_ptr<InternalIterator> iter;
  iter.reset(new KeyConvertingIterator(reader->NewIterator(
      read_opt, /*prefix_extractor=*/nullptr, /*arena=*/nullptr,
      /*skip_filters=*/false, TableReaderCaller::kUncategorized)));
  iter->Seek("bar");
  ASSERT_TRUE(iter->Valid());
  ASSERT_EQ("bar", iter->key());
  iter->Next();
  ASSERT_FALSE(iter->Valid());
  ASSERT_TRUE(iter->UpperBoundCheckResult() == IterBoundCheck::kOutOfBound);
  std::string ub2 = "foo_after";
  Slice ub_slice2(ub2);
  read_opt.iterate_upper_bound = &ub_slice2;
  iter.reset(new KeyConvertingIterator(reader->NewIterator(
      read_opt, /*prefix_extractor=*/nullptr, /*arena=*/nullptr,
      /*skip_filters=*/false, TableReaderCaller::kUncategorized)));
  iter->Seek("foo");
  ASSERT_TRUE(iter->Valid());
  ASSERT_EQ("foo", iter->key());
  iter->Next();
  ASSERT_FALSE(iter->Valid());
  ASSERT_FALSE(iter->UpperBoundCheckResult() == IterBoundCheck::kOutOfBound);
}

class ChargeCompressionDictionaryBuildingBufferTest
    : public BlockBasedTableTestBase {};
TEST_F(ChargeCompressionDictionaryBuildingBufferTest, Basic) {
  constexpr std::size_t kSizeDummyEntry = 256 * 1024;
  constexpr std::size_t kMetaDataChargeOverhead = 10000;
  constexpr std::size_t kCacheCapacity = 8 * 1024 * 1024;
  constexpr std::size_t kMaxDictBytes = 1024;
  constexpr std::size_t kMaxDictBufferBytes = 1024;

  for (CacheEntryRoleOptions::Decision
           charge_compression_dictionary_building_buffer :
       {CacheEntryRoleOptions::Decision::kEnabled,
        CacheEntryRoleOptions::Decision::kDisabled}) {
    BlockBasedTableOptions table_options;
    LRUCacheOptions lo;
    lo.capacity = kCacheCapacity;
    lo.num_shard_bits = 0;  // 2^0 shard
    lo.strict_capacity_limit = true;
    std::shared_ptr<Cache> cache(NewLRUCache(lo));
    table_options.block_cache = cache;
    table_options.flush_block_policy_factory =
        std::make_shared<FlushBlockEveryKeyPolicyFactory>();
    table_options.cache_usage_options.options_overrides.insert(
        {CacheEntryRole::kCompressionDictionaryBuildingBuffer,
         {/*.charged = */ charge_compression_dictionary_building_buffer}});
    Options options;
    options.compression = kSnappyCompression;
    options.compression_opts.max_dict_bytes = kMaxDictBytes;
    options.compression_opts.max_dict_buffer_bytes = kMaxDictBufferBytes;
    options.table_factory.reset(NewBlockBasedTableFactory(table_options));

    test::StringSink* sink = new test::StringSink();
    std::unique_ptr<FSWritableFile> holder(sink);
    std::unique_ptr<WritableFileWriter> file_writer(new WritableFileWriter(
        std::move(holder), "test_file_name", FileOptions()));

    ImmutableOptions ioptions(options);
    MutableCFOptions moptions(options);
    InternalKeyComparator ikc(options.comparator);
    IntTblPropCollectorFactories int_tbl_prop_collector_factories;

    std::unique_ptr<TableBuilder> builder(
        options.table_factory->NewTableBuilder(
            TableBuilderOptions(
                ioptions, moptions, ikc, &int_tbl_prop_collector_factories,
                kSnappyCompression, options.compression_opts,
                kUnknownColumnFamily, "test_cf", -1 /* level */),
            file_writer.get()));

    std::string key1 = "key1";
    std::string value1 = "val1";
    InternalKey ik1(key1, 0 /* sequnce number */, kTypeValue);
    // Adding the first key won't trigger a flush by FlushBlockEveryKeyPolicy
    // therefore won't trigger any data block's buffering
    builder->Add(ik1.Encode(), value1);
    ASSERT_EQ(cache->GetPinnedUsage(), 0 * kSizeDummyEntry);

    std::string key2 = "key2";
    std::string value2 = "val2";
    InternalKey ik2(key2, 1 /* sequnce number */, kTypeValue);
    // Adding the second key will trigger a flush of the last data block (the
    // one containing key1 and value1) by FlushBlockEveryKeyPolicy and hence
    // trigger buffering of that data block.
    builder->Add(ik2.Encode(), value2);
    // Cache charging will increase for last buffered data block (the one
    // containing key1 and value1) since the buffer limit is not exceeded after
    // that buffering and the cache will not be full after this reservation
    if (charge_compression_dictionary_building_buffer ==
        CacheEntryRoleOptions::Decision::kEnabled) {
      EXPECT_GE(cache->GetPinnedUsage(), 1 * kSizeDummyEntry);
      EXPECT_LT(cache->GetPinnedUsage(),
                1 * kSizeDummyEntry + kMetaDataChargeOverhead);
    } else {
      EXPECT_EQ(cache->GetPinnedUsage(), 0 * kSizeDummyEntry);
    }

    ASSERT_OK(builder->Finish());
    EXPECT_EQ(cache->GetPinnedUsage(), 0 * kSizeDummyEntry);
  }
}

TEST_F(ChargeCompressionDictionaryBuildingBufferTest,
       BasicWithBufferLimitExceed) {
  constexpr std::size_t kSizeDummyEntry = 256 * 1024;
  constexpr std::size_t kMetaDataChargeOverhead = 10000;
  constexpr std::size_t kCacheCapacity = 8 * 1024 * 1024;
  constexpr std::size_t kMaxDictBytes = 1024;
  constexpr std::size_t kMaxDictBufferBytes = 2 * kSizeDummyEntry;

  // `CacheEntryRoleOptions::charged` is enabled by default for
  // CacheEntryRole::kCompressionDictionaryBuildingBuffer
  BlockBasedTableOptions table_options;
  LRUCacheOptions lo;
  lo.capacity = kCacheCapacity;
  lo.num_shard_bits = 0;  // 2^0 shard
  lo.strict_capacity_limit = true;
  std::shared_ptr<Cache> cache(NewLRUCache(lo));
  table_options.block_cache = cache;
  table_options.flush_block_policy_factory =
      std::make_shared<FlushBlockEveryKeyPolicyFactory>();

  Options options;
  options.compression = kSnappyCompression;
  options.compression_opts.max_dict_bytes = kMaxDictBytes;
  options.compression_opts.max_dict_buffer_bytes = kMaxDictBufferBytes;
  options.table_factory.reset(NewBlockBasedTableFactory(table_options));

  test::StringSink* sink = new test::StringSink();
  std::unique_ptr<FSWritableFile> holder(sink);
  std::unique_ptr<WritableFileWriter> file_writer(new WritableFileWriter(
      std::move(holder), "test_file_name", FileOptions()));

  ImmutableOptions ioptions(options);
  MutableCFOptions moptions(options);
  InternalKeyComparator ikc(options.comparator);
  IntTblPropCollectorFactories int_tbl_prop_collector_factories;

  std::unique_ptr<TableBuilder> builder(options.table_factory->NewTableBuilder(
      TableBuilderOptions(ioptions, moptions, ikc,
                          &int_tbl_prop_collector_factories, kSnappyCompression,
                          options.compression_opts, kUnknownColumnFamily,
                          "test_cf", -1 /* level */),
      file_writer.get()));

  std::string key1 = "key1";
  std::string value1(kSizeDummyEntry, '0');
  InternalKey ik1(key1, 0 /* sequnce number */, kTypeValue);
  // Adding the first key won't trigger a flush by FlushBlockEveryKeyPolicy
  // therefore won't trigger any data block's buffering
  builder->Add(ik1.Encode(), value1);
  ASSERT_EQ(cache->GetPinnedUsage(), 0 * kSizeDummyEntry);

  std::string key2 = "key2";
  std::string value2(kSizeDummyEntry, '0');
  InternalKey ik2(key2, 1 /* sequnce number */, kTypeValue);
  // Adding the second key will trigger a flush of the last data block (the one
  // containing key1 and value1) by FlushBlockEveryKeyPolicy and hence trigger
  // buffering of the last data block.
  builder->Add(ik2.Encode(), value2);
  // Cache charging will increase for last buffered data block (the one
  // containing key1 and value1) since the buffer limit is not exceeded after
  // the buffering and the cache will not be full after this reservation
  EXPECT_GE(cache->GetPinnedUsage(), 2 * kSizeDummyEntry);
  EXPECT_LT(cache->GetPinnedUsage(),
            2 * kSizeDummyEntry + kMetaDataChargeOverhead);

  std::string key3 = "key3";
  std::string value3 = "val3";
  InternalKey ik3(key3, 2 /* sequnce number */, kTypeValue);
  // Adding the third key will trigger a flush of the last data block (the one
  // containing key2 and value2) by FlushBlockEveryKeyPolicy and hence trigger
  // buffering of the last data block.
  builder->Add(ik3.Encode(), value3);
  // Cache charging will decrease since the buffer limit is now exceeded
  // after the last buffering and EnterUnbuffered() is triggered
  EXPECT_EQ(cache->GetPinnedUsage(), 0 * kSizeDummyEntry);

  ASSERT_OK(builder->Finish());
  EXPECT_EQ(cache->GetPinnedUsage(), 0 * kSizeDummyEntry);
}

TEST_F(ChargeCompressionDictionaryBuildingBufferTest, BasicWithCacheFull) {
  constexpr std::size_t kSizeDummyEntry = 256 * 1024;
  constexpr std::size_t kMetaDataChargeOverhead = 10000;
  // A small kCacheCapacity is chosen so that increase cache charging for
  // buffering two data blocks, each containing key1/value1, key2/a big
  // value2, will cause cache full
  constexpr std::size_t kCacheCapacity =
      1 * kSizeDummyEntry + kSizeDummyEntry / 2;
  constexpr std::size_t kMaxDictBytes = 1024;
  // A big kMaxDictBufferBytes is chosen so that adding a big key value pair
  // (key2, value2) won't exceed the buffer limit
  constexpr std::size_t kMaxDictBufferBytes = 1024 * 1024 * 1024;

  // `CacheEntryRoleOptions::charged` is enabled by default for
  // CacheEntryRole::kCompressionDictionaryBuildingBuffer
  BlockBasedTableOptions table_options;
  LRUCacheOptions lo;
  lo.capacity = kCacheCapacity;
  lo.num_shard_bits = 0;  // 2^0 shard
  lo.strict_capacity_limit = true;
  std::shared_ptr<Cache> cache(NewLRUCache(lo));
  table_options.block_cache = cache;
  table_options.flush_block_policy_factory =
      std::make_shared<FlushBlockEveryKeyPolicyFactory>();

  Options options;
  options.compression = kSnappyCompression;
  options.compression_opts.max_dict_bytes = kMaxDictBytes;
  options.compression_opts.max_dict_buffer_bytes = kMaxDictBufferBytes;
  options.table_factory.reset(NewBlockBasedTableFactory(table_options));

  test::StringSink* sink = new test::StringSink();
  std::unique_ptr<FSWritableFile> holder(sink);
  std::unique_ptr<WritableFileWriter> file_writer(new WritableFileWriter(
      std::move(holder), "test_file_name", FileOptions()));

  ImmutableOptions ioptions(options);
  MutableCFOptions moptions(options);
  InternalKeyComparator ikc(options.comparator);
  IntTblPropCollectorFactories int_tbl_prop_collector_factories;

  std::unique_ptr<TableBuilder> builder(options.table_factory->NewTableBuilder(
      TableBuilderOptions(ioptions, moptions, ikc,
                          &int_tbl_prop_collector_factories, kSnappyCompression,
                          options.compression_opts, kUnknownColumnFamily,
                          "test_cf", -1 /* level */),
      file_writer.get()));

  std::string key1 = "key1";
  std::string value1 = "val1";
  InternalKey ik1(key1, 0 /* sequnce number */, kTypeValue);
  // Adding the first key won't trigger a flush by FlushBlockEveryKeyPolicy
  // therefore won't trigger any data block's buffering
  builder->Add(ik1.Encode(), value1);
  ASSERT_EQ(cache->GetPinnedUsage(), 0 * kSizeDummyEntry);

  std::string key2 = "key2";
  std::string value2(kSizeDummyEntry, '0');
  InternalKey ik2(key2, 1 /* sequnce number */, kTypeValue);
  // Adding the second key will trigger a flush of the last data block (the one
  // containing key1 and value1) by FlushBlockEveryKeyPolicy and hence trigger
  // buffering of the last data block.
  builder->Add(ik2.Encode(), value2);
  // Cache charging will increase for the last buffered data block (the one
  // containing key1 and value1) since the buffer limit is not exceeded after
  // the buffering and the cache will not be full after this reservation
  EXPECT_GE(cache->GetPinnedUsage(), 1 * kSizeDummyEntry);
  EXPECT_LT(cache->GetPinnedUsage(),
            1 * kSizeDummyEntry + kMetaDataChargeOverhead);

  std::string key3 = "key3";
  std::string value3 = "value3";
  InternalKey ik3(key3, 2 /* sequnce number */, kTypeValue);
  // Adding the third key will trigger a flush of the last data block (the one
  // containing key2 and value2) by FlushBlockEveryKeyPolicy and hence trigger
  // buffering of the last data block.
  builder->Add(ik3.Encode(), value3);
  // Cache charging will decrease since the cache is now full after
  // increasing reservation for the last buffered block and EnterUnbuffered() is
  // triggered
  EXPECT_EQ(cache->GetPinnedUsage(), 0 * kSizeDummyEntry);

  ASSERT_OK(builder->Finish());
  EXPECT_EQ(cache->GetPinnedUsage(), 0 * kSizeDummyEntry);
}

class CacheUsageOptionsOverridesTest : public DBTestBase {
 public:
  CacheUsageOptionsOverridesTest()
      : DBTestBase("cache_usage_options_overrides_test",
                   /*env_do_fsync=*/false) {}
};

TEST_F(CacheUsageOptionsOverridesTest, SanitizeAndValidateOptions) {
  // To test `cache_usage_options.options_overrides` is sanitized
  // where `cache_usage_options.options` is used when there is no entry in
  // `cache_usage_options.options_overrides`
  Options options;
  options.create_if_missing = true;
  BlockBasedTableOptions table_options = BlockBasedTableOptions();
  options.table_factory.reset(NewBlockBasedTableFactory(table_options));
  Destroy(options);
  Status s = TryReopen(options);
  EXPECT_TRUE(s.ok());
  const auto* sanitized_table_options =
      options.table_factory->GetOptions<BlockBasedTableOptions>();
  const auto sanitized_options_overrides =
      sanitized_table_options->cache_usage_options.options_overrides;
  EXPECT_EQ(sanitized_options_overrides.size(), kNumCacheEntryRoles);
  for (auto options_overrides_iter = sanitized_options_overrides.cbegin();
       options_overrides_iter != sanitized_options_overrides.cend();
       ++options_overrides_iter) {
    CacheEntryRoleOptions role_options = options_overrides_iter->second;
    CacheEntryRoleOptions default_options =
        sanitized_table_options->cache_usage_options.options;
    EXPECT_TRUE(role_options == default_options);
  }
  Destroy(options);

  // To test option validation on unsupported CacheEntryRole
  table_options = BlockBasedTableOptions();
  table_options.cache_usage_options.options_overrides.insert(
      {CacheEntryRole::kDataBlock,
       {/*.charged = */ CacheEntryRoleOptions::Decision::kDisabled}});
  options.table_factory.reset(NewBlockBasedTableFactory(table_options));
  Destroy(options);
  s = TryReopen(options);
  EXPECT_TRUE(s.IsNotSupported());
  EXPECT_TRUE(
      s.ToString().find("Enable/Disable CacheEntryRoleOptions::charged") !=
      std::string::npos);
  EXPECT_TRUE(
      s.ToString().find(kCacheEntryRoleToCamelString[static_cast<uint32_t>(
          CacheEntryRole::kDataBlock)]) != std::string::npos);
  Destroy(options);

  // To test option validation on existence of block cache
  table_options = BlockBasedTableOptions();
  table_options.no_block_cache = true;
  table_options.cache_usage_options.options_overrides.insert(
      {CacheEntryRole::kFilterConstruction,
       {/*.charged = */ CacheEntryRoleOptions::Decision::kEnabled}});
  options.table_factory.reset(NewBlockBasedTableFactory(table_options));
  Destroy(options);
  s = TryReopen(options);
  EXPECT_TRUE(s.IsInvalidArgument());
  EXPECT_TRUE(s.ToString().find("Enable CacheEntryRoleOptions::charged") !=
              std::string::npos);
  EXPECT_TRUE(
      s.ToString().find(kCacheEntryRoleToCamelString[static_cast<std::size_t>(
          CacheEntryRole::kFilterConstruction)]) != std::string::npos);
  EXPECT_TRUE(s.ToString().find("block cache is disabled") !=
              std::string::npos);
  Destroy(options);
}
}  // namespace ROCKSDB_NAMESPACE

int main(int argc, char** argv) {
  ROCKSDB_NAMESPACE::port::InstallStackTraceHandler();
  ::testing::InitGoogleTest(&argc, argv);
  return RUN_ALL_TESTS();
}<|MERGE_RESOLUTION|>--- conflicted
+++ resolved
@@ -655,17 +655,9 @@
 static std::vector<TestArgs> GenerateArgList() {
   std::vector<TestArgs> test_args;
   std::vector<TestType> test_types = {BLOCK_BASED_TABLE_TEST,
-<<<<<<< HEAD
-#ifndef ROCKSDB_LITE
                                       PLAIN_TABLE_SEMI_FIXED_PREFIX,
                                       PLAIN_TABLE_FULL_STR_PREFIX,
                                       PLAIN_TABLE_TOTAL_ORDER,
-#endif  // !ROCKSDB_LITE
-=======
-                                      PLAIN_TABLE_SEMI_FIXED_PREFIX,
-                                      PLAIN_TABLE_FULL_STR_PREFIX,
-                                      PLAIN_TABLE_TOTAL_ORDER,
->>>>>>> 49ce8a10
                                       BLOCK_TEST,
                                       MEMTABLE_TEST,
                                       DB_TEST};
