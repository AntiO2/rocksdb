//  Copyright (c) 2011-present, Facebook, Inc.  All rights reserved.
//  This source code is licensed under both the GPLv2 (found in the
//  COPYING file in the root directory) and Apache 2.0 License
//  (found in the LICENSE.Apache file in the root directory).
//
// Copyright (c) 2011 The LevelDB Authors. All rights reserved.
// Use of this source code is governed by a BSD-style license that can be
// found in the LICENSE file. See the AUTHORS file for names of contributors.

#include <stdio.h>
#include <algorithm>
#include <iostream>
#include <map>
#include <memory>
#include <string>
#include <vector>

#include "block_fetcher.h"
#include "cache/lru_cache.h"
#include "db/dbformat.h"
#include "db/memtable.h"
#include "db/write_batch_internal.h"
#include "memtable/stl_wrappers.h"
#include "meta_blocks.h"
#include "monitoring/statistics.h"
#include "port/port.h"
#include "rocksdb/cache.h"
#include "rocksdb/db.h"
#include "rocksdb/env.h"
#include "rocksdb/file_checksum.h"
#include "rocksdb/file_system.h"
#include "rocksdb/iterator.h"
#include "rocksdb/memtablerep.h"
#include "rocksdb/perf_context.h"
#include "rocksdb/slice_transform.h"
#include "rocksdb/statistics.h"
#include "rocksdb/write_buffer_manager.h"
#include "table/block_based/block.h"
#include "table/block_based/block_based_table_builder.h"
#include "table/block_based/block_based_table_factory.h"
#include "table/block_based/block_based_table_reader.h"
#include "table/block_based/block_builder.h"
#include "table/block_based/flush_block_policy.h"
#include "table/format.h"
#include "table/get_context.h"
#include "table/internal_iterator.h"
#include "table/plain/plain_table_factory.h"
#include "table/scoped_arena_iterator.h"
#include "table/sst_file_writer_collectors.h"
#include "test_util/sync_point.h"
#include "test_util/testharness.h"
#include "test_util/testutil.h"
#include "util/compression.h"
#include "util/file_checksum_helper.h"
#include "util/random.h"
#include "util/string_util.h"
#include "utilities/merge_operators.h"

namespace ROCKSDB_NAMESPACE {

extern const uint64_t kLegacyBlockBasedTableMagicNumber;
extern const uint64_t kLegacyPlainTableMagicNumber;
extern const uint64_t kBlockBasedTableMagicNumber;
extern const uint64_t kPlainTableMagicNumber;

namespace {

const std::string kDummyValue(10000, 'o');

// DummyPropertiesCollector used to test BlockBasedTableProperties
class DummyPropertiesCollector : public TablePropertiesCollector {
 public:
  const char* Name() const override { return "DummyPropertiesCollector"; }

  Status Finish(UserCollectedProperties* /*properties*/) override {
    return Status::OK();
  }

  Status Add(const Slice& /*user_key*/, const Slice& /*value*/) override {
    return Status::OK();
  }

  UserCollectedProperties GetReadableProperties() const override {
    return UserCollectedProperties{};
  }
};

class DummyPropertiesCollectorFactory1
    : public TablePropertiesCollectorFactory {
 public:
  TablePropertiesCollector* CreateTablePropertiesCollector(
      TablePropertiesCollectorFactory::Context /*context*/) override {
    return new DummyPropertiesCollector();
  }
  const char* Name() const override {
    return "DummyPropertiesCollectorFactory1";
  }
};

class DummyPropertiesCollectorFactory2
    : public TablePropertiesCollectorFactory {
 public:
  TablePropertiesCollector* CreateTablePropertiesCollector(
      TablePropertiesCollectorFactory::Context /*context*/) override {
    return new DummyPropertiesCollector();
  }
  const char* Name() const override {
    return "DummyPropertiesCollectorFactory2";
  }
};

// Return reverse of "key".
// Used to test non-lexicographic comparators.
std::string Reverse(const Slice& key) {
  auto rev = key.ToString();
  std::reverse(rev.begin(), rev.end());
  return rev;
}

class ReverseKeyComparator : public Comparator {
 public:
  const char* Name() const override {
    return "rocksdb.ReverseBytewiseComparator";
  }

  int Compare(const Slice& a, const Slice& b) const override {
    return BytewiseComparator()->Compare(Reverse(a), Reverse(b));
  }

  void FindShortestSeparator(std::string* start,
                             const Slice& limit) const override {
    std::string s = Reverse(*start);
    std::string l = Reverse(limit);
    BytewiseComparator()->FindShortestSeparator(&s, l);
    *start = Reverse(s);
  }

  void FindShortSuccessor(std::string* key) const override {
    std::string s = Reverse(*key);
    BytewiseComparator()->FindShortSuccessor(&s);
    *key = Reverse(s);
  }
};

ReverseKeyComparator reverse_key_comparator;

void Increment(const Comparator* cmp, std::string* key) {
  if (cmp == BytewiseComparator()) {
    key->push_back('\0');
  } else {
    assert(cmp == &reverse_key_comparator);
    std::string rev = Reverse(*key);
    rev.push_back('\0');
    *key = Reverse(rev);
  }
}

}  // namespace

// Helper class for tests to unify the interface between
// BlockBuilder/TableBuilder and Block/Table.
class Constructor {
 public:
  explicit Constructor(const Comparator* cmp)
      : data_(stl_wrappers::LessOfComparator(cmp)) {}
  virtual ~Constructor() { }

  void Add(const std::string& key, const Slice& value) {
    data_[key] = value.ToString();
  }

  // Finish constructing the data structure with all the keys that have
  // been added so far.  Returns the keys in sorted order in "*keys"
  // and stores the key/value pairs in "*kvmap"
  void Finish(const Options& options, const ImmutableCFOptions& ioptions,
              const MutableCFOptions& moptions,
              const BlockBasedTableOptions& table_options,
              const InternalKeyComparator& internal_comparator,
              std::vector<std::string>* keys, stl_wrappers::KVMap* kvmap) {
    last_internal_key_ = &internal_comparator;
    *kvmap = data_;
    keys->clear();
    for (const auto& kv : data_) {
      keys->push_back(kv.first);
    }
    data_.clear();
    Status s = FinishImpl(options, ioptions, moptions, table_options,
                          internal_comparator, *kvmap);
    ASSERT_TRUE(s.ok()) << s.ToString();
  }

  // Construct the data structure from the data in "data"
  virtual Status FinishImpl(const Options& options,
                            const ImmutableCFOptions& ioptions,
                            const MutableCFOptions& moptions,
                            const BlockBasedTableOptions& table_options,
                            const InternalKeyComparator& internal_comparator,
                            const stl_wrappers::KVMap& data) = 0;

  virtual InternalIterator* NewIterator(
      const SliceTransform* prefix_extractor = nullptr) const = 0;

  virtual const stl_wrappers::KVMap& data() { return data_; }

  virtual bool IsArenaMode() const { return false; }

  virtual DB* db() const { return nullptr; }  // Overridden in DBConstructor

  virtual bool AnywayDeleteIterator() const { return false; }

 protected:
  const InternalKeyComparator* last_internal_key_;

 private:
  stl_wrappers::KVMap data_;
};

<<<<<<< HEAD
class BlockConstructor: public Constructor {
 public:
  explicit BlockConstructor(const Comparator* cmp)
      : Constructor(cmp),
        comparator_(cmp),
        block_(nullptr) { }
  ~BlockConstructor() override { delete block_; }
  Status FinishImpl(const Options& /*options*/,
                    const ImmutableCFOptions& /*ioptions*/,
                    const MutableCFOptions& /*moptions*/,
                    const BlockBasedTableOptions& table_options,
                    const InternalKeyComparator& /*internal_comparator*/,
                    const stl_wrappers::KVMap& kv_map) override {
    delete block_;
    block_ = nullptr;
    BlockBuilder builder(table_options.block_restart_interval);

    for (const auto kv : kv_map) {
      builder.Add(kv.first, kv.second);
    }
    // Open the block
    data_ = builder.Finish().ToString();
    BlockContents contents;
    contents.data = data_;
    block_ = new Block(std::move(contents));
    return Status::OK();
  }
  InternalIterator* NewIterator(
      const SliceTransform* /*prefix_extractor*/) const override {
    return block_->NewDataIterator(comparator_, comparator_,
                                   kDisableGlobalSequenceNumber);
  }

 private:
  const Comparator* comparator_;
  std::string data_;
  Block* block_;

  BlockConstructor();
};

=======
>>>>>>> ed431616
// A helper class that converts internal format keys into user keys
class KeyConvertingIterator : public InternalIterator {
 public:
  explicit KeyConvertingIterator(InternalIterator* iter,
                                 bool arena_mode = false)
      : iter_(iter), arena_mode_(arena_mode) {}
  ~KeyConvertingIterator() override {
    if (arena_mode_) {
      iter_->~InternalIterator();
    } else {
      delete iter_;
    }
  }
  bool Valid() const override { return iter_->Valid() && status_.ok(); }
  void Seek(const Slice& target) override {
    ParsedInternalKey ikey(target, kMaxSequenceNumber, kTypeValue);
    std::string encoded;
    AppendInternalKey(&encoded, ikey);
    iter_->Seek(encoded);
  }
  void SeekForPrev(const Slice& target) override {
    ParsedInternalKey ikey(target, kMaxSequenceNumber, kTypeValue);
    std::string encoded;
    AppendInternalKey(&encoded, ikey);
    iter_->SeekForPrev(encoded);
  }
  void SeekToFirst() override { iter_->SeekToFirst(); }
  void SeekToLast() override { iter_->SeekToLast(); }
  void Next() override { iter_->Next(); }
  void Prev() override { iter_->Prev(); }
  IterBoundCheck UpperBoundCheckResult() override {
    return iter_->UpperBoundCheckResult();
  }

  Slice key() const override {
    assert(Valid());
    ParsedInternalKey parsed_key;
    if (ParseInternalKey(iter_->key(), &parsed_key) != Status::OK()) {
      status_ = Status::Corruption("malformed internal key");
      return Slice("corrupted key");
    }
    return parsed_key.user_key;
  }

  Slice value() const override { return iter_->value(); }
  Status status() const override {
    return status_.ok() ? iter_->status() : status_;
  }

 private:
  mutable Status status_;
  InternalIterator* iter_;
  bool arena_mode_;

  // No copying allowed
  KeyConvertingIterator(const KeyConvertingIterator&);
  void operator=(const KeyConvertingIterator&);
};

// `BlockConstructor` APIs always accept/return user keys.
class BlockConstructor : public Constructor {
 public:
  explicit BlockConstructor(const Comparator* cmp)
      : Constructor(cmp), comparator_(cmp), block_(nullptr) {}
  ~BlockConstructor() override { delete block_; }
  Status FinishImpl(const Options& /*options*/,
                    const ImmutableCFOptions& /*ioptions*/,
                    const MutableCFOptions& /*moptions*/,
                    const BlockBasedTableOptions& table_options,
                    const InternalKeyComparator& /*internal_comparator*/,
                    const stl_wrappers::KVMap& kv_map) override {
    delete block_;
    block_ = nullptr;
    BlockBuilder builder(table_options.block_restart_interval);

    for (const auto& kv : kv_map) {
      // `DataBlockIter` assumes it reads only internal keys. `BlockConstructor`
      // clients provide user keys, so we need to convert to internal key format
      // before writing the data block.
      ParsedInternalKey ikey(kv.first, kMaxSequenceNumber, kTypeValue);
      std::string encoded;
      AppendInternalKey(&encoded, ikey);
      builder.Add(encoded, kv.second);
    }
    // Open the block
    data_ = builder.Finish().ToString();
    BlockContents contents;
    contents.data = data_;
    block_ = new Block(std::move(contents));
    return Status::OK();
  }
  InternalIterator* NewIterator(
      const SliceTransform* /*prefix_extractor*/) const override {
    // `DataBlockIter` returns the internal keys it reads.
    // `KeyConvertingIterator` converts them to user keys before they are
    // exposed to the `BlockConstructor` clients.
    return new KeyConvertingIterator(
        block_->NewDataIterator(comparator_, kDisableGlobalSequenceNumber));
  }

 private:
  const Comparator* comparator_;
  std::string data_;
  Block* block_;

  BlockConstructor();
};

class TableConstructor : public Constructor {
 public:
  explicit TableConstructor(const Comparator* cmp,
                            bool convert_to_internal_key = false,
                            int level = -1, SequenceNumber largest_seqno = 0)
      : Constructor(cmp),
        largest_seqno_(largest_seqno),
        convert_to_internal_key_(convert_to_internal_key),
        level_(level) {
    env_ = ROCKSDB_NAMESPACE::Env::Default();
  }
  ~TableConstructor() override { Reset(); }

  Status FinishImpl(const Options& options, const ImmutableCFOptions& ioptions,
                    const MutableCFOptions& moptions,
                    const BlockBasedTableOptions& /*table_options*/,
                    const InternalKeyComparator& internal_comparator,
                    const stl_wrappers::KVMap& kv_map) override {
    Reset();
    soptions.use_mmap_reads = ioptions.allow_mmap_reads;
    file_writer_.reset(test::GetWritableFileWriter(new test::StringSink(),
                                                   "" /* don't care */));
    std::unique_ptr<TableBuilder> builder;
    std::vector<std::unique_ptr<IntTblPropCollectorFactory>>
        int_tbl_prop_collector_factories;

    if (largest_seqno_ != 0) {
      // Pretend that it's an external file written by SstFileWriter.
      int_tbl_prop_collector_factories.emplace_back(
          new SstFileWriterPropertiesCollectorFactory(2 /* version */,
                                                      0 /* global_seqno*/));
    }

    std::string column_family_name;
    builder.reset(ioptions.table_factory->NewTableBuilder(
        TableBuilderOptions(ioptions, moptions, internal_comparator,
                            &int_tbl_prop_collector_factories,
                            options.compression, options.sample_for_compression,
                            options.compression_opts, false /* skip_filters */,
                            column_family_name, level_),
        TablePropertiesCollectorFactory::Context::kUnknownColumnFamily,
        file_writer_.get()));

    for (const auto& kv : kv_map) {
      if (convert_to_internal_key_) {
        ParsedInternalKey ikey(kv.first, kMaxSequenceNumber, kTypeValue);
        std::string encoded;
        AppendInternalKey(&encoded, ikey);
        builder->Add(encoded, kv.second);
      } else {
        builder->Add(kv.first, kv.second);
      }
      EXPECT_TRUE(builder->status().ok());
    }
    Status s = builder->Finish();
    file_writer_->Flush();
    EXPECT_TRUE(s.ok()) << s.ToString();

    EXPECT_EQ(TEST_GetSink()->contents().size(), builder->FileSize());

    // Open the table
    uniq_id_ = cur_uniq_id_++;
    file_reader_.reset(test::GetRandomAccessFileReader(new test::StringSource(
        TEST_GetSink()->contents(), uniq_id_, ioptions.allow_mmap_reads)));
    const bool kSkipFilters = true;
    const bool kImmortal = true;
    return ioptions.table_factory->NewTableReader(
        TableReaderOptions(ioptions, moptions.prefix_extractor.get(), soptions,
                           internal_comparator, !kSkipFilters, !kImmortal,
                           false, level_, largest_seqno_, &block_cache_tracer_,
                           moptions.write_buffer_size),
        std::move(file_reader_), TEST_GetSink()->contents().size(),
        &table_reader_);
  }

  InternalIterator* NewIterator(
      const SliceTransform* prefix_extractor) const override {
    InternalIterator* iter = table_reader_->NewIterator(
        read_options_, prefix_extractor, /*arena=*/nullptr,
        /*skip_filters=*/false, TableReaderCaller::kUncategorized);
    if (convert_to_internal_key_) {
      return new KeyConvertingIterator(iter);
    } else {
      return iter;
    }
  }

  uint64_t ApproximateOffsetOf(const Slice& key) const {
    if (convert_to_internal_key_) {
      InternalKey ikey(key, kMaxSequenceNumber, kTypeValue);
      const Slice skey = ikey.Encode();
      return table_reader_->ApproximateOffsetOf(
          skey, TableReaderCaller::kUncategorized);
    }
    return table_reader_->ApproximateOffsetOf(
        key, TableReaderCaller::kUncategorized);
  }

  virtual Status Reopen(const ImmutableCFOptions& ioptions,
                        const MutableCFOptions& moptions) {
    file_reader_.reset(test::GetRandomAccessFileReader(new test::StringSource(
        TEST_GetSink()->contents(), uniq_id_, ioptions.allow_mmap_reads)));
    return ioptions.table_factory->NewTableReader(
        TableReaderOptions(ioptions, moptions.prefix_extractor.get(), soptions,
                           *last_internal_key_),
        std::move(file_reader_), TEST_GetSink()->contents().size(),
        &table_reader_);
  }

  virtual TableReader* GetTableReader() { return table_reader_.get(); }

  bool AnywayDeleteIterator() const override {
    return convert_to_internal_key_;
  }

  void ResetTableReader() { table_reader_.reset(); }

  bool ConvertToInternalKey() { return convert_to_internal_key_; }

  test::StringSink* TEST_GetSink() {
    return ROCKSDB_NAMESPACE::test::GetStringSinkFromLegacyWriter(
        file_writer_.get());
  }

  BlockCacheTracer block_cache_tracer_;

 private:
  void Reset() {
    uniq_id_ = 0;
    table_reader_.reset();
    file_writer_.reset();
    file_reader_.reset();
  }

  const ReadOptions read_options_;
  uint64_t uniq_id_;
  std::unique_ptr<WritableFileWriter> file_writer_;
  std::unique_ptr<RandomAccessFileReader> file_reader_;
  std::unique_ptr<TableReader> table_reader_;
  SequenceNumber largest_seqno_;
  bool convert_to_internal_key_;
  int level_;

  TableConstructor();

  static uint64_t cur_uniq_id_;
  EnvOptions soptions;
  Env* env_;
};
uint64_t TableConstructor::cur_uniq_id_ = 1;

class MemTableConstructor: public Constructor {
 public:
  explicit MemTableConstructor(const Comparator* cmp, WriteBufferManager* wb)
      : Constructor(cmp),
        internal_comparator_(cmp),
        write_buffer_manager_(wb),
        table_factory_(new SkipListFactory) {
    options_.memtable_factory = table_factory_;
    ImmutableCFOptions ioptions(options_);
    memtable_ =
        new MemTable(internal_comparator_, ioptions, MutableCFOptions(options_),
                     wb, kMaxSequenceNumber, 0 /* column_family_id */);
    memtable_->Ref();
  }
  ~MemTableConstructor() override { delete memtable_->Unref(); }
  Status FinishImpl(const Options&, const ImmutableCFOptions& ioptions,
                    const MutableCFOptions& /*moptions*/,
                    const BlockBasedTableOptions& /*table_options*/,
                    const InternalKeyComparator& /*internal_comparator*/,
                    const stl_wrappers::KVMap& kv_map) override {
    delete memtable_->Unref();
    ImmutableCFOptions mem_ioptions(ioptions);
    memtable_ = new MemTable(internal_comparator_, mem_ioptions,
                             MutableCFOptions(options_), write_buffer_manager_,
                             kMaxSequenceNumber, 0 /* column_family_id */);
    memtable_->Ref();
    int seq = 1;
    for (const auto& kv : kv_map) {
      memtable_->Add(seq, kTypeValue, kv.first, kv.second);
      seq++;
    }
    return Status::OK();
  }
  InternalIterator* NewIterator(
      const SliceTransform* /*prefix_extractor*/) const override {
    return new KeyConvertingIterator(
        memtable_->NewIterator(ReadOptions(), &arena_), true);
  }

  bool AnywayDeleteIterator() const override { return true; }

  bool IsArenaMode() const override { return true; }

 private:
  mutable Arena arena_;
  InternalKeyComparator internal_comparator_;
  Options options_;
  WriteBufferManager* write_buffer_manager_;
  MemTable* memtable_;
  std::shared_ptr<SkipListFactory> table_factory_;
};

class InternalIteratorFromIterator : public InternalIterator {
 public:
  explicit InternalIteratorFromIterator(Iterator* it) : it_(it) {}
  bool Valid() const override { return it_->Valid(); }
  void Seek(const Slice& target) override { it_->Seek(target); }
  void SeekForPrev(const Slice& target) override { it_->SeekForPrev(target); }
  void SeekToFirst() override { it_->SeekToFirst(); }
  void SeekToLast() override { it_->SeekToLast(); }
  void Next() override { it_->Next(); }
  void Prev() override { it_->Prev(); }
  Slice key() const override { return it_->key(); }
  Slice value() const override { return it_->value(); }
  Status status() const override { return it_->status(); }

 private:
  std::unique_ptr<Iterator> it_;
};

class DBConstructor: public Constructor {
 public:
  explicit DBConstructor(const Comparator* cmp)
      : Constructor(cmp),
        comparator_(cmp) {
    db_ = nullptr;
    NewDB();
  }
  ~DBConstructor() override { delete db_; }
  Status FinishImpl(const Options& /*options*/,
                    const ImmutableCFOptions& /*ioptions*/,
                    const MutableCFOptions& /*moptions*/,
                    const BlockBasedTableOptions& /*table_options*/,
                    const InternalKeyComparator& /*internal_comparator*/,
                    const stl_wrappers::KVMap& kv_map) override {
    delete db_;
    db_ = nullptr;
    NewDB();
    for (const auto& kv : kv_map) {
      WriteBatch batch;
      EXPECT_OK(batch.Put(kv.first, kv.second));
      EXPECT_TRUE(db_->Write(WriteOptions(), &batch).ok());
    }
    return Status::OK();
  }

  InternalIterator* NewIterator(
      const SliceTransform* /*prefix_extractor*/) const override {
    return new InternalIteratorFromIterator(db_->NewIterator(ReadOptions()));
  }

  DB* db() const override { return db_; }

 private:
  void NewDB() {
    std::string name = test::PerThreadDBPath("table_testdb");

    Options options;
    options.comparator = comparator_;
    Status status = DestroyDB(name, options);
    ASSERT_TRUE(status.ok()) << status.ToString();

    options.create_if_missing = true;
    options.error_if_exists = true;
    options.write_buffer_size = 10000;  // Something small to force merging
    status = DB::Open(options, name, &db_);
    ASSERT_TRUE(status.ok()) << status.ToString();
  }

  const Comparator* comparator_;
  DB* db_;
};

enum TestType {
  BLOCK_BASED_TABLE_TEST,
#ifndef ROCKSDB_LITE
  PLAIN_TABLE_SEMI_FIXED_PREFIX,
  PLAIN_TABLE_FULL_STR_PREFIX,
  PLAIN_TABLE_TOTAL_ORDER,
#endif  // !ROCKSDB_LITE
  BLOCK_TEST,
  MEMTABLE_TEST,
  DB_TEST
};

struct TestArgs {
  TestType type;
  bool reverse_compare;
  int restart_interval;
  CompressionType compression;
  uint32_t compression_parallel_threads;
  uint32_t format_version;
  bool use_mmap;
};

std::ostream& operator<<(std::ostream& os, const TestArgs& args) {
  os << "type: " << args.type << " reverse_compare: " << args.reverse_compare
     << " restart_interval: " << args.restart_interval
     << " compression: " << args.compression
     << " compression_parallel_threads: " << args.compression_parallel_threads
     << " format_version: " << args.format_version
     << " use_mmap: " << args.use_mmap;

  return os;
}

static std::vector<TestArgs> GenerateArgList() {
  std::vector<TestArgs> test_args;
  std::vector<TestType> test_types = {
      BLOCK_BASED_TABLE_TEST,
#ifndef ROCKSDB_LITE
      PLAIN_TABLE_SEMI_FIXED_PREFIX,
      PLAIN_TABLE_FULL_STR_PREFIX,
      PLAIN_TABLE_TOTAL_ORDER,
#endif  // !ROCKSDB_LITE
      BLOCK_TEST,
      MEMTABLE_TEST, DB_TEST};
  std::vector<bool> reverse_compare_types = {false, true};
  std::vector<int> restart_intervals = {16, 1, 1024};
  std::vector<uint32_t> compression_parallel_threads = {1, 4};

  // Only add compression if it is supported
  std::vector<std::pair<CompressionType, bool>> compression_types;
  compression_types.emplace_back(kNoCompression, false);
  if (Snappy_Supported()) {
    compression_types.emplace_back(kSnappyCompression, false);
  }
  if (Zlib_Supported()) {
    compression_types.emplace_back(kZlibCompression, false);
    compression_types.emplace_back(kZlibCompression, true);
  }
  if (BZip2_Supported()) {
    compression_types.emplace_back(kBZip2Compression, false);
    compression_types.emplace_back(kBZip2Compression, true);
  }
  if (LZ4_Supported()) {
    compression_types.emplace_back(kLZ4Compression, false);
    compression_types.emplace_back(kLZ4Compression, true);
    compression_types.emplace_back(kLZ4HCCompression, false);
    compression_types.emplace_back(kLZ4HCCompression, true);
  }
  if (XPRESS_Supported()) {
    compression_types.emplace_back(kXpressCompression, false);
    compression_types.emplace_back(kXpressCompression, true);
  }
  if (ZSTD_Supported()) {
    compression_types.emplace_back(kZSTD, false);
    compression_types.emplace_back(kZSTD, true);
  }

  for (auto test_type : test_types) {
    for (auto reverse_compare : reverse_compare_types) {
#ifndef ROCKSDB_LITE
      if (test_type == PLAIN_TABLE_SEMI_FIXED_PREFIX ||
          test_type == PLAIN_TABLE_FULL_STR_PREFIX ||
          test_type == PLAIN_TABLE_TOTAL_ORDER) {
        // Plain table doesn't use restart index or compression.
        TestArgs one_arg;
        one_arg.type = test_type;
        one_arg.reverse_compare = reverse_compare;
        one_arg.restart_interval = restart_intervals[0];
        one_arg.compression = compression_types[0].first;
        one_arg.compression_parallel_threads = 1;
<<<<<<< HEAD
=======
        one_arg.format_version = 0;
>>>>>>> ed431616
        one_arg.use_mmap = true;
        test_args.push_back(one_arg);
        one_arg.use_mmap = false;
        test_args.push_back(one_arg);
        continue;
      }
#endif  // !ROCKSDB_LITE

      for (auto restart_interval : restart_intervals) {
        for (auto compression_type : compression_types) {
          for (auto num_threads : compression_parallel_threads) {
            TestArgs one_arg;
            one_arg.type = test_type;
            one_arg.reverse_compare = reverse_compare;
            one_arg.restart_interval = restart_interval;
            one_arg.compression = compression_type.first;
<<<<<<< HEAD
            one_arg.format_version = compression_type.second ? 2 : 1;
            one_arg.compression_parallel_threads = num_threads;
=======
            one_arg.compression_parallel_threads = num_threads;
            one_arg.format_version = compression_type.second ? 2 : 1;
>>>>>>> ed431616
            one_arg.use_mmap = false;
            test_args.push_back(one_arg);
          }
        }
      }
    }
  }
  return test_args;
}

// In order to make all tests run for plain table format, including
// those operating on empty keys, create a new prefix transformer which
// return fixed prefix if the slice is not shorter than the prefix length,
// and the full slice if it is shorter.
class FixedOrLessPrefixTransform : public SliceTransform {
 private:
  const size_t prefix_len_;

 public:
  explicit FixedOrLessPrefixTransform(size_t prefix_len) :
      prefix_len_(prefix_len) {
  }

  const char* Name() const override { return "rocksdb.FixedPrefix"; }

  Slice Transform(const Slice& src) const override {
    assert(InDomain(src));
    if (src.size() < prefix_len_) {
      return src;
    }
    return Slice(src.data(), prefix_len_);
  }

  bool InDomain(const Slice& /*src*/) const override { return true; }

  bool InRange(const Slice& dst) const override {
    return (dst.size() <= prefix_len_);
  }
  bool FullLengthEnabled(size_t* /*len*/) const override { return false; }
};

class HarnessTest : public testing::Test {
 public:
  explicit HarnessTest(const TestArgs& args)
      : args_(args),
        ioptions_(options_),
        moptions_(options_),
<<<<<<< HEAD
        constructor_(nullptr),
        write_buffer_(options_.db_write_buffer_size) {}

  void Init(const TestArgs& args) {
    delete constructor_;
    constructor_ = nullptr;
    options_ = Options();
    options_.compression = args.compression;
    options_.compression_opts.parallel_threads =
        args.compression_parallel_threads;
=======
        write_buffer_(options_.db_write_buffer_size),
        support_prev_(true),
        only_support_prefix_seek_(false) {
    options_.compression = args_.compression;
    options_.compression_opts.parallel_threads =
        args_.compression_parallel_threads;
>>>>>>> ed431616
    // Use shorter block size for tests to exercise block boundary
    // conditions more.
    if (args_.reverse_compare) {
      options_.comparator = &reverse_key_comparator;
    }

    internal_comparator_.reset(
        new test::PlainInternalKeyComparator(options_.comparator));

    options_.allow_mmap_reads = args_.use_mmap;
    switch (args_.type) {
      case BLOCK_BASED_TABLE_TEST:
        table_options_.flush_block_policy_factory.reset(
            new FlushBlockBySizePolicyFactory());
        table_options_.block_size = 256;
        table_options_.block_restart_interval = args_.restart_interval;
        table_options_.index_block_restart_interval = args_.restart_interval;
        table_options_.format_version = args_.format_version;
        options_.table_factory.reset(
            new BlockBasedTableFactory(table_options_));
        constructor_.reset(new TableConstructor(
            options_.comparator, true /* convert_to_internal_key_ */));
        internal_comparator_.reset(
            new InternalKeyComparator(options_.comparator));
        break;
// Plain table is not supported in ROCKSDB_LITE
#ifndef ROCKSDB_LITE
      case PLAIN_TABLE_SEMI_FIXED_PREFIX:
        support_prev_ = false;
        only_support_prefix_seek_ = true;
        options_.prefix_extractor.reset(new FixedOrLessPrefixTransform(2));
        options_.table_factory.reset(NewPlainTableFactory());
        constructor_.reset(new TableConstructor(
            options_.comparator, true /* convert_to_internal_key_ */));
        internal_comparator_.reset(
            new InternalKeyComparator(options_.comparator));
        break;
      case PLAIN_TABLE_FULL_STR_PREFIX:
        support_prev_ = false;
        only_support_prefix_seek_ = true;
        options_.prefix_extractor.reset(NewNoopTransform());
        options_.table_factory.reset(NewPlainTableFactory());
        constructor_.reset(new TableConstructor(
            options_.comparator, true /* convert_to_internal_key_ */));
        internal_comparator_.reset(
            new InternalKeyComparator(options_.comparator));
        break;
      case PLAIN_TABLE_TOTAL_ORDER:
        support_prev_ = false;
        only_support_prefix_seek_ = false;
        options_.prefix_extractor = nullptr;

        {
          PlainTableOptions plain_table_options;
          plain_table_options.user_key_len = kPlainTableVariableLength;
          plain_table_options.bloom_bits_per_key = 0;
          plain_table_options.hash_table_ratio = 0;

          options_.table_factory.reset(
              NewPlainTableFactory(plain_table_options));
        }
        constructor_.reset(new TableConstructor(
            options_.comparator, true /* convert_to_internal_key_ */));
        internal_comparator_.reset(
            new InternalKeyComparator(options_.comparator));
        break;
#endif  // !ROCKSDB_LITE
      case BLOCK_TEST:
        table_options_.block_size = 256;
        options_.table_factory.reset(
            new BlockBasedTableFactory(table_options_));
        constructor_.reset(new BlockConstructor(options_.comparator));
        break;
      case MEMTABLE_TEST:
        table_options_.block_size = 256;
        options_.table_factory.reset(
            new BlockBasedTableFactory(table_options_));
        constructor_.reset(
            new MemTableConstructor(options_.comparator, &write_buffer_));
        break;
      case DB_TEST:
        table_options_.block_size = 256;
        options_.table_factory.reset(
            new BlockBasedTableFactory(table_options_));
        constructor_.reset(new DBConstructor(options_.comparator));
        break;
    }
    ioptions_ = ImmutableCFOptions(options_);
    moptions_ = MutableCFOptions(options_);
  }

  void Add(const std::string& key, const std::string& value) {
    constructor_->Add(key, value);
  }

  void Test(Random* rnd) {
    std::vector<std::string> keys;
    stl_wrappers::KVMap data;
    constructor_->Finish(options_, ioptions_, moptions_, table_options_,
                         *internal_comparator_, &keys, &data);

    TestForwardScan(keys, data);
    if (support_prev_) {
      TestBackwardScan(keys, data);
    }
    TestRandomAccess(rnd, keys, data);
  }

  void TestForwardScan(const std::vector<std::string>& /*keys*/,
                       const stl_wrappers::KVMap& data) {
    InternalIterator* iter = constructor_->NewIterator();
    ASSERT_TRUE(!iter->Valid());
    iter->SeekToFirst();
    ASSERT_OK(iter->status());
    for (stl_wrappers::KVMap::const_iterator model_iter = data.begin();
         model_iter != data.end(); ++model_iter) {
      ASSERT_EQ(ToString(data, model_iter), ToString(iter));
      iter->Next();
      ASSERT_OK(iter->status());
    }
    ASSERT_TRUE(!iter->Valid());
    ASSERT_OK(iter->status());
    if (constructor_->IsArenaMode() && !constructor_->AnywayDeleteIterator()) {
      iter->~InternalIterator();
    } else {
      delete iter;
    }
  }

  void TestBackwardScan(const std::vector<std::string>& /*keys*/,
                        const stl_wrappers::KVMap& data) {
    InternalIterator* iter = constructor_->NewIterator();
    ASSERT_TRUE(!iter->Valid());
    iter->SeekToLast();
    ASSERT_OK(iter->status());
    for (stl_wrappers::KVMap::const_reverse_iterator model_iter = data.rbegin();
         model_iter != data.rend(); ++model_iter) {
      ASSERT_EQ(ToString(data, model_iter), ToString(iter));
      iter->Prev();
      ASSERT_OK(iter->status());
    }
    ASSERT_TRUE(!iter->Valid());
    ASSERT_OK(iter->status());
    if (constructor_->IsArenaMode() && !constructor_->AnywayDeleteIterator()) {
      iter->~InternalIterator();
    } else {
      delete iter;
    }
  }

  void TestRandomAccess(Random* rnd, const std::vector<std::string>& keys,
                        const stl_wrappers::KVMap& data) {
    static const bool kVerbose = false;
    InternalIterator* iter = constructor_->NewIterator();
    ASSERT_TRUE(!iter->Valid());
    stl_wrappers::KVMap::const_iterator model_iter = data.begin();
    if (kVerbose) fprintf(stderr, "---\n");
    for (int i = 0; i < 200; i++) {
      const int toss = rnd->Uniform(support_prev_ ? 5 : 3);
      switch (toss) {
        case 0: {
          if (iter->Valid()) {
            if (kVerbose) fprintf(stderr, "Next\n");
            iter->Next();
            ASSERT_OK(iter->status());
            ++model_iter;
            ASSERT_EQ(ToString(data, model_iter), ToString(iter));
          }
          break;
        }

        case 1: {
          if (kVerbose) fprintf(stderr, "SeekToFirst\n");
          iter->SeekToFirst();
          ASSERT_OK(iter->status());
          model_iter = data.begin();
          ASSERT_EQ(ToString(data, model_iter), ToString(iter));
          break;
        }

        case 2: {
          std::string key = PickRandomKey(rnd, keys);
          model_iter = data.lower_bound(key);
          if (kVerbose) fprintf(stderr, "Seek '%s'\n",
                                EscapeString(key).c_str());
          iter->Seek(Slice(key));
          ASSERT_OK(iter->status());
          ASSERT_EQ(ToString(data, model_iter), ToString(iter));
          break;
        }

        case 3: {
          if (iter->Valid()) {
            if (kVerbose) fprintf(stderr, "Prev\n");
            iter->Prev();
            ASSERT_OK(iter->status());
            if (model_iter == data.begin()) {
              model_iter = data.end();   // Wrap around to invalid value
            } else {
              --model_iter;
            }
            ASSERT_EQ(ToString(data, model_iter), ToString(iter));
          }
          break;
        }

        case 4: {
          if (kVerbose) fprintf(stderr, "SeekToLast\n");
          iter->SeekToLast();
          ASSERT_OK(iter->status());
          if (keys.empty()) {
            model_iter = data.end();
          } else {
            std::string last = data.rbegin()->first;
            model_iter = data.lower_bound(last);
          }
          ASSERT_EQ(ToString(data, model_iter), ToString(iter));
          break;
        }
      }
    }
    if (constructor_->IsArenaMode() && !constructor_->AnywayDeleteIterator()) {
      iter->~InternalIterator();
    } else {
      delete iter;
    }
  }

  std::string ToString(const stl_wrappers::KVMap& data,
                       const stl_wrappers::KVMap::const_iterator& it) {
    if (it == data.end()) {
      return "END";
    } else {
      return "'" + it->first + "->" + it->second + "'";
    }
  }

  std::string ToString(const stl_wrappers::KVMap& data,
                       const stl_wrappers::KVMap::const_reverse_iterator& it) {
    if (it == data.rend()) {
      return "END";
    } else {
      return "'" + it->first + "->" + it->second + "'";
    }
  }

  std::string ToString(const InternalIterator* it) {
    if (!it->Valid()) {
      return "END";
    } else {
      return "'" + it->key().ToString() + "->" + it->value().ToString() + "'";
    }
  }

  std::string PickRandomKey(Random* rnd, const std::vector<std::string>& keys) {
    if (keys.empty()) {
      return "foo";
    } else {
      const int index = rnd->Uniform(static_cast<int>(keys.size()));
      std::string result = keys[index];
      switch (rnd->Uniform(support_prev_ ? 3 : 1)) {
        case 0:
          // Return an existing key
          break;
        case 1: {
          // Attempt to return something smaller than an existing key
          if (result.size() > 0 && result[result.size() - 1] > '\0'
              && (!only_support_prefix_seek_
                  || options_.prefix_extractor->Transform(result).size()
                  < result.size())) {
            result[result.size() - 1]--;
          }
          break;
      }
        case 2: {
          // Return something larger than an existing key
          Increment(options_.comparator, &result);
          break;
        }
      }
      return result;
    }
  }

  // Returns nullptr if not running against a DB
  DB* db() const { return constructor_->db(); }

 private:
  TestArgs args_;
  Options options_;
  ImmutableCFOptions ioptions_;
  MutableCFOptions moptions_;
  BlockBasedTableOptions table_options_;
  std::unique_ptr<Constructor> constructor_;
  WriteBufferManager write_buffer_;
  bool support_prev_;
  bool only_support_prefix_seek_;
  std::shared_ptr<InternalKeyComparator> internal_comparator_;
};

class ParameterizedHarnessTest : public HarnessTest,
                                 public testing::WithParamInterface<TestArgs> {
 public:
  ParameterizedHarnessTest() : HarnessTest(GetParam()) {}
};

INSTANTIATE_TEST_CASE_P(TableTest, ParameterizedHarnessTest,
                        ::testing::ValuesIn(GenerateArgList()));

class DBHarnessTest : public HarnessTest {
 public:
  DBHarnessTest()
      : HarnessTest(TestArgs{DB_TEST, /* reverse_compare */ false,
                             /* restart_interval */ 16, kNoCompression,
                             /* compression_parallel_threads */ 1,
                             /* format_version */ 0, /* use_mmap */ false}) {}
};

static bool Between(uint64_t val, uint64_t low, uint64_t high) {
  bool result = (val >= low) && (val <= high);
  if (!result) {
    fprintf(stderr, "Value %llu is not in range [%llu, %llu]\n",
            (unsigned long long)(val),
            (unsigned long long)(low),
            (unsigned long long)(high));
  }
  return result;
}

// Tests against all kinds of tables
class TableTest : public testing::Test {
 public:
  const InternalKeyComparator& GetPlainInternalComparator(
      const Comparator* comp) {
    if (!plain_internal_comparator) {
      plain_internal_comparator.reset(
          new test::PlainInternalKeyComparator(comp));
    }
    return *plain_internal_comparator;
  }
  void IndexTest(BlockBasedTableOptions table_options);

 private:
  std::unique_ptr<InternalKeyComparator> plain_internal_comparator;
};

class GeneralTableTest : public TableTest {};
class BlockBasedTableTest
    : public TableTest,
      virtual public ::testing::WithParamInterface<uint32_t> {
 public:
  BlockBasedTableTest() : format_(GetParam()) {
    env_ = ROCKSDB_NAMESPACE::Env::Default();
  }

  BlockBasedTableOptions GetBlockBasedTableOptions() {
    BlockBasedTableOptions options;
    options.format_version = format_;
    return options;
  }

  void SetupTracingTest(TableConstructor* c) {
    test_path_ = test::PerThreadDBPath("block_based_table_tracing_test");
    EXPECT_OK(env_->CreateDir(test_path_));
    trace_file_path_ = test_path_ + "/block_cache_trace_file";
    TraceOptions trace_opt;
    std::unique_ptr<TraceWriter> trace_writer;
    EXPECT_OK(NewFileTraceWriter(env_, EnvOptions(), trace_file_path_,
                                 &trace_writer));
    // Always return Status::OK().
    assert(c->block_cache_tracer_
               .StartTrace(env_, trace_opt, std::move(trace_writer))
               .ok());
    {
      std::string user_key = "k01";
      InternalKey internal_key(user_key, 0, kTypeValue);
      std::string encoded_key = internal_key.Encode().ToString();
      c->Add(encoded_key, kDummyValue);
    }
    {
      std::string user_key = "k02";
      InternalKey internal_key(user_key, 0, kTypeValue);
      std::string encoded_key = internal_key.Encode().ToString();
      c->Add(encoded_key, kDummyValue);
    }
  }

  void VerifyBlockAccessTrace(
      TableConstructor* c,
      const std::vector<BlockCacheTraceRecord>& expected_records) {
    c->block_cache_tracer_.EndTrace();

    {
      std::unique_ptr<TraceReader> trace_reader;
      Status s =
          NewFileTraceReader(env_, EnvOptions(), trace_file_path_, &trace_reader);
      EXPECT_OK(s);
      BlockCacheTraceReader reader(std::move(trace_reader));
      BlockCacheTraceHeader header;
      EXPECT_OK(reader.ReadHeader(&header));
      uint32_t index = 0;
      while (s.ok()) {
        BlockCacheTraceRecord access;
        s = reader.ReadAccess(&access);
        if (!s.ok()) {
          break;
        }
        ASSERT_LT(index, expected_records.size());
        EXPECT_NE("", access.block_key);
        EXPECT_EQ(access.block_type, expected_records[index].block_type);
        EXPECT_GT(access.block_size, 0);
        EXPECT_EQ(access.caller, expected_records[index].caller);
        EXPECT_EQ(access.no_insert, expected_records[index].no_insert);
        EXPECT_EQ(access.is_cache_hit, expected_records[index].is_cache_hit);
        // Get
        if (access.caller == TableReaderCaller::kUserGet) {
          EXPECT_EQ(access.referenced_key,
                    expected_records[index].referenced_key);
          EXPECT_EQ(access.get_id, expected_records[index].get_id);
          EXPECT_EQ(access.get_from_user_specified_snapshot,
                    expected_records[index].get_from_user_specified_snapshot);
          if (access.block_type == TraceType::kBlockTraceDataBlock) {
            EXPECT_GT(access.referenced_data_size, 0);
            EXPECT_GT(access.num_keys_in_block, 0);
            EXPECT_EQ(access.referenced_key_exist_in_block,
                      expected_records[index].referenced_key_exist_in_block);
          }
        } else {
          EXPECT_EQ(access.referenced_key, "");
          EXPECT_EQ(access.get_id, 0);
          EXPECT_TRUE(access.get_from_user_specified_snapshot == Boolean::kFalse);
          EXPECT_EQ(access.referenced_data_size, 0);
          EXPECT_EQ(access.num_keys_in_block, 0);
          EXPECT_TRUE(access.referenced_key_exist_in_block == Boolean::kFalse);
        }
        index++;
      }
      EXPECT_EQ(index, expected_records.size());
    }
    EXPECT_OK(env_->DeleteFile(trace_file_path_));
    EXPECT_OK(env_->DeleteDir(test_path_));
  }

 protected:
  uint64_t IndexUncompressedHelper(bool indexCompress);

 private:
  uint32_t format_;
  Env* env_;
  std::string trace_file_path_;
  std::string test_path_;
};
class PlainTableTest : public TableTest {};
class TablePropertyTest : public testing::Test {};
class BBTTailPrefetchTest : public TableTest {};

// The helper class to test the file checksum
class FileChecksumTestHelper {
 public:
  FileChecksumTestHelper(bool convert_to_internal_key = false)
      : convert_to_internal_key_(convert_to_internal_key) {
  }
  ~FileChecksumTestHelper() {}

  void CreateWriteableFile() {
    sink_ = new test::StringSink();
    file_writer_.reset(test::GetWritableFileWriter(sink_, "" /* don't care */));
  }

  void SetFileChecksumGenerator(FileChecksumGenerator* checksum_generator) {
    if (file_writer_ != nullptr) {
      file_writer_->TEST_SetFileChecksumGenerator(checksum_generator);
    } else {
      delete checksum_generator;
    }
  }

  WritableFileWriter* GetFileWriter() { return file_writer_.get(); }

  Status ResetTableBuilder(std::unique_ptr<TableBuilder>&& builder) {
    assert(builder != nullptr);
    table_builder_ = std::move(builder);
    return Status::OK();
  }

  void AddKVtoKVMap(int num_entries) {
    Random rnd(test::RandomSeed());
    for (int i = 0; i < num_entries; i++) {
      std::string v = rnd.RandomString(100);
      kv_map_[test::RandomKey(&rnd, 20)] = v;
    }
  }

  Status WriteKVAndFlushTable() {
    for (const auto& kv : kv_map_) {
      if (convert_to_internal_key_) {
        ParsedInternalKey ikey(kv.first, kMaxSequenceNumber, kTypeValue);
        std::string encoded;
        AppendInternalKey(&encoded, ikey);
        table_builder_->Add(encoded, kv.second);
      } else {
        table_builder_->Add(kv.first, kv.second);
      }
      EXPECT_TRUE(table_builder_->status().ok());
    }
    Status s = table_builder_->Finish();
    file_writer_->Flush();
    EXPECT_TRUE(s.ok());

    EXPECT_EQ(sink_->contents().size(), table_builder_->FileSize());
    return s;
  }

  std::string GetFileChecksum() {
    file_writer_->Close();
    return table_builder_->GetFileChecksum();
  }

  const char* GetFileChecksumFuncName() {
    return table_builder_->GetFileChecksumFuncName();
  }

  Status CalculateFileChecksum(FileChecksumGenerator* file_checksum_generator,
                               std::string* checksum) {
    assert(file_checksum_generator != nullptr);
    cur_uniq_id_ = checksum_uniq_id_++;
    test::StringSink* ss_rw =
        ROCKSDB_NAMESPACE::test::GetStringSinkFromLegacyWriter(
            file_writer_.get());
    file_reader_.reset(test::GetRandomAccessFileReader(
        new test::StringSource(ss_rw->contents())));
    std::unique_ptr<char[]> scratch(new char[2048]);
    Slice result;
    uint64_t offset = 0;
    Status s;
    s = file_reader_->Read(IOOptions(), offset, 2048, &result, scratch.get(),
                           nullptr, false);
    if (!s.ok()) {
      return s;
    }
    while (result.size() != 0) {
      file_checksum_generator->Update(scratch.get(), result.size());
      offset += static_cast<uint64_t>(result.size());
      s = file_reader_->Read(IOOptions(), offset, 2048, &result, scratch.get(),
                             nullptr, false);
      if (!s.ok()) {
        return s;
      }
    }
    EXPECT_EQ(offset, static_cast<uint64_t>(table_builder_->FileSize()));
    file_checksum_generator->Finalize();
    *checksum = file_checksum_generator->GetChecksum();
    return Status::OK();
  }

 private:
  bool convert_to_internal_key_;
  uint64_t cur_uniq_id_;
  std::unique_ptr<WritableFileWriter> file_writer_;
  std::unique_ptr<RandomAccessFileReader> file_reader_;
  std::unique_ptr<TableBuilder> table_builder_;
  stl_wrappers::KVMap kv_map_;
  test::StringSink* sink_ = nullptr;

  static uint64_t checksum_uniq_id_;
};

uint64_t FileChecksumTestHelper::checksum_uniq_id_ = 1;

INSTANTIATE_TEST_CASE_P(FormatDef, BlockBasedTableTest,
                        testing::Values(test::kDefaultFormatVersion));
INSTANTIATE_TEST_CASE_P(FormatLatest, BlockBasedTableTest,
                        testing::Values(test::kLatestFormatVersion));

// This test serves as the living tutorial for the prefix scan of user collected
// properties.
TEST_F(TablePropertyTest, PrefixScanTest) {
  UserCollectedProperties props{{"num.111.1", "1"},
                                {"num.111.2", "2"},
                                {"num.111.3", "3"},
                                {"num.333.1", "1"},
                                {"num.333.2", "2"},
                                {"num.333.3", "3"},
                                {"num.555.1", "1"},
                                {"num.555.2", "2"},
                                {"num.555.3", "3"}, };

  // prefixes that exist
  for (const std::string& prefix : {"num.111", "num.333", "num.555"}) {
    int num = 0;
    for (auto pos = props.lower_bound(prefix);
         pos != props.end() &&
             pos->first.compare(0, prefix.size(), prefix) == 0;
         ++pos) {
      ++num;
      auto key = prefix + "." + ToString(num);
      ASSERT_EQ(key, pos->first);
      ASSERT_EQ(ToString(num), pos->second);
    }
    ASSERT_EQ(3, num);
  }

  // prefixes that don't exist
  for (const std::string& prefix :
       {"num.000", "num.222", "num.444", "num.666"}) {
    auto pos = props.lower_bound(prefix);
    ASSERT_TRUE(pos == props.end() ||
                pos->first.compare(0, prefix.size(), prefix) != 0);
  }
}

// This test include all the basic checks except those for index size and block
// size, which will be conducted in separated unit tests.
TEST_P(BlockBasedTableTest, BasicBlockBasedTableProperties) {
  TableConstructor c(BytewiseComparator(), true /* convert_to_internal_key_ */);

  c.Add("a1", "val1");
  c.Add("b2", "val2");
  c.Add("c3", "val3");
  c.Add("d4", "val4");
  c.Add("e5", "val5");
  c.Add("f6", "val6");
  c.Add("g7", "val7");
  c.Add("h8", "val8");
  c.Add("j9", "val9");
  uint64_t diff_internal_user_bytes = 9 * 8;  // 8 is seq size, 9 k-v totally

  std::vector<std::string> keys;
  stl_wrappers::KVMap kvmap;
  Options options;
  options.compression = kNoCompression;
  options.statistics = CreateDBStatistics();
  options.statistics->set_stats_level(StatsLevel::kAll);
  BlockBasedTableOptions table_options = GetBlockBasedTableOptions();
  table_options.block_restart_interval = 1;
  options.table_factory.reset(NewBlockBasedTableFactory(table_options));

  ImmutableCFOptions ioptions(options);
  MutableCFOptions moptions(options);
  ioptions.statistics = options.statistics.get();
  c.Finish(options, ioptions, moptions, table_options,
           GetPlainInternalComparator(options.comparator), &keys, &kvmap);
  ASSERT_EQ(options.statistics->getTickerCount(NUMBER_BLOCK_NOT_COMPRESSED), 0);

  auto& props = *c.GetTableReader()->GetTableProperties();
  ASSERT_EQ(kvmap.size(), props.num_entries);

  auto raw_key_size = kvmap.size() * 2ul;
  auto raw_value_size = kvmap.size() * 4ul;

  ASSERT_EQ(raw_key_size + diff_internal_user_bytes, props.raw_key_size);
  ASSERT_EQ(raw_value_size, props.raw_value_size);
  ASSERT_EQ(1ul, props.num_data_blocks);
  ASSERT_EQ("", props.filter_policy_name);  // no filter policy is used

  // Verify data size.
  BlockBuilder block_builder(1);
  for (const auto& item : kvmap) {
    block_builder.Add(item.first, item.second);
  }
  Slice content = block_builder.Finish();
  ASSERT_EQ(content.size() + kBlockTrailerSize + diff_internal_user_bytes,
            props.data_size);
  c.ResetTableReader();
}

#ifdef SNAPPY
uint64_t BlockBasedTableTest::IndexUncompressedHelper(bool compressed) {
  TableConstructor c(BytewiseComparator(), true /* convert_to_internal_key_ */);
  constexpr size_t kNumKeys = 10000;

  for (size_t k = 0; k < kNumKeys; ++k) {
    c.Add("key" + ToString(k), "val" + ToString(k));
  }

  std::vector<std::string> keys;
  stl_wrappers::KVMap kvmap;
  Options options;
  options.compression = kSnappyCompression;
  options.statistics = CreateDBStatistics();
  options.statistics->set_stats_level(StatsLevel::kAll);
  BlockBasedTableOptions table_options = GetBlockBasedTableOptions();
  table_options.block_restart_interval = 1;
  table_options.enable_index_compression = compressed;
  options.table_factory.reset(NewBlockBasedTableFactory(table_options));

  ImmutableCFOptions ioptions(options);
  MutableCFOptions moptions(options);
  ioptions.statistics = options.statistics.get();
  c.Finish(options, ioptions, moptions, table_options,
           GetPlainInternalComparator(options.comparator), &keys, &kvmap);
  c.ResetTableReader();
  return options.statistics->getTickerCount(NUMBER_BLOCK_COMPRESSED);
}
TEST_P(BlockBasedTableTest, IndexUncompressed) {
  uint64_t tbl1_compressed_cnt = IndexUncompressedHelper(true);
  uint64_t tbl2_compressed_cnt = IndexUncompressedHelper(false);
  // tbl1_compressed_cnt should include 1 index block
  EXPECT_EQ(tbl2_compressed_cnt + 1, tbl1_compressed_cnt);
}
#endif  // SNAPPY

TEST_P(BlockBasedTableTest, BlockBasedTableProperties2) {
  TableConstructor c(&reverse_key_comparator);
  std::vector<std::string> keys;
  stl_wrappers::KVMap kvmap;

  {
    Options options;
    options.compression = CompressionType::kNoCompression;
    BlockBasedTableOptions table_options = GetBlockBasedTableOptions();
    options.table_factory.reset(NewBlockBasedTableFactory(table_options));

    const ImmutableCFOptions ioptions(options);
    const MutableCFOptions moptions(options);
    c.Finish(options, ioptions, moptions, table_options,
             GetPlainInternalComparator(options.comparator), &keys, &kvmap);

    auto& props = *c.GetTableReader()->GetTableProperties();

    // Default comparator
    ASSERT_EQ("leveldb.BytewiseComparator", props.comparator_name);
    // No merge operator
    ASSERT_EQ("nullptr", props.merge_operator_name);
    // No prefix extractor
    ASSERT_EQ("nullptr", props.prefix_extractor_name);
    // No property collectors
    ASSERT_EQ("[]", props.property_collectors_names);
    // No filter policy is used
    ASSERT_EQ("", props.filter_policy_name);
    // Compression type == that set:
    ASSERT_EQ("NoCompression", props.compression_name);
    c.ResetTableReader();
  }

  {
    Options options;
    BlockBasedTableOptions table_options = GetBlockBasedTableOptions();
    options.table_factory.reset(NewBlockBasedTableFactory(table_options));
    options.comparator = &reverse_key_comparator;
    options.merge_operator = MergeOperators::CreateUInt64AddOperator();
    options.prefix_extractor.reset(NewNoopTransform());
    options.table_properties_collector_factories.emplace_back(
        new DummyPropertiesCollectorFactory1());
    options.table_properties_collector_factories.emplace_back(
        new DummyPropertiesCollectorFactory2());

    const ImmutableCFOptions ioptions(options);
    const MutableCFOptions moptions(options);
    c.Finish(options, ioptions, moptions, table_options,
             GetPlainInternalComparator(options.comparator), &keys, &kvmap);

    auto& props = *c.GetTableReader()->GetTableProperties();

    ASSERT_EQ("rocksdb.ReverseBytewiseComparator", props.comparator_name);
    ASSERT_EQ("UInt64AddOperator", props.merge_operator_name);
    ASSERT_EQ("rocksdb.Noop", props.prefix_extractor_name);
    ASSERT_EQ(
        "[DummyPropertiesCollectorFactory1,DummyPropertiesCollectorFactory2]",
        props.property_collectors_names);
    ASSERT_EQ("", props.filter_policy_name);  // no filter policy is used
    c.ResetTableReader();
  }
}

TEST_P(BlockBasedTableTest, RangeDelBlock) {
  TableConstructor c(BytewiseComparator());
  std::vector<std::string> keys = {"1pika", "2chu"};
  std::vector<std::string> vals = {"p", "c"};

  std::vector<RangeTombstone> expected_tombstones = {
      {"1pika", "2chu", 0},
      {"2chu", "c", 1},
      {"2chu", "c", 0},
      {"c", "p", 0},
  };

  for (int i = 0; i < 2; i++) {
    RangeTombstone t(keys[i], vals[i], i);
    std::pair<InternalKey, Slice> p = t.Serialize();
    c.Add(p.first.Encode().ToString(), p.second);
  }

  std::vector<std::string> sorted_keys;
  stl_wrappers::KVMap kvmap;
  Options options;
  options.compression = kNoCompression;
  BlockBasedTableOptions table_options = GetBlockBasedTableOptions();
  table_options.block_restart_interval = 1;
  options.table_factory.reset(NewBlockBasedTableFactory(table_options));

  const ImmutableCFOptions ioptions(options);
  const MutableCFOptions moptions(options);
  std::unique_ptr<InternalKeyComparator> internal_cmp(
      new InternalKeyComparator(options.comparator));
  c.Finish(options, ioptions, moptions, table_options, *internal_cmp,
           &sorted_keys, &kvmap);

  for (int j = 0; j < 2; ++j) {
    std::unique_ptr<InternalIterator> iter(
        c.GetTableReader()->NewRangeTombstoneIterator(ReadOptions()));
    if (j > 0) {
      // For second iteration, delete the table reader object and verify the
      // iterator can still access its metablock's range tombstones.
      c.ResetTableReader();
    }
    ASSERT_FALSE(iter->Valid());
    iter->SeekToFirst();
    ASSERT_TRUE(iter->Valid());
    for (size_t i = 0; i < expected_tombstones.size(); i++) {
      ASSERT_TRUE(iter->Valid());
      ParsedInternalKey parsed_key;
      ASSERT_OK(ParseInternalKey(iter->key(), &parsed_key));
      RangeTombstone t(parsed_key, iter->value());
      const auto& expected_t = expected_tombstones[i];
      ASSERT_EQ(t.start_key_, expected_t.start_key_);
      ASSERT_EQ(t.end_key_, expected_t.end_key_);
      ASSERT_EQ(t.seq_, expected_t.seq_);
      iter->Next();
    }
    ASSERT_TRUE(!iter->Valid());
  }
}

TEST_P(BlockBasedTableTest, FilterPolicyNameProperties) {
  TableConstructor c(BytewiseComparator(), true /* convert_to_internal_key_ */);
  c.Add("a1", "val1");
  std::vector<std::string> keys;
  stl_wrappers::KVMap kvmap;
  BlockBasedTableOptions table_options = GetBlockBasedTableOptions();
  table_options.filter_policy.reset(NewBloomFilterPolicy(10));
  Options options;
  options.table_factory.reset(NewBlockBasedTableFactory(table_options));

  const ImmutableCFOptions ioptions(options);
  const MutableCFOptions moptions(options);
  c.Finish(options, ioptions, moptions, table_options,
           GetPlainInternalComparator(options.comparator), &keys, &kvmap);
  auto& props = *c.GetTableReader()->GetTableProperties();
  ASSERT_EQ("rocksdb.BuiltinBloomFilter", props.filter_policy_name);
  c.ResetTableReader();
}

//
// BlockBasedTableTest::PrefetchTest
//
void AssertKeysInCache(BlockBasedTable* table_reader,
                       const std::vector<std::string>& keys_in_cache,
                       const std::vector<std::string>& keys_not_in_cache,
                       bool convert = false) {
  if (convert) {
    for (auto key : keys_in_cache) {
      InternalKey ikey(key, kMaxSequenceNumber, kTypeValue);
      ASSERT_TRUE(table_reader->TEST_KeyInCache(ReadOptions(), ikey.Encode()));
    }
    for (auto key : keys_not_in_cache) {
      InternalKey ikey(key, kMaxSequenceNumber, kTypeValue);
      ASSERT_TRUE(!table_reader->TEST_KeyInCache(ReadOptions(), ikey.Encode()));
    }
  } else {
    for (auto key : keys_in_cache) {
      ASSERT_TRUE(table_reader->TEST_KeyInCache(ReadOptions(), key));
    }
    for (auto key : keys_not_in_cache) {
      ASSERT_TRUE(!table_reader->TEST_KeyInCache(ReadOptions(), key));
    }
  }
}

void PrefetchRange(TableConstructor* c, Options* opt,
                   BlockBasedTableOptions* table_options, const char* key_begin,
                   const char* key_end,
                   const std::vector<std::string>& keys_in_cache,
                   const std::vector<std::string>& keys_not_in_cache,
                   const Status expected_status = Status::OK()) {
  // reset the cache and reopen the table
  table_options->block_cache = NewLRUCache(16 * 1024 * 1024, 4);
  opt->table_factory.reset(NewBlockBasedTableFactory(*table_options));
  const ImmutableCFOptions ioptions2(*opt);
  const MutableCFOptions moptions(*opt);
  ASSERT_OK(c->Reopen(ioptions2, moptions));

  // prefetch
  auto* table_reader = dynamic_cast<BlockBasedTable*>(c->GetTableReader());
  Status s;
  std::unique_ptr<Slice> begin, end;
  std::unique_ptr<InternalKey> i_begin, i_end;
  if (key_begin != nullptr) {
    if (c->ConvertToInternalKey()) {
      i_begin.reset(new InternalKey(key_begin, kMaxSequenceNumber, kTypeValue));
      begin.reset(new Slice(i_begin->Encode()));
    } else {
      begin.reset(new Slice(key_begin));
    }
  }
  if (key_end != nullptr) {
    if (c->ConvertToInternalKey()) {
      i_end.reset(new InternalKey(key_end, kMaxSequenceNumber, kTypeValue));
      end.reset(new Slice(i_end->Encode()));
    } else {
      end.reset(new Slice(key_end));
    }
  }
  s = table_reader->Prefetch(begin.get(), end.get());

  ASSERT_TRUE(s.code() == expected_status.code());

  // assert our expectation in cache warmup
  AssertKeysInCache(table_reader, keys_in_cache, keys_not_in_cache,
                    c->ConvertToInternalKey());
  c->ResetTableReader();
}

TEST_P(BlockBasedTableTest, PrefetchTest) {
  // The purpose of this test is to test the prefetching operation built into
  // BlockBasedTable.
  Options opt;
  std::unique_ptr<InternalKeyComparator> ikc;
  ikc.reset(new test::PlainInternalKeyComparator(opt.comparator));
  opt.compression = kNoCompression;
  BlockBasedTableOptions table_options = GetBlockBasedTableOptions();
  table_options.block_size = 1024;
  // big enough so we don't ever lose cached values.
  table_options.block_cache = NewLRUCache(16 * 1024 * 1024, 4);
  opt.table_factory.reset(NewBlockBasedTableFactory(table_options));

  TableConstructor c(BytewiseComparator(), true /* convert_to_internal_key_ */);
  c.Add("k01", "hello");
  c.Add("k02", "hello2");
  c.Add("k03", std::string(10000, 'x'));
  c.Add("k04", std::string(200000, 'x'));
  c.Add("k05", std::string(300000, 'x'));
  c.Add("k06", "hello3");
  c.Add("k07", std::string(100000, 'x'));
  std::vector<std::string> keys;
  stl_wrappers::KVMap kvmap;
  const ImmutableCFOptions ioptions(opt);
  const MutableCFOptions moptions(opt);
  c.Finish(opt, ioptions, moptions, table_options, *ikc, &keys, &kvmap);
  c.ResetTableReader();

  // We get the following data spread :
  //
  // Data block         Index
  // ========================
  // [ k01 k02 k03 ]    k03
  // [ k04         ]    k04
  // [ k05         ]    k05
  // [ k06 k07     ]    k07


  // Simple
  PrefetchRange(&c, &opt, &table_options,
                /*key_range=*/"k01", "k05",
                /*keys_in_cache=*/{"k01", "k02", "k03", "k04", "k05"},
                /*keys_not_in_cache=*/{"k06", "k07"});
  PrefetchRange(&c, &opt, &table_options, "k01", "k01", {"k01", "k02", "k03"},
                {"k04", "k05", "k06", "k07"});
  // odd
  PrefetchRange(&c, &opt, &table_options, "a", "z",
                {"k01", "k02", "k03", "k04", "k05", "k06", "k07"}, {});
  PrefetchRange(&c, &opt, &table_options, "k00", "k00", {"k01", "k02", "k03"},
                {"k04", "k05", "k06", "k07"});
  // Edge cases
  PrefetchRange(&c, &opt, &table_options, "k00", "k06",
                {"k01", "k02", "k03", "k04", "k05", "k06", "k07"}, {});
  PrefetchRange(&c, &opt, &table_options, "k00", "zzz",
                {"k01", "k02", "k03", "k04", "k05", "k06", "k07"}, {});
  // null keys
  PrefetchRange(&c, &opt, &table_options, nullptr, nullptr,
                {"k01", "k02", "k03", "k04", "k05", "k06", "k07"}, {});
  PrefetchRange(&c, &opt, &table_options, "k04", nullptr,
                {"k04", "k05", "k06", "k07"}, {"k01", "k02", "k03"});
  PrefetchRange(&c, &opt, &table_options, nullptr, "k05",
                {"k01", "k02", "k03", "k04", "k05"}, {"k06", "k07"});
  // invalid
  PrefetchRange(&c, &opt, &table_options, "k06", "k00", {}, {},
                Status::InvalidArgument(Slice("k06 "), Slice("k07")));
  c.ResetTableReader();
}

TEST_P(BlockBasedTableTest, TotalOrderSeekOnHashIndex) {
  BlockBasedTableOptions table_options = GetBlockBasedTableOptions();
  for (int i = 0; i <= 5; ++i) {
    Options options;
    // Make each key/value an individual block
    table_options.block_size = 64;
    switch (i) {
    case 0:
      // Binary search index
      table_options.index_type = BlockBasedTableOptions::kBinarySearch;
      options.table_factory.reset(new BlockBasedTableFactory(table_options));
      break;
    case 1:
      // Hash search index
      table_options.index_type = BlockBasedTableOptions::kHashSearch;
      options.table_factory.reset(new BlockBasedTableFactory(table_options));
      options.prefix_extractor.reset(NewFixedPrefixTransform(4));
      break;
    case 2:
      // Hash search index with hash_index_allow_collision
      table_options.index_type = BlockBasedTableOptions::kHashSearch;
      table_options.hash_index_allow_collision = true;
      options.table_factory.reset(new BlockBasedTableFactory(table_options));
      options.prefix_extractor.reset(NewFixedPrefixTransform(4));
      break;
    case 3:
      // Hash search index with filter policy
      table_options.index_type = BlockBasedTableOptions::kHashSearch;
      table_options.filter_policy.reset(NewBloomFilterPolicy(10));
      options.table_factory.reset(new BlockBasedTableFactory(table_options));
      options.prefix_extractor.reset(NewFixedPrefixTransform(4));
      break;
    case 4:
      // Two-level index
      table_options.index_type = BlockBasedTableOptions::kTwoLevelIndexSearch;
      options.table_factory.reset(new BlockBasedTableFactory(table_options));
      break;
    case 5:
      // Binary search with first key
      table_options.index_type =
          BlockBasedTableOptions::kBinarySearchWithFirstKey;
      options.table_factory.reset(new BlockBasedTableFactory(table_options));
      break;
    }

    TableConstructor c(BytewiseComparator(),
                       true /* convert_to_internal_key_ */);
    c.Add("aaaa1", std::string('a', 56));
    c.Add("bbaa1", std::string('a', 56));
    c.Add("cccc1", std::string('a', 56));
    c.Add("bbbb1", std::string('a', 56));
    c.Add("baaa1", std::string('a', 56));
    c.Add("abbb1", std::string('a', 56));
    c.Add("cccc2", std::string('a', 56));
    std::vector<std::string> keys;
    stl_wrappers::KVMap kvmap;
    const ImmutableCFOptions ioptions(options);
    const MutableCFOptions moptions(options);
    c.Finish(options, ioptions, moptions, table_options,
             GetPlainInternalComparator(options.comparator), &keys, &kvmap);
    auto props = c.GetTableReader()->GetTableProperties();
    ASSERT_EQ(7u, props->num_data_blocks);
    auto* reader = c.GetTableReader();
    ReadOptions ro;
    ro.total_order_seek = true;
    std::unique_ptr<InternalIterator> iter(reader->NewIterator(
        ro, moptions.prefix_extractor.get(), /*arena=*/nullptr,
        /*skip_filters=*/false, TableReaderCaller::kUncategorized));

    iter->Seek(InternalKey("b", 0, kTypeValue).Encode());
    ASSERT_OK(iter->status());
    ASSERT_TRUE(iter->Valid());
    ASSERT_EQ("baaa1", ExtractUserKey(iter->key()).ToString());
    iter->Next();
    ASSERT_OK(iter->status());
    ASSERT_TRUE(iter->Valid());
    ASSERT_EQ("bbaa1", ExtractUserKey(iter->key()).ToString());

    iter->Seek(InternalKey("bb", 0, kTypeValue).Encode());
    ASSERT_OK(iter->status());
    ASSERT_TRUE(iter->Valid());
    ASSERT_EQ("bbaa1", ExtractUserKey(iter->key()).ToString());
    iter->Next();
    ASSERT_OK(iter->status());
    ASSERT_TRUE(iter->Valid());
    ASSERT_EQ("bbbb1", ExtractUserKey(iter->key()).ToString());

    iter->Seek(InternalKey("bbb", 0, kTypeValue).Encode());
    ASSERT_OK(iter->status());
    ASSERT_TRUE(iter->Valid());
    ASSERT_EQ("bbbb1", ExtractUserKey(iter->key()).ToString());
    iter->Next();
    ASSERT_OK(iter->status());
    ASSERT_TRUE(iter->Valid());
    ASSERT_EQ("cccc1", ExtractUserKey(iter->key()).ToString());
  }
}

TEST_P(BlockBasedTableTest, NoopTransformSeek) {
  BlockBasedTableOptions table_options = GetBlockBasedTableOptions();
  table_options.filter_policy.reset(NewBloomFilterPolicy(10));

  Options options;
  options.comparator = BytewiseComparator();
  options.table_factory.reset(new BlockBasedTableFactory(table_options));
  options.prefix_extractor.reset(NewNoopTransform());

  TableConstructor c(options.comparator);
  // To tickle the PrefixMayMatch bug it is important that the
  // user-key is a single byte so that the index key exactly matches
  // the user-key.
  InternalKey key("a", 1, kTypeValue);
  c.Add(key.Encode().ToString(), "b");
  std::vector<std::string> keys;
  stl_wrappers::KVMap kvmap;
  const ImmutableCFOptions ioptions(options);
  const MutableCFOptions moptions(options);
  const InternalKeyComparator internal_comparator(options.comparator);
  c.Finish(options, ioptions, moptions, table_options, internal_comparator,
           &keys, &kvmap);

  auto* reader = c.GetTableReader();
  for (int i = 0; i < 2; ++i) {
    ReadOptions ro;
    ro.total_order_seek = (i == 0);
    std::unique_ptr<InternalIterator> iter(reader->NewIterator(
        ro, moptions.prefix_extractor.get(), /*arena=*/nullptr,
        /*skip_filters=*/false, TableReaderCaller::kUncategorized));

    iter->Seek(key.Encode());
    ASSERT_OK(iter->status());
    ASSERT_TRUE(iter->Valid());
    ASSERT_EQ("a", ExtractUserKey(iter->key()).ToString());
  }
}

TEST_P(BlockBasedTableTest, SkipPrefixBloomFilter) {
  // if DB is opened with a prefix extractor of a different name,
  // prefix bloom is skipped when read the file
  BlockBasedTableOptions table_options = GetBlockBasedTableOptions();
  table_options.filter_policy.reset(NewBloomFilterPolicy(2));
  table_options.whole_key_filtering = false;

  Options options;
  options.comparator = BytewiseComparator();
  options.table_factory.reset(new BlockBasedTableFactory(table_options));
  options.prefix_extractor.reset(NewFixedPrefixTransform(1));

  TableConstructor c(options.comparator);
  InternalKey key("abcdefghijk", 1, kTypeValue);
  c.Add(key.Encode().ToString(), "test");
  std::vector<std::string> keys;
  stl_wrappers::KVMap kvmap;
  const ImmutableCFOptions ioptions(options);
  const MutableCFOptions moptions(options);
  const InternalKeyComparator internal_comparator(options.comparator);
  c.Finish(options, ioptions, moptions, table_options, internal_comparator,
           &keys, &kvmap);
  // TODO(Zhongyi): update test to use MutableCFOptions
  options.prefix_extractor.reset(NewFixedPrefixTransform(9));
  const ImmutableCFOptions new_ioptions(options);
  const MutableCFOptions new_moptions(options);
  ASSERT_OK(c.Reopen(new_ioptions, new_moptions));
  auto reader = c.GetTableReader();
  ReadOptions read_options;
  std::unique_ptr<InternalIterator> db_iter(reader->NewIterator(
      read_options, new_moptions.prefix_extractor.get(), /*arena=*/nullptr,
      /*skip_filters=*/false, TableReaderCaller::kUncategorized));

  // Test point lookup
  // only one kv
  for (auto& kv : kvmap) {
    db_iter->Seek(kv.first);
    ASSERT_TRUE(db_iter->Valid());
    ASSERT_OK(db_iter->status());
    ASSERT_EQ(db_iter->key(), kv.first);
    ASSERT_EQ(db_iter->value(), kv.second);
  }
}

void AddInternalKey(TableConstructor* c, const std::string& prefix,
                    std::string value = "v", int /*suffix_len*/ = 800) {
  static Random rnd(1023);
  InternalKey k(prefix + rnd.RandomString(800), 0, kTypeValue);
  c->Add(k.Encode().ToString(), value);
}

void TableTest::IndexTest(BlockBasedTableOptions table_options) {
  TableConstructor c(BytewiseComparator());

  // keys with prefix length 3, make sure the key/value is big enough to fill
  // one block
  AddInternalKey(&c, "0015");
  AddInternalKey(&c, "0035");

  AddInternalKey(&c, "0054");
  AddInternalKey(&c, "0055");

  AddInternalKey(&c, "0056");
  AddInternalKey(&c, "0057");

  AddInternalKey(&c, "0058");
  AddInternalKey(&c, "0075");

  AddInternalKey(&c, "0076");
  AddInternalKey(&c, "0095");

  std::vector<std::string> keys;
  stl_wrappers::KVMap kvmap;
  Options options;
  options.prefix_extractor.reset(NewFixedPrefixTransform(3));
  table_options.block_size = 1700;
  table_options.block_cache = NewLRUCache(1024, 4);
  options.table_factory.reset(NewBlockBasedTableFactory(table_options));

  std::unique_ptr<InternalKeyComparator> comparator(
      new InternalKeyComparator(BytewiseComparator()));
  const ImmutableCFOptions ioptions(options);
  const MutableCFOptions moptions(options);
  c.Finish(options, ioptions, moptions, table_options, *comparator, &keys,
           &kvmap);
  auto reader = c.GetTableReader();

  auto props = reader->GetTableProperties();
  ASSERT_EQ(5u, props->num_data_blocks);

  // TODO(Zhongyi): update test to use MutableCFOptions
  ReadOptions read_options;
  std::unique_ptr<InternalIterator> index_iter(reader->NewIterator(
      read_options, moptions.prefix_extractor.get(), /*arena=*/nullptr,
      /*skip_filters=*/false, TableReaderCaller::kUncategorized));

  // -- Find keys do not exist, but have common prefix.
  std::vector<std::string> prefixes = {"001", "003", "005", "007", "009"};
  std::vector<std::string> lower_bound = {
      keys[0], keys[1], keys[2], keys[7], keys[9],
  };

  // find the lower bound of the prefix
  for (size_t i = 0; i < prefixes.size(); ++i) {
    index_iter->Seek(InternalKey(prefixes[i], 0, kTypeValue).Encode());
    ASSERT_OK(index_iter->status());
    ASSERT_TRUE(index_iter->Valid());

    // seek the first element in the block
    ASSERT_EQ(lower_bound[i], index_iter->key().ToString());
    ASSERT_EQ("v", index_iter->value().ToString());
  }

  // find the upper bound of prefixes
  std::vector<std::string> upper_bound = {keys[1], keys[2], keys[7], keys[9], };

  // find existing keys
  for (const auto& item : kvmap) {
    auto ukey = ExtractUserKey(item.first).ToString();
    index_iter->Seek(ukey);

    // ASSERT_OK(regular_iter->status());
    ASSERT_OK(index_iter->status());

    // ASSERT_TRUE(regular_iter->Valid());
    ASSERT_TRUE(index_iter->Valid());

    ASSERT_EQ(item.first, index_iter->key().ToString());
    ASSERT_EQ(item.second, index_iter->value().ToString());
  }

  for (size_t i = 0; i < prefixes.size(); ++i) {
    // the key is greater than any existing keys.
    auto key = prefixes[i] + "9";
    index_iter->Seek(InternalKey(key, 0, kTypeValue).Encode());

    ASSERT_TRUE(index_iter->status().ok() || index_iter->status().IsNotFound());
    ASSERT_TRUE(!index_iter->status().IsNotFound() || !index_iter->Valid());
    if (i == prefixes.size() - 1) {
      // last key
      ASSERT_TRUE(!index_iter->Valid());
    } else {
      ASSERT_TRUE(index_iter->Valid());
      // seek the first element in the block
      ASSERT_EQ(upper_bound[i], index_iter->key().ToString());
      ASSERT_EQ("v", index_iter->value().ToString());
    }
  }

  // find keys with prefix that don't match any of the existing prefixes.
  std::vector<std::string> non_exist_prefixes = {"002", "004", "006", "008"};
  for (const auto& prefix : non_exist_prefixes) {
    index_iter->Seek(InternalKey(prefix, 0, kTypeValue).Encode());
    // regular_iter->Seek(prefix);

    ASSERT_OK(index_iter->status());
    // Seek to non-existing prefixes should yield either invalid, or a
    // key with prefix greater than the target.
    if (index_iter->Valid()) {
      Slice ukey = ExtractUserKey(index_iter->key());
      Slice ukey_prefix = options.prefix_extractor->Transform(ukey);
      ASSERT_TRUE(BytewiseComparator()->Compare(prefix, ukey_prefix) < 0);
    }
  }
  for (const auto& prefix : non_exist_prefixes) {
    index_iter->SeekForPrev(InternalKey(prefix, 0, kTypeValue).Encode());
    // regular_iter->Seek(prefix);

    ASSERT_OK(index_iter->status());
    // Seek to non-existing prefixes should yield either invalid, or a
    // key with prefix greater than the target.
    if (index_iter->Valid()) {
      Slice ukey = ExtractUserKey(index_iter->key());
      Slice ukey_prefix = options.prefix_extractor->Transform(ukey);
      ASSERT_TRUE(BytewiseComparator()->Compare(prefix, ukey_prefix) > 0);
    }
  }

  {
    // Test reseek case. It should impact partitioned index more.
    ReadOptions ro;
    ro.total_order_seek = true;
    std::unique_ptr<InternalIterator> index_iter2(reader->NewIterator(
        ro, moptions.prefix_extractor.get(), /*arena=*/nullptr,
        /*skip_filters=*/false, TableReaderCaller::kUncategorized));

    // Things to cover in partitioned index:
    // 1. Both of Seek() and SeekToLast() has optimization to prevent
    //    rereek leaf index block if it remains to the same one, and
    //    they reuse the same variable.
    // 2. When Next() or Prev() is called, the block moves, so the
    //    optimization should kick in only with the current one.
    index_iter2->Seek(InternalKey("0055", 0, kTypeValue).Encode());
    ASSERT_TRUE(index_iter2->Valid());
    ASSERT_EQ("0055", index_iter2->key().ToString().substr(0, 4));

    index_iter2->SeekToLast();
    ASSERT_TRUE(index_iter2->Valid());
    ASSERT_EQ("0095", index_iter2->key().ToString().substr(0, 4));

    index_iter2->Seek(InternalKey("0055", 0, kTypeValue).Encode());
    ASSERT_TRUE(index_iter2->Valid());
    ASSERT_EQ("0055", index_iter2->key().ToString().substr(0, 4));

    index_iter2->SeekToLast();
    ASSERT_TRUE(index_iter2->Valid());
    ASSERT_EQ("0095", index_iter2->key().ToString().substr(0, 4));
    index_iter2->Prev();
    ASSERT_TRUE(index_iter2->Valid());
    index_iter2->Prev();
    ASSERT_TRUE(index_iter2->Valid());
    ASSERT_EQ("0075", index_iter2->key().ToString().substr(0, 4));

    index_iter2->Seek(InternalKey("0095", 0, kTypeValue).Encode());
    ASSERT_TRUE(index_iter2->Valid());
    ASSERT_EQ("0095", index_iter2->key().ToString().substr(0, 4));
    index_iter2->Prev();
    ASSERT_TRUE(index_iter2->Valid());
    index_iter2->Prev();
    ASSERT_TRUE(index_iter2->Valid());
    ASSERT_EQ("0075", index_iter2->key().ToString().substr(0, 4));

    index_iter2->SeekToLast();
    ASSERT_TRUE(index_iter2->Valid());
    ASSERT_EQ("0095", index_iter2->key().ToString().substr(0, 4));

    index_iter2->Seek(InternalKey("0095", 0, kTypeValue).Encode());
    ASSERT_TRUE(index_iter2->Valid());
    ASSERT_EQ("0095", index_iter2->key().ToString().substr(0, 4));

    index_iter2->Prev();
    ASSERT_TRUE(index_iter2->Valid());
    index_iter2->Prev();
    ASSERT_TRUE(index_iter2->Valid());
    ASSERT_EQ("0075", index_iter2->key().ToString().substr(0, 4));

    index_iter2->Seek(InternalKey("0075", 0, kTypeValue).Encode());
    ASSERT_TRUE(index_iter2->Valid());
    ASSERT_EQ("0075", index_iter2->key().ToString().substr(0, 4));

    index_iter2->Next();
    ASSERT_TRUE(index_iter2->Valid());
    index_iter2->Next();
    ASSERT_TRUE(index_iter2->Valid());
    ASSERT_EQ("0095", index_iter2->key().ToString().substr(0, 4));

    index_iter2->SeekToLast();
    ASSERT_TRUE(index_iter2->Valid());
    ASSERT_EQ("0095", index_iter2->key().ToString().substr(0, 4));
  }

  c.ResetTableReader();
}

TEST_P(BlockBasedTableTest, BinaryIndexTest) {
  BlockBasedTableOptions table_options = GetBlockBasedTableOptions();
  table_options.index_type = BlockBasedTableOptions::kBinarySearch;
  IndexTest(table_options);
}

TEST_P(BlockBasedTableTest, HashIndexTest) {
  BlockBasedTableOptions table_options = GetBlockBasedTableOptions();
  table_options.index_type = BlockBasedTableOptions::kHashSearch;
  IndexTest(table_options);
}

TEST_P(BlockBasedTableTest, PartitionIndexTest) {
  const int max_index_keys = 5;
  const int est_max_index_key_value_size = 32;
  const int est_max_index_size = max_index_keys * est_max_index_key_value_size;
  for (int i = 1; i <= est_max_index_size + 1; i++) {
    BlockBasedTableOptions table_options = GetBlockBasedTableOptions();
    table_options.index_type = BlockBasedTableOptions::kTwoLevelIndexSearch;
    table_options.metadata_block_size = i;
    IndexTest(table_options);
  }
}

TEST_P(BlockBasedTableTest, IndexSeekOptimizationIncomplete) {
  std::unique_ptr<InternalKeyComparator> comparator(
      new InternalKeyComparator(BytewiseComparator()));
  BlockBasedTableOptions table_options = GetBlockBasedTableOptions();
  Options options;
  options.table_factory.reset(NewBlockBasedTableFactory(table_options));
  const ImmutableCFOptions ioptions(options);
  const MutableCFOptions moptions(options);

  TableConstructor c(BytewiseComparator());
  AddInternalKey(&c, "pika");

  std::vector<std::string> keys;
  stl_wrappers::KVMap kvmap;
  c.Finish(options, ioptions, moptions, table_options, *comparator, &keys,
           &kvmap);
  ASSERT_EQ(1, keys.size());

  auto reader = c.GetTableReader();
  ReadOptions ropt;
  ropt.read_tier = ReadTier::kBlockCacheTier;
  std::unique_ptr<InternalIterator> iter(reader->NewIterator(
      ropt, /*prefix_extractor=*/nullptr, /*arena=*/nullptr,
      /*skip_filters=*/false, TableReaderCaller::kUncategorized));

  auto ikey = [](Slice user_key) {
    return InternalKey(user_key, 0, kTypeValue).Encode().ToString();
  };

  iter->Seek(ikey("pika"));
  ASSERT_FALSE(iter->Valid());
  ASSERT_TRUE(iter->status().IsIncomplete());

  // This used to crash at some point.
  iter->Seek(ikey("pika"));
  ASSERT_FALSE(iter->Valid());
  ASSERT_TRUE(iter->status().IsIncomplete());
}

TEST_P(BlockBasedTableTest, BinaryIndexWithFirstKey1) {
  BlockBasedTableOptions table_options = GetBlockBasedTableOptions();
  table_options.index_type = BlockBasedTableOptions::kBinarySearchWithFirstKey;
  IndexTest(table_options);
}

class CustomFlushBlockPolicy : public FlushBlockPolicyFactory,
                               public FlushBlockPolicy {
 public:
  explicit CustomFlushBlockPolicy(std::vector<int> keys_per_block)
      : keys_per_block_(keys_per_block) {}

  const char* Name() const override { return "CustomFlushBlockPolicy"; }

  FlushBlockPolicy* NewFlushBlockPolicy(const BlockBasedTableOptions&,
                                        const BlockBuilder&) const override {
    return new CustomFlushBlockPolicy(keys_per_block_);
  }

  bool Update(const Slice&, const Slice&) override {
    if (keys_in_current_block_ >= keys_per_block_.at(current_block_idx_)) {
      ++current_block_idx_;
      keys_in_current_block_ = 1;
      return true;
    }

    ++keys_in_current_block_;
    return false;
  }

  std::vector<int> keys_per_block_;

  int current_block_idx_ = 0;
  int keys_in_current_block_ = 0;
};

TEST_P(BlockBasedTableTest, BinaryIndexWithFirstKey2) {
  for (int use_first_key = 0; use_first_key < 2; ++use_first_key) {
    SCOPED_TRACE("use_first_key = " + std::to_string(use_first_key));
    BlockBasedTableOptions table_options = GetBlockBasedTableOptions();
    table_options.index_type =
        use_first_key ? BlockBasedTableOptions::kBinarySearchWithFirstKey
                      : BlockBasedTableOptions::kBinarySearch;
    table_options.block_cache = NewLRUCache(10000);  // fits all blocks
    table_options.index_shortening =
        BlockBasedTableOptions::IndexShorteningMode::kNoShortening;
    table_options.flush_block_policy_factory =
        std::make_shared<CustomFlushBlockPolicy>(std::vector<int>{2, 1, 3, 2});
    Options options;
    options.table_factory.reset(NewBlockBasedTableFactory(table_options));
    options.statistics = CreateDBStatistics();
    Statistics* stats = options.statistics.get();
    std::unique_ptr<InternalKeyComparator> comparator(
        new InternalKeyComparator(BytewiseComparator()));
    const ImmutableCFOptions ioptions(options);
    const MutableCFOptions moptions(options);

    TableConstructor c(BytewiseComparator());

    // Block 0.
    AddInternalKey(&c, "aaaa", "v0");
    AddInternalKey(&c, "aaac", "v1");

    // Block 1.
    AddInternalKey(&c, "aaca", "v2");

    // Block 2.
    AddInternalKey(&c, "caaa", "v3");
    AddInternalKey(&c, "caac", "v4");
    AddInternalKey(&c, "caae", "v5");

    // Block 3.
    AddInternalKey(&c, "ccaa", "v6");
    AddInternalKey(&c, "ccac", "v7");

    // Write the file.
    std::vector<std::string> keys;
    stl_wrappers::KVMap kvmap;
    c.Finish(options, ioptions, moptions, table_options, *comparator, &keys,
             &kvmap);
    ASSERT_EQ(8, keys.size());

    auto reader = c.GetTableReader();
    auto props = reader->GetTableProperties();
    ASSERT_EQ(4u, props->num_data_blocks);
    ReadOptions read_options;
    std::unique_ptr<InternalIterator> iter(reader->NewIterator(
<<<<<<< HEAD
        ReadOptions(), /*prefix_extractor=*/nullptr, /*arena=*/nullptr,
=======
        read_options, /*prefix_extractor=*/nullptr, /*arena=*/nullptr,
>>>>>>> ed431616
        /*skip_filters=*/false, TableReaderCaller::kUncategorized,
        /*compaction_readahead_size=*/0, /*allow_unprepared_value=*/true));

    // Shouldn't have read data blocks before iterator is seeked.
    EXPECT_EQ(0, stats->getTickerCount(BLOCK_CACHE_DATA_MISS));
    EXPECT_EQ(0, stats->getTickerCount(BLOCK_CACHE_DATA_HIT));

    auto ikey = [](Slice user_key) {
      return InternalKey(user_key, 0, kTypeValue).Encode().ToString();
    };

    // Seek to a key between blocks. If index contains first key, we shouldn't
    // read any data blocks until value is requested.
    iter->Seek(ikey("aaba"));
    ASSERT_TRUE(iter->Valid());
    EXPECT_EQ(keys[2], iter->key().ToString());
    EXPECT_EQ(use_first_key ? 0 : 1,
              stats->getTickerCount(BLOCK_CACHE_DATA_MISS));
    ASSERT_TRUE(iter->PrepareValue());
    EXPECT_EQ("v2", iter->value().ToString());
    EXPECT_EQ(1, stats->getTickerCount(BLOCK_CACHE_DATA_MISS));
    EXPECT_EQ(0, stats->getTickerCount(BLOCK_CACHE_DATA_HIT));

    // Seek to the middle of a block. The block should be read right away.
    iter->Seek(ikey("caab"));
    ASSERT_TRUE(iter->Valid());
    EXPECT_EQ(keys[4], iter->key().ToString());
    EXPECT_EQ(2, stats->getTickerCount(BLOCK_CACHE_DATA_MISS));
    EXPECT_EQ(0, stats->getTickerCount(BLOCK_CACHE_DATA_HIT));
    ASSERT_TRUE(iter->PrepareValue());
    EXPECT_EQ("v4", iter->value().ToString());
    EXPECT_EQ(0, stats->getTickerCount(BLOCK_CACHE_DATA_HIT));

    // Seek to just before the same block and don't access value.
    // The iterator should keep pinning the block contents.
    iter->Seek(ikey("baaa"));
    ASSERT_TRUE(iter->Valid());
    EXPECT_EQ(keys[3], iter->key().ToString());
    EXPECT_EQ(0, stats->getTickerCount(BLOCK_CACHE_DATA_HIT));

    // Seek to the same block again to check that the block is still pinned.
    iter->Seek(ikey("caae"));
    ASSERT_TRUE(iter->Valid());
    EXPECT_EQ(keys[5], iter->key().ToString());
    EXPECT_EQ(0, stats->getTickerCount(BLOCK_CACHE_DATA_HIT));
    ASSERT_TRUE(iter->PrepareValue());
    EXPECT_EQ("v5", iter->value().ToString());
    EXPECT_EQ(2, stats->getTickerCount(BLOCK_CACHE_DATA_MISS));
    EXPECT_EQ(0, stats->getTickerCount(BLOCK_CACHE_DATA_HIT));

    // Step forward and fall through to the next block. Don't access value.
    iter->Next();
    ASSERT_TRUE(iter->Valid());
    EXPECT_EQ(keys[6], iter->key().ToString());
    EXPECT_EQ(use_first_key ? 2 : 3,
              stats->getTickerCount(BLOCK_CACHE_DATA_MISS));
    EXPECT_EQ(0, stats->getTickerCount(BLOCK_CACHE_DATA_HIT));

    // Step forward again. Block should be read.
    iter->Next();
    ASSERT_TRUE(iter->Valid());
    EXPECT_EQ(keys[7], iter->key().ToString());
    EXPECT_EQ(3, stats->getTickerCount(BLOCK_CACHE_DATA_MISS));
    ASSERT_TRUE(iter->PrepareValue());
    EXPECT_EQ("v7", iter->value().ToString());
    EXPECT_EQ(0, stats->getTickerCount(BLOCK_CACHE_DATA_HIT));

    // Step forward and reach the end.
    iter->Next();
    EXPECT_FALSE(iter->Valid());
    EXPECT_EQ(3, stats->getTickerCount(BLOCK_CACHE_DATA_MISS));
    EXPECT_EQ(0, stats->getTickerCount(BLOCK_CACHE_DATA_HIT));

    // Seek to a single-key block and step forward without accessing value.
    iter->Seek(ikey("aaca"));
    ASSERT_TRUE(iter->Valid());
    EXPECT_EQ(keys[2], iter->key().ToString());
    EXPECT_EQ(use_first_key ? 0 : 1,
              stats->getTickerCount(BLOCK_CACHE_DATA_HIT));

    iter->Next();
    ASSERT_TRUE(iter->Valid());
    EXPECT_EQ(keys[3], iter->key().ToString());
    EXPECT_EQ(use_first_key ? 1 : 2,
              stats->getTickerCount(BLOCK_CACHE_DATA_HIT));
    ASSERT_TRUE(iter->PrepareValue());
    EXPECT_EQ("v3", iter->value().ToString());
    EXPECT_EQ(2, stats->getTickerCount(BLOCK_CACHE_DATA_HIT));
    EXPECT_EQ(3, stats->getTickerCount(BLOCK_CACHE_DATA_MISS));

    // Seek between blocks and step back without accessing value.
    iter->Seek(ikey("aaca"));
    ASSERT_TRUE(iter->Valid());
    EXPECT_EQ(keys[2], iter->key().ToString());
    EXPECT_EQ(use_first_key ? 2 : 3,
              stats->getTickerCount(BLOCK_CACHE_DATA_HIT));
    EXPECT_EQ(3, stats->getTickerCount(BLOCK_CACHE_DATA_MISS));

    iter->Prev();
    ASSERT_TRUE(iter->Valid());
    EXPECT_EQ(keys[1], iter->key().ToString());
    EXPECT_EQ(use_first_key ? 2 : 3,
              stats->getTickerCount(BLOCK_CACHE_DATA_HIT));
    // All blocks are in cache now, there'll be no more misses ever.
    EXPECT_EQ(4, stats->getTickerCount(BLOCK_CACHE_DATA_MISS));
    ASSERT_TRUE(iter->PrepareValue());
    EXPECT_EQ("v1", iter->value().ToString());

    // Next into the next block again.
    iter->Next();
    ASSERT_TRUE(iter->Valid());
    EXPECT_EQ(keys[2], iter->key().ToString());
    EXPECT_EQ(use_first_key ? 2 : 4,
              stats->getTickerCount(BLOCK_CACHE_DATA_HIT));

    // Seek to first and step back without accessing value.
    iter->SeekToFirst();
    ASSERT_TRUE(iter->Valid());
    EXPECT_EQ(keys[0], iter->key().ToString());
    EXPECT_EQ(use_first_key ? 2 : 5,
              stats->getTickerCount(BLOCK_CACHE_DATA_HIT));

    iter->Prev();
    EXPECT_FALSE(iter->Valid());
    EXPECT_EQ(use_first_key ? 2 : 5,
              stats->getTickerCount(BLOCK_CACHE_DATA_HIT));

    // Do some SeekForPrev() and SeekToLast() just to cover all methods.
    iter->SeekForPrev(ikey("caad"));
    ASSERT_TRUE(iter->Valid());
    EXPECT_EQ(keys[4], iter->key().ToString());
    EXPECT_EQ(use_first_key ? 3 : 6,
              stats->getTickerCount(BLOCK_CACHE_DATA_HIT));
    ASSERT_TRUE(iter->PrepareValue());
    EXPECT_EQ("v4", iter->value().ToString());
    EXPECT_EQ(use_first_key ? 3 : 6,
              stats->getTickerCount(BLOCK_CACHE_DATA_HIT));

    iter->SeekToLast();
    ASSERT_TRUE(iter->Valid());
    EXPECT_EQ(keys[7], iter->key().ToString());
    EXPECT_EQ(use_first_key ? 4 : 7,
              stats->getTickerCount(BLOCK_CACHE_DATA_HIT));
    ASSERT_TRUE(iter->PrepareValue());
    EXPECT_EQ("v7", iter->value().ToString());
    EXPECT_EQ(use_first_key ? 4 : 7,
              stats->getTickerCount(BLOCK_CACHE_DATA_HIT));

    EXPECT_EQ(4, stats->getTickerCount(BLOCK_CACHE_DATA_MISS));

    c.ResetTableReader();
  }
}

TEST_P(BlockBasedTableTest, BinaryIndexWithFirstKeyGlobalSeqno) {
  BlockBasedTableOptions table_options = GetBlockBasedTableOptions();
  table_options.index_type = BlockBasedTableOptions::kBinarySearchWithFirstKey;
  table_options.block_cache = NewLRUCache(10000);
  Options options;
  options.statistics = CreateDBStatistics();
  Statistics* stats = options.statistics.get();
  options.table_factory.reset(NewBlockBasedTableFactory(table_options));
  std::unique_ptr<InternalKeyComparator> comparator(
      new InternalKeyComparator(BytewiseComparator()));
  const ImmutableCFOptions ioptions(options);
  const MutableCFOptions moptions(options);

  TableConstructor c(BytewiseComparator(), /* convert_to_internal_key */ false,
                     /* level */ -1, /* largest_seqno */ 42);

  c.Add(InternalKey("b", 0, kTypeValue).Encode().ToString(), "x");
  c.Add(InternalKey("c", 0, kTypeValue).Encode().ToString(), "y");

  std::vector<std::string> keys;
  stl_wrappers::KVMap kvmap;
  c.Finish(options, ioptions, moptions, table_options, *comparator, &keys,
           &kvmap);
  ASSERT_EQ(2, keys.size());

  auto reader = c.GetTableReader();
  auto props = reader->GetTableProperties();
  ASSERT_EQ(1u, props->num_data_blocks);
  ReadOptions read_options;
  std::unique_ptr<InternalIterator> iter(reader->NewIterator(
<<<<<<< HEAD
      ReadOptions(), /*prefix_extractor=*/nullptr, /*arena=*/nullptr,
=======
      read_options, /*prefix_extractor=*/nullptr, /*arena=*/nullptr,
>>>>>>> ed431616
      /*skip_filters=*/false, TableReaderCaller::kUncategorized,
      /*compaction_readahead_size=*/0, /*allow_unprepared_value=*/true));

  iter->Seek(InternalKey("a", 0, kTypeValue).Encode().ToString());
  ASSERT_TRUE(iter->Valid());
  EXPECT_EQ(InternalKey("b", 42, kTypeValue).Encode().ToString(),
            iter->key().ToString());
  EXPECT_NE(keys[0], iter->key().ToString());
  // Key should have been served from index, without reading data blocks.
  EXPECT_EQ(0, stats->getTickerCount(BLOCK_CACHE_DATA_MISS));

  ASSERT_TRUE(iter->PrepareValue());
  EXPECT_EQ("x", iter->value().ToString());
  EXPECT_EQ(1, stats->getTickerCount(BLOCK_CACHE_DATA_MISS));
  EXPECT_EQ(0, stats->getTickerCount(BLOCK_CACHE_DATA_HIT));
  EXPECT_EQ(InternalKey("b", 42, kTypeValue).Encode().ToString(),
            iter->key().ToString());

  c.ResetTableReader();
}

// It's very hard to figure out the index block size of a block accurately.
// To make sure we get the index size, we just make sure as key number
// grows, the filter block size also grows.
TEST_P(BlockBasedTableTest, IndexSizeStat) {
  uint64_t last_index_size = 0;

  // we need to use random keys since the pure human readable texts
  // may be well compressed, resulting insignifcant change of index
  // block size.
  Random rnd(test::RandomSeed());
  std::vector<std::string> keys;

  for (int i = 0; i < 100; ++i) {
    keys.push_back(rnd.RandomString(10000));
  }

  // Each time we load one more key to the table. the table index block
  // size is expected to be larger than last time's.
  for (size_t i = 1; i < keys.size(); ++i) {
    TableConstructor c(BytewiseComparator(),
                       true /* convert_to_internal_key_ */);
    for (size_t j = 0; j < i; ++j) {
      c.Add(keys[j], "val");
    }

    std::vector<std::string> ks;
    stl_wrappers::KVMap kvmap;
    Options options;
    options.compression = kNoCompression;
    BlockBasedTableOptions table_options = GetBlockBasedTableOptions();
    table_options.block_restart_interval = 1;
    options.table_factory.reset(NewBlockBasedTableFactory(table_options));

    const ImmutableCFOptions ioptions(options);
    const MutableCFOptions moptions(options);
    c.Finish(options, ioptions, moptions, table_options,
             GetPlainInternalComparator(options.comparator), &ks, &kvmap);
    auto index_size = c.GetTableReader()->GetTableProperties()->index_size;
    ASSERT_GT(index_size, last_index_size);
    last_index_size = index_size;
    c.ResetTableReader();
  }
}

TEST_P(BlockBasedTableTest, NumBlockStat) {
  Random rnd(test::RandomSeed());
  TableConstructor c(BytewiseComparator(), true /* convert_to_internal_key_ */);
  Options options;
  options.compression = kNoCompression;
  BlockBasedTableOptions table_options = GetBlockBasedTableOptions();
  table_options.block_restart_interval = 1;
  table_options.block_size = 1000;
  options.table_factory.reset(NewBlockBasedTableFactory(table_options));

  for (int i = 0; i < 10; ++i) {
    // the key/val are slightly smaller than block size, so that each block
    // holds roughly one key/value pair.
    c.Add(rnd.RandomString(900), "val");
  }

  std::vector<std::string> ks;
  stl_wrappers::KVMap kvmap;
  const ImmutableCFOptions ioptions(options);
  const MutableCFOptions moptions(options);
  c.Finish(options, ioptions, moptions, table_options,
           GetPlainInternalComparator(options.comparator), &ks, &kvmap);
  ASSERT_EQ(kvmap.size(),
            c.GetTableReader()->GetTableProperties()->num_data_blocks);
  c.ResetTableReader();
}

TEST_P(BlockBasedTableTest, TracingGetTest) {
  TableConstructor c(BytewiseComparator());
  Options options;
  BlockBasedTableOptions table_options = GetBlockBasedTableOptions();
  options.create_if_missing = true;
  table_options.block_cache = NewLRUCache(1024 * 1024, 0);
  table_options.cache_index_and_filter_blocks = true;
  table_options.filter_policy.reset(NewBloomFilterPolicy(10, true));
  options.table_factory.reset(new BlockBasedTableFactory(table_options));
  SetupTracingTest(&c);
  std::vector<std::string> keys;
  stl_wrappers::KVMap kvmap;
  ImmutableCFOptions ioptions(options);
  MutableCFOptions moptions(options);
  c.Finish(options, ioptions, moptions, table_options,
           GetPlainInternalComparator(options.comparator), &keys, &kvmap);
  std::string user_key = "k01";
  InternalKey internal_key(user_key, 0, kTypeValue);
  std::string encoded_key = internal_key.Encode().ToString();
  for (uint32_t i = 1; i <= 2; i++) {
    PinnableSlice value;
    GetContext get_context(options.comparator, nullptr, nullptr, nullptr,
                           GetContext::kNotFound, user_key, &value, nullptr,
                           nullptr, true, nullptr, nullptr, nullptr, nullptr,
                           nullptr, nullptr, /*tracing_get_id=*/i);
    get_perf_context()->Reset();
    ASSERT_OK(c.GetTableReader()->Get(ReadOptions(), encoded_key, &get_context,
                                      moptions.prefix_extractor.get()));
    ASSERT_EQ(get_context.State(), GetContext::kFound);
    ASSERT_EQ(value.ToString(), kDummyValue);
  }

  // Verify traces.
  std::vector<BlockCacheTraceRecord> expected_records;
  // The first two records should be prefetching index and filter blocks.
  BlockCacheTraceRecord record;
  record.block_type = TraceType::kBlockTraceIndexBlock;
  record.caller = TableReaderCaller::kPrefetch;
  record.is_cache_hit = Boolean::kFalse;
  record.no_insert = Boolean::kFalse;
  expected_records.push_back(record);
  record.block_type = TraceType::kBlockTraceFilterBlock;
  expected_records.push_back(record);
  // Then we should have three records for one index, one filter, and one data
  // block access.
  record.get_id = 1;
  record.block_type = TraceType::kBlockTraceIndexBlock;
  record.caller = TableReaderCaller::kUserGet;
  record.get_from_user_specified_snapshot = Boolean::kFalse;
  record.referenced_key = encoded_key;
  record.referenced_key_exist_in_block = Boolean::kTrue;
  record.is_cache_hit = Boolean::kTrue;
  expected_records.push_back(record);
  record.block_type = TraceType::kBlockTraceFilterBlock;
  expected_records.push_back(record);
  record.is_cache_hit = Boolean::kFalse;
  record.block_type = TraceType::kBlockTraceDataBlock;
  expected_records.push_back(record);
  // The second get should all observe cache hits.
  record.is_cache_hit = Boolean::kTrue;
  record.get_id = 2;
  record.block_type = TraceType::kBlockTraceIndexBlock;
  record.caller = TableReaderCaller::kUserGet;
  record.get_from_user_specified_snapshot = Boolean::kFalse;
  record.referenced_key = encoded_key;
  expected_records.push_back(record);
  record.block_type = TraceType::kBlockTraceFilterBlock;
  expected_records.push_back(record);
  record.block_type = TraceType::kBlockTraceDataBlock;
  expected_records.push_back(record);
  VerifyBlockAccessTrace(&c, expected_records);
  c.ResetTableReader();
}

TEST_P(BlockBasedTableTest, TracingApproximateOffsetOfTest) {
  TableConstructor c(BytewiseComparator());
  Options options;
  BlockBasedTableOptions table_options = GetBlockBasedTableOptions();
  options.create_if_missing = true;
  table_options.block_cache = NewLRUCache(1024 * 1024, 0);
  table_options.cache_index_and_filter_blocks = true;
  table_options.filter_policy.reset(NewBloomFilterPolicy(10, true));
  options.table_factory.reset(new BlockBasedTableFactory(table_options));
  SetupTracingTest(&c);
  std::vector<std::string> keys;
  stl_wrappers::KVMap kvmap;
  ImmutableCFOptions ioptions(options);
  MutableCFOptions moptions(options);
  c.Finish(options, ioptions, moptions, table_options,
           GetPlainInternalComparator(options.comparator), &keys, &kvmap);
  for (uint32_t i = 1; i <= 2; i++) {
    std::string user_key = "k01";
    InternalKey internal_key(user_key, 0, kTypeValue);
    std::string encoded_key = internal_key.Encode().ToString();
    c.GetTableReader()->ApproximateOffsetOf(
        encoded_key, TableReaderCaller::kUserApproximateSize);
  }
  // Verify traces.
  std::vector<BlockCacheTraceRecord> expected_records;
  // The first two records should be prefetching index and filter blocks.
  BlockCacheTraceRecord record;
  record.block_type = TraceType::kBlockTraceIndexBlock;
  record.caller = TableReaderCaller::kPrefetch;
  record.is_cache_hit = Boolean::kFalse;
  record.no_insert = Boolean::kFalse;
  expected_records.push_back(record);
  record.block_type = TraceType::kBlockTraceFilterBlock;
  expected_records.push_back(record);
  // Then we should have two records for only index blocks.
  record.block_type = TraceType::kBlockTraceIndexBlock;
  record.caller = TableReaderCaller::kUserApproximateSize;
  record.is_cache_hit = Boolean::kTrue;
  expected_records.push_back(record);
  expected_records.push_back(record);
  VerifyBlockAccessTrace(&c, expected_records);
  c.ResetTableReader();
}

TEST_P(BlockBasedTableTest, TracingIterator) {
  TableConstructor c(BytewiseComparator());
  Options options;
  BlockBasedTableOptions table_options = GetBlockBasedTableOptions();
  options.create_if_missing = true;
  table_options.block_cache = NewLRUCache(1024 * 1024, 0);
  table_options.cache_index_and_filter_blocks = true;
  table_options.filter_policy.reset(NewBloomFilterPolicy(10, true));
  options.table_factory.reset(new BlockBasedTableFactory(table_options));
  SetupTracingTest(&c);
  std::vector<std::string> keys;
  stl_wrappers::KVMap kvmap;
  ImmutableCFOptions ioptions(options);
  MutableCFOptions moptions(options);
  c.Finish(options, ioptions, moptions, table_options,
           GetPlainInternalComparator(options.comparator), &keys, &kvmap);

  for (uint32_t i = 1; i <= 2; i++) {
    ReadOptions read_options;
    std::unique_ptr<InternalIterator> iter(c.GetTableReader()->NewIterator(
        read_options, moptions.prefix_extractor.get(), /*arena=*/nullptr,
        /*skip_filters=*/false, TableReaderCaller::kUserIterator));
    iter->SeekToFirst();
    while (iter->Valid()) {
      iter->key();
      iter->value();
      iter->Next();
    }
    ASSERT_OK(iter->status());
    iter.reset();
  }

  // Verify traces.
  std::vector<BlockCacheTraceRecord> expected_records;
  // The first two records should be prefetching index and filter blocks.
  BlockCacheTraceRecord record;
  record.block_type = TraceType::kBlockTraceIndexBlock;
  record.caller = TableReaderCaller::kPrefetch;
  record.is_cache_hit = Boolean::kFalse;
  record.no_insert = Boolean::kFalse;
  expected_records.push_back(record);
  record.block_type = TraceType::kBlockTraceFilterBlock;
  expected_records.push_back(record);
  // Then we should have three records for index and two data block access.
  record.block_type = TraceType::kBlockTraceIndexBlock;
  record.caller = TableReaderCaller::kUserIterator;
  record.is_cache_hit = Boolean::kTrue;
  expected_records.push_back(record);
  record.block_type = TraceType::kBlockTraceDataBlock;
  record.is_cache_hit = Boolean::kFalse;
  expected_records.push_back(record);
  expected_records.push_back(record);
  // When we iterate this file for the second time, we should observe all cache
  // hits.
  record.block_type = TraceType::kBlockTraceIndexBlock;
  record.is_cache_hit = Boolean::kTrue;
  expected_records.push_back(record);
  record.block_type = TraceType::kBlockTraceDataBlock;
  expected_records.push_back(record);
  expected_records.push_back(record);
  VerifyBlockAccessTrace(&c, expected_records);
  c.ResetTableReader();
}

// A simple tool that takes the snapshot of block cache statistics.
class BlockCachePropertiesSnapshot {
 public:
  explicit BlockCachePropertiesSnapshot(Statistics* statistics) {
    block_cache_miss = statistics->getTickerCount(BLOCK_CACHE_MISS);
    block_cache_hit = statistics->getTickerCount(BLOCK_CACHE_HIT);
    index_block_cache_miss = statistics->getTickerCount(BLOCK_CACHE_INDEX_MISS);
    index_block_cache_hit = statistics->getTickerCount(BLOCK_CACHE_INDEX_HIT);
    data_block_cache_miss = statistics->getTickerCount(BLOCK_CACHE_DATA_MISS);
    data_block_cache_hit = statistics->getTickerCount(BLOCK_CACHE_DATA_HIT);
    filter_block_cache_miss =
        statistics->getTickerCount(BLOCK_CACHE_FILTER_MISS);
    filter_block_cache_hit = statistics->getTickerCount(BLOCK_CACHE_FILTER_HIT);
    block_cache_bytes_read = statistics->getTickerCount(BLOCK_CACHE_BYTES_READ);
    block_cache_bytes_write =
        statistics->getTickerCount(BLOCK_CACHE_BYTES_WRITE);
  }

  void AssertIndexBlockStat(int64_t expected_index_block_cache_miss,
                            int64_t expected_index_block_cache_hit) {
    ASSERT_EQ(expected_index_block_cache_miss, index_block_cache_miss);
    ASSERT_EQ(expected_index_block_cache_hit, index_block_cache_hit);
  }

  void AssertFilterBlockStat(int64_t expected_filter_block_cache_miss,
                             int64_t expected_filter_block_cache_hit) {
    ASSERT_EQ(expected_filter_block_cache_miss, filter_block_cache_miss);
    ASSERT_EQ(expected_filter_block_cache_hit, filter_block_cache_hit);
  }

  // Check if the fetched props matches the expected ones.
  // TODO(kailiu) Use this only when you disabled filter policy!
  void AssertEqual(int64_t expected_index_block_cache_miss,
                   int64_t expected_index_block_cache_hit,
                   int64_t expected_data_block_cache_miss,
                   int64_t expected_data_block_cache_hit) const {
    ASSERT_EQ(expected_index_block_cache_miss, index_block_cache_miss);
    ASSERT_EQ(expected_index_block_cache_hit, index_block_cache_hit);
    ASSERT_EQ(expected_data_block_cache_miss, data_block_cache_miss);
    ASSERT_EQ(expected_data_block_cache_hit, data_block_cache_hit);
    ASSERT_EQ(expected_index_block_cache_miss + expected_data_block_cache_miss,
              block_cache_miss);
    ASSERT_EQ(expected_index_block_cache_hit + expected_data_block_cache_hit,
              block_cache_hit);
  }

  int64_t GetCacheBytesRead() { return block_cache_bytes_read; }

  int64_t GetCacheBytesWrite() { return block_cache_bytes_write; }

 private:
  int64_t block_cache_miss = 0;
  int64_t block_cache_hit = 0;
  int64_t index_block_cache_miss = 0;
  int64_t index_block_cache_hit = 0;
  int64_t data_block_cache_miss = 0;
  int64_t data_block_cache_hit = 0;
  int64_t filter_block_cache_miss = 0;
  int64_t filter_block_cache_hit = 0;
  int64_t block_cache_bytes_read = 0;
  int64_t block_cache_bytes_write = 0;
};

// Make sure, by default, index/filter blocks were pre-loaded (meaning we won't
// use block cache to store them).
TEST_P(BlockBasedTableTest, BlockCacheDisabledTest) {
  Options options;
  options.create_if_missing = true;
  options.statistics = CreateDBStatistics();
  BlockBasedTableOptions table_options = GetBlockBasedTableOptions();
  table_options.block_cache = NewLRUCache(1024, 4);
  table_options.filter_policy.reset(NewBloomFilterPolicy(10));
  options.table_factory.reset(new BlockBasedTableFactory(table_options));
  std::vector<std::string> keys;
  stl_wrappers::KVMap kvmap;

  TableConstructor c(BytewiseComparator(), true /* convert_to_internal_key_ */);
  c.Add("key", "value");
  const ImmutableCFOptions ioptions(options);
  const MutableCFOptions moptions(options);
  c.Finish(options, ioptions, moptions, table_options,
           GetPlainInternalComparator(options.comparator), &keys, &kvmap);

  // preloading filter/index blocks is enabled.
  auto reader = dynamic_cast<BlockBasedTable*>(c.GetTableReader());
  ASSERT_FALSE(reader->TEST_FilterBlockInCache());
  ASSERT_FALSE(reader->TEST_IndexBlockInCache());

  {
    // nothing happens in the beginning
    BlockCachePropertiesSnapshot props(options.statistics.get());
    props.AssertIndexBlockStat(0, 0);
    props.AssertFilterBlockStat(0, 0);
  }

  {
    GetContext get_context(options.comparator, nullptr, nullptr, nullptr,
                           GetContext::kNotFound, Slice(), nullptr, nullptr,
                           nullptr, true, nullptr, nullptr);
    // a hack that just to trigger BlockBasedTable::GetFilter.
    ASSERT_OK(reader->Get(ReadOptions(), "non-exist-key", &get_context,
                          moptions.prefix_extractor.get()));
    BlockCachePropertiesSnapshot props(options.statistics.get());
    props.AssertIndexBlockStat(0, 0);
    props.AssertFilterBlockStat(0, 0);
  }
}

// Due to the difficulities of the intersaction between statistics, this test
// only tests the case when "index block is put to block cache"
TEST_P(BlockBasedTableTest, FilterBlockInBlockCache) {
  // -- Table construction
  Options options;
  options.create_if_missing = true;
  options.statistics = CreateDBStatistics();

  // Enable the cache for index/filter blocks
  BlockBasedTableOptions table_options = GetBlockBasedTableOptions();
  LRUCacheOptions co;
  co.capacity = 2048;
  co.num_shard_bits = 2;
  co.metadata_charge_policy = kDontChargeCacheMetadata;
  table_options.block_cache = NewLRUCache(co);
  table_options.cache_index_and_filter_blocks = true;
  options.table_factory.reset(new BlockBasedTableFactory(table_options));
  std::vector<std::string> keys;
  stl_wrappers::KVMap kvmap;

  TableConstructor c(BytewiseComparator(), true /* convert_to_internal_key_ */);
  c.Add("key", "value");
  const ImmutableCFOptions ioptions(options);
  const MutableCFOptions moptions(options);
  c.Finish(options, ioptions, moptions, table_options,
           GetPlainInternalComparator(options.comparator), &keys, &kvmap);
  // preloading filter/index blocks is prohibited.
  auto* reader = dynamic_cast<BlockBasedTable*>(c.GetTableReader());
  ASSERT_FALSE(reader->TEST_FilterBlockInCache());
  ASSERT_TRUE(reader->TEST_IndexBlockInCache());

  // -- PART 1: Open with regular block cache.
  // Since block_cache is disabled, no cache activities will be involved.
  std::unique_ptr<InternalIterator> iter;

  int64_t last_cache_bytes_read = 0;
  // At first, no block will be accessed.
  {
    BlockCachePropertiesSnapshot props(options.statistics.get());
    // index will be added to block cache.
    props.AssertEqual(1,  // index block miss
                      0, 0, 0);
    ASSERT_EQ(props.GetCacheBytesRead(), 0);
    ASSERT_EQ(props.GetCacheBytesWrite(),
              static_cast<int64_t>(table_options.block_cache->GetUsage()));
    last_cache_bytes_read = props.GetCacheBytesRead();
  }

  // Only index block will be accessed
  {
    iter.reset(c.NewIterator(moptions.prefix_extractor.get()));
    BlockCachePropertiesSnapshot props(options.statistics.get());
    // NOTE: to help better highlight the "detla" of each ticker, I use
    // <last_value> + <added_value> to indicate the increment of changed
    // value; other numbers remain the same.
    props.AssertEqual(1, 0 + 1,  // index block hit
                      0, 0);
    // Cache hit, bytes read from cache should increase
    ASSERT_GT(props.GetCacheBytesRead(), last_cache_bytes_read);
    ASSERT_EQ(props.GetCacheBytesWrite(),
              static_cast<int64_t>(table_options.block_cache->GetUsage()));
    last_cache_bytes_read = props.GetCacheBytesRead();
  }

  // Only data block will be accessed
  {
    iter->SeekToFirst();
    ASSERT_OK(iter->status());
    BlockCachePropertiesSnapshot props(options.statistics.get());
    props.AssertEqual(1, 1, 0 + 1,  // data block miss
                      0);
    // Cache miss, Bytes read from cache should not change
    ASSERT_EQ(props.GetCacheBytesRead(), last_cache_bytes_read);
    ASSERT_EQ(props.GetCacheBytesWrite(),
              static_cast<int64_t>(table_options.block_cache->GetUsage()));
    last_cache_bytes_read = props.GetCacheBytesRead();
  }

  // Data block will be in cache
  {
    iter.reset(c.NewIterator(moptions.prefix_extractor.get()));
    iter->SeekToFirst();
    ASSERT_OK(iter->status());
    BlockCachePropertiesSnapshot props(options.statistics.get());
    props.AssertEqual(1, 1 + 1, /* index block hit */
                      1, 0 + 1 /* data block hit */);
    // Cache hit, bytes read from cache should increase
    ASSERT_GT(props.GetCacheBytesRead(), last_cache_bytes_read);
    ASSERT_EQ(props.GetCacheBytesWrite(),
              static_cast<int64_t>(table_options.block_cache->GetUsage()));
  }
  // release the iterator so that the block cache can reset correctly.
  iter.reset();

  c.ResetTableReader();

  // -- PART 2: Open with very small block cache
  // In this test, no block will ever get hit since the block cache is
  // too small to fit even one entry.
  table_options.block_cache = NewLRUCache(1, 4);
  options.statistics = CreateDBStatistics();
  options.table_factory.reset(new BlockBasedTableFactory(table_options));
  const ImmutableCFOptions ioptions2(options);
  const MutableCFOptions moptions2(options);
  ASSERT_OK(c.Reopen(ioptions2, moptions2));
  {
    BlockCachePropertiesSnapshot props(options.statistics.get());
    props.AssertEqual(1,  // index block miss
                      0, 0, 0);
    // Cache miss, Bytes read from cache should not change
    ASSERT_EQ(props.GetCacheBytesRead(), 0);
  }

  {
    // Both index and data block get accessed.
    // It first cache index block then data block. But since the cache size
    // is only 1, index block will be purged after data block is inserted.
    iter.reset(c.NewIterator(moptions2.prefix_extractor.get()));
    BlockCachePropertiesSnapshot props(options.statistics.get());
    props.AssertEqual(1 + 1,  // index block miss
                      0, 0,   // data block miss
                      0);
    // Cache hit, bytes read from cache should increase
    ASSERT_EQ(props.GetCacheBytesRead(), 0);
  }

  {
    // SeekToFirst() accesses data block. With similar reason, we expect data
    // block's cache miss.
    iter->SeekToFirst();
    ASSERT_OK(iter->status());
    BlockCachePropertiesSnapshot props(options.statistics.get());
    props.AssertEqual(2, 0, 0 + 1,  // data block miss
                      0);
    // Cache miss, Bytes read from cache should not change
    ASSERT_EQ(props.GetCacheBytesRead(), 0);
  }
  iter.reset();
  c.ResetTableReader();

  // -- PART 3: Open table with bloom filter enabled but not in SST file
  table_options.block_cache = NewLRUCache(4096, 4);
  table_options.cache_index_and_filter_blocks = false;
  options.table_factory.reset(NewBlockBasedTableFactory(table_options));

  TableConstructor c3(BytewiseComparator());
  std::string user_key = "k01";
  InternalKey internal_key(user_key, 0, kTypeValue);
  c3.Add(internal_key.Encode().ToString(), "hello");
  ImmutableCFOptions ioptions3(options);
  MutableCFOptions moptions3(options);
  // Generate table without filter policy
  c3.Finish(options, ioptions3, moptions3, table_options,
            GetPlainInternalComparator(options.comparator), &keys, &kvmap);
  c3.ResetTableReader();

  // Open table with filter policy
  table_options.filter_policy.reset(NewBloomFilterPolicy(1));
  options.table_factory.reset(new BlockBasedTableFactory(table_options));
  options.statistics = CreateDBStatistics();
  ImmutableCFOptions ioptions4(options);
  MutableCFOptions moptions4(options);
  ASSERT_OK(c3.Reopen(ioptions4, moptions4));
  reader = dynamic_cast<BlockBasedTable*>(c3.GetTableReader());
  ASSERT_FALSE(reader->TEST_FilterBlockInCache());
  PinnableSlice value;
  GetContext get_context(options.comparator, nullptr, nullptr, nullptr,
                         GetContext::kNotFound, user_key, &value, nullptr,
                         nullptr, true, nullptr, nullptr);
  ASSERT_OK(reader->Get(ReadOptions(), internal_key.Encode(), &get_context,
                        moptions4.prefix_extractor.get()));
  ASSERT_STREQ(value.data(), "hello");
  BlockCachePropertiesSnapshot props(options.statistics.get());
  props.AssertFilterBlockStat(0, 0);
  c3.ResetTableReader();
}

void ValidateBlockSizeDeviation(int value, int expected) {
  BlockBasedTableOptions table_options;
  table_options.block_size_deviation = value;
  BlockBasedTableFactory* factory = new BlockBasedTableFactory(table_options);

  const BlockBasedTableOptions* normalized_table_options =
      factory->GetOptions<BlockBasedTableOptions>();
  ASSERT_EQ(normalized_table_options->block_size_deviation, expected);

  delete factory;
}

void ValidateBlockRestartInterval(int value, int expected) {
  BlockBasedTableOptions table_options;
  table_options.block_restart_interval = value;
  BlockBasedTableFactory* factory = new BlockBasedTableFactory(table_options);

  const BlockBasedTableOptions* normalized_table_options =
      factory->GetOptions<BlockBasedTableOptions>();
  ASSERT_EQ(normalized_table_options->block_restart_interval, expected);

  delete factory;
}

TEST_P(BlockBasedTableTest, InvalidOptions) {
  // invalid values for block_size_deviation (<0 or >100) are silently set to 0
  ValidateBlockSizeDeviation(-10, 0);
  ValidateBlockSizeDeviation(-1, 0);
  ValidateBlockSizeDeviation(0, 0);
  ValidateBlockSizeDeviation(1, 1);
  ValidateBlockSizeDeviation(99, 99);
  ValidateBlockSizeDeviation(100, 100);
  ValidateBlockSizeDeviation(101, 0);
  ValidateBlockSizeDeviation(1000, 0);

  // invalid values for block_restart_interval (<1) are silently set to 1
  ValidateBlockRestartInterval(-10, 1);
  ValidateBlockRestartInterval(-1, 1);
  ValidateBlockRestartInterval(0, 1);
  ValidateBlockRestartInterval(1, 1);
  ValidateBlockRestartInterval(2, 2);
  ValidateBlockRestartInterval(1000, 1000);
}

TEST_P(BlockBasedTableTest, BlockReadCountTest) {
  // bloom_filter_type = 0 -- block-based filter
  // bloom_filter_type = 0 -- full filter
  for (int bloom_filter_type = 0; bloom_filter_type < 2; ++bloom_filter_type) {
    for (int index_and_filter_in_cache = 0; index_and_filter_in_cache < 2;
         ++index_and_filter_in_cache) {
      Options options;
      options.create_if_missing = true;

      BlockBasedTableOptions table_options = GetBlockBasedTableOptions();
      table_options.block_cache = NewLRUCache(1, 0);
      table_options.cache_index_and_filter_blocks = index_and_filter_in_cache;
      table_options.filter_policy.reset(
          NewBloomFilterPolicy(10, bloom_filter_type == 0));
      options.table_factory.reset(new BlockBasedTableFactory(table_options));
      std::vector<std::string> keys;
      stl_wrappers::KVMap kvmap;

      TableConstructor c(BytewiseComparator());
      std::string user_key = "k04";
      InternalKey internal_key(user_key, 0, kTypeValue);
      std::string encoded_key = internal_key.Encode().ToString();
      c.Add(encoded_key, "hello");
      ImmutableCFOptions ioptions(options);
      MutableCFOptions moptions(options);
      // Generate table with filter policy
      c.Finish(options, ioptions, moptions, table_options,
               GetPlainInternalComparator(options.comparator), &keys, &kvmap);
      auto reader = c.GetTableReader();
      PinnableSlice value;
      {
        GetContext get_context(options.comparator, nullptr, nullptr, nullptr,
                               GetContext::kNotFound, user_key, &value, nullptr,
                               nullptr, true, nullptr, nullptr);
        get_perf_context()->Reset();
        ASSERT_OK(reader->Get(ReadOptions(), encoded_key, &get_context,
                              moptions.prefix_extractor.get()));
        if (index_and_filter_in_cache) {
          // data, index and filter block
          ASSERT_EQ(get_perf_context()->block_read_count, 3);
          ASSERT_EQ(get_perf_context()->index_block_read_count, 1);
          ASSERT_EQ(get_perf_context()->filter_block_read_count, 1);
        } else {
          // just the data block
          ASSERT_EQ(get_perf_context()->block_read_count, 1);
        }
        ASSERT_EQ(get_context.State(), GetContext::kFound);
        ASSERT_STREQ(value.data(), "hello");
      }

      // Get non-existing key
      user_key = "does-not-exist";
      internal_key = InternalKey(user_key, 0, kTypeValue);
      encoded_key = internal_key.Encode().ToString();

      value.Reset();
      {
        GetContext get_context(options.comparator, nullptr, nullptr, nullptr,
                               GetContext::kNotFound, user_key, &value, nullptr,
                               nullptr, true, nullptr, nullptr);
        get_perf_context()->Reset();
        ASSERT_OK(reader->Get(ReadOptions(), encoded_key, &get_context,
                              moptions.prefix_extractor.get()));
        ASSERT_EQ(get_context.State(), GetContext::kNotFound);
      }

      if (index_and_filter_in_cache) {
        if (bloom_filter_type == 0) {
          // with block-based, we read index and then the filter
          ASSERT_EQ(get_perf_context()->block_read_count, 2);
          ASSERT_EQ(get_perf_context()->index_block_read_count, 1);
          ASSERT_EQ(get_perf_context()->filter_block_read_count, 1);
        } else {
          // with full-filter, we read filter first and then we stop
          ASSERT_EQ(get_perf_context()->block_read_count, 1);
          ASSERT_EQ(get_perf_context()->filter_block_read_count, 1);
        }
      } else {
        // filter is already in memory and it figures out that the key doesn't
        // exist
        ASSERT_EQ(get_perf_context()->block_read_count, 0);
      }
    }
  }
}

TEST_P(BlockBasedTableTest, BlockCacheLeak) {
  // Check that when we reopen a table we don't lose access to blocks already
  // in the cache. This test checks whether the Table actually makes use of the
  // unique ID from the file.

  Options opt;
  std::unique_ptr<InternalKeyComparator> ikc;
  ikc.reset(new test::PlainInternalKeyComparator(opt.comparator));
  opt.compression = kNoCompression;
  BlockBasedTableOptions table_options = GetBlockBasedTableOptions();
  table_options.block_size = 1024;
  // big enough so we don't ever lose cached values.
  table_options.block_cache = NewLRUCache(16 * 1024 * 1024, 4);
  opt.table_factory.reset(NewBlockBasedTableFactory(table_options));

  TableConstructor c(BytewiseComparator(), true /* convert_to_internal_key_ */);
  c.Add("k01", "hello");
  c.Add("k02", "hello2");
  c.Add("k03", std::string(10000, 'x'));
  c.Add("k04", std::string(200000, 'x'));
  c.Add("k05", std::string(300000, 'x'));
  c.Add("k06", "hello3");
  c.Add("k07", std::string(100000, 'x'));
  std::vector<std::string> keys;
  stl_wrappers::KVMap kvmap;
  const ImmutableCFOptions ioptions(opt);
  const MutableCFOptions moptions(opt);
  c.Finish(opt, ioptions, moptions, table_options, *ikc, &keys, &kvmap);

  std::unique_ptr<InternalIterator> iter(
      c.NewIterator(moptions.prefix_extractor.get()));
  iter->SeekToFirst();
  while (iter->Valid()) {
    iter->key();
    iter->value();
    iter->Next();
  }
  ASSERT_OK(iter->status());
  iter.reset();

  const ImmutableCFOptions ioptions1(opt);
  const MutableCFOptions moptions1(opt);
  ASSERT_OK(c.Reopen(ioptions1, moptions1));
  auto table_reader = dynamic_cast<BlockBasedTable*>(c.GetTableReader());
  for (const std::string& key : keys) {
    InternalKey ikey(key, kMaxSequenceNumber, kTypeValue);
    ASSERT_TRUE(table_reader->TEST_KeyInCache(ReadOptions(), ikey.Encode()));
  }
  c.ResetTableReader();

  // rerun with different block cache
  table_options.block_cache = NewLRUCache(16 * 1024 * 1024, 4);
  opt.table_factory.reset(NewBlockBasedTableFactory(table_options));
  const ImmutableCFOptions ioptions2(opt);
  const MutableCFOptions moptions2(opt);
  ASSERT_OK(c.Reopen(ioptions2, moptions2));
  table_reader = dynamic_cast<BlockBasedTable*>(c.GetTableReader());
  for (const std::string& key : keys) {
    InternalKey ikey(key, kMaxSequenceNumber, kTypeValue);
    ASSERT_TRUE(!table_reader->TEST_KeyInCache(ReadOptions(), ikey.Encode()));
  }
  c.ResetTableReader();
}

namespace {
class CustomMemoryAllocator : public MemoryAllocator {
 public:
  const char* Name() const override { return "CustomMemoryAllocator"; }

  void* Allocate(size_t size) override {
    ++numAllocations;
    auto ptr = new char[size + 16];
    memcpy(ptr, "memory_allocator_", 16);  // mangle first 16 bytes
    return reinterpret_cast<void*>(ptr + 16);
  }
  void Deallocate(void* p) override {
    ++numDeallocations;
    char* ptr = reinterpret_cast<char*>(p) - 16;
    delete[] ptr;
  }

  std::atomic<int> numAllocations;
  std::atomic<int> numDeallocations;
};
}  // namespace

TEST_P(BlockBasedTableTest, MemoryAllocator) {
  auto custom_memory_allocator = std::make_shared<CustomMemoryAllocator>();
  {
    Options opt;
    std::unique_ptr<InternalKeyComparator> ikc;
    ikc.reset(new test::PlainInternalKeyComparator(opt.comparator));
    opt.compression = kNoCompression;
    BlockBasedTableOptions table_options;
    table_options.block_size = 1024;
    LRUCacheOptions lruOptions;
    lruOptions.memory_allocator = custom_memory_allocator;
    lruOptions.capacity = 16 * 1024 * 1024;
    lruOptions.num_shard_bits = 4;
    table_options.block_cache = NewLRUCache(std::move(lruOptions));
    opt.table_factory.reset(NewBlockBasedTableFactory(table_options));

    TableConstructor c(BytewiseComparator(),
                       true /* convert_to_internal_key_ */);
    c.Add("k01", "hello");
    c.Add("k02", "hello2");
    c.Add("k03", std::string(10000, 'x'));
    c.Add("k04", std::string(200000, 'x'));
    c.Add("k05", std::string(300000, 'x'));
    c.Add("k06", "hello3");
    c.Add("k07", std::string(100000, 'x'));
    std::vector<std::string> keys;
    stl_wrappers::KVMap kvmap;
    const ImmutableCFOptions ioptions(opt);
    const MutableCFOptions moptions(opt);
    c.Finish(opt, ioptions, moptions, table_options, *ikc, &keys, &kvmap);

    std::unique_ptr<InternalIterator> iter(
        c.NewIterator(moptions.prefix_extractor.get()));
    iter->SeekToFirst();
    while (iter->Valid()) {
      iter->key();
      iter->value();
      iter->Next();
    }
    ASSERT_OK(iter->status());
  }

  // out of scope, block cache should have been deleted, all allocations
  // deallocated
  EXPECT_EQ(custom_memory_allocator->numAllocations.load(),
            custom_memory_allocator->numDeallocations.load());
  // make sure that allocations actually happened through the cache allocator
  EXPECT_GT(custom_memory_allocator->numAllocations.load(), 0);
}

// Test the file checksum of block based table
TEST_P(BlockBasedTableTest, NoFileChecksum) {
  Options options;
  ImmutableCFOptions ioptions(options);
  MutableCFOptions moptions(options);
  BlockBasedTableOptions table_options = GetBlockBasedTableOptions();
  std::unique_ptr<InternalKeyComparator> comparator(
      new InternalKeyComparator(BytewiseComparator()));
  int level = 0;
  std::vector<std::unique_ptr<IntTblPropCollectorFactory>>
      int_tbl_prop_collector_factories;
  std::string column_family_name;

  FileChecksumTestHelper f(true);
  f.CreateWriteableFile();
  std::unique_ptr<TableBuilder> builder;
  builder.reset(ioptions.table_factory->NewTableBuilder(
      TableBuilderOptions(ioptions, moptions, *comparator,
                          &int_tbl_prop_collector_factories,
                          options.compression, options.sample_for_compression,
                          options.compression_opts, false /* skip_filters */,
                          column_family_name, level),
      TablePropertiesCollectorFactory::Context::kUnknownColumnFamily,
      f.GetFileWriter()));
  ASSERT_OK(f.ResetTableBuilder(std::move(builder)));
  f.AddKVtoKVMap(1000);
  f.WriteKVAndFlushTable();
  ASSERT_STREQ(f.GetFileChecksumFuncName(), kUnknownFileChecksumFuncName);
  ASSERT_STREQ(f.GetFileChecksum().c_str(), kUnknownFileChecksum);
}

TEST_P(BlockBasedTableTest, Crc32cFileChecksum) {
  FileChecksumGenCrc32cFactory* file_checksum_gen_factory =
      new FileChecksumGenCrc32cFactory();
  Options options;
  options.file_checksum_gen_factory.reset(file_checksum_gen_factory);
  ImmutableCFOptions ioptions(options);
  MutableCFOptions moptions(options);
  BlockBasedTableOptions table_options = GetBlockBasedTableOptions();
  std::unique_ptr<InternalKeyComparator> comparator(
      new InternalKeyComparator(BytewiseComparator()));
  int level = 0;
  std::vector<std::unique_ptr<IntTblPropCollectorFactory>>
      int_tbl_prop_collector_factories;
  std::string column_family_name;

  FileChecksumGenContext gen_context;
  gen_context.file_name = "db/tmp";
  std::unique_ptr<FileChecksumGenerator> checksum_crc32c_gen1 =
      options.file_checksum_gen_factory->CreateFileChecksumGenerator(
          gen_context);
  FileChecksumTestHelper f(true);
  f.CreateWriteableFile();
  f.SetFileChecksumGenerator(checksum_crc32c_gen1.release());
  std::unique_ptr<TableBuilder> builder;
  builder.reset(ioptions.table_factory->NewTableBuilder(
      TableBuilderOptions(ioptions, moptions, *comparator,
                          &int_tbl_prop_collector_factories,
                          options.compression, options.sample_for_compression,
                          options.compression_opts, false /* skip_filters */,
                          column_family_name, level),
      TablePropertiesCollectorFactory::Context::kUnknownColumnFamily,
      f.GetFileWriter()));
  ASSERT_OK(f.ResetTableBuilder(std::move(builder)));
  f.AddKVtoKVMap(1000);
  f.WriteKVAndFlushTable();
  ASSERT_STREQ(f.GetFileChecksumFuncName(), "FileChecksumCrc32c");

  std::unique_ptr<FileChecksumGenerator> checksum_crc32c_gen2 =
      options.file_checksum_gen_factory->CreateFileChecksumGenerator(
          gen_context);
  std::string checksum;
  ASSERT_OK(f.CalculateFileChecksum(checksum_crc32c_gen2.get(), &checksum));
  ASSERT_STREQ(f.GetFileChecksum().c_str(), checksum.c_str());

  // Unit test the generator itself for schema stability
  std::unique_ptr<FileChecksumGenerator> checksum_crc32c_gen3 =
      options.file_checksum_gen_factory->CreateFileChecksumGenerator(
          gen_context);
  const char data[] = "here is some data";
  checksum_crc32c_gen3->Update(data, sizeof(data));
  checksum_crc32c_gen3->Finalize();
  checksum = checksum_crc32c_gen3->GetChecksum();
  ASSERT_STREQ(checksum.c_str(), "\345\245\277\110");
}

// Plain table is not supported in ROCKSDB_LITE
#ifndef ROCKSDB_LITE
TEST_F(PlainTableTest, BasicPlainTableProperties) {
  PlainTableOptions plain_table_options;
  plain_table_options.user_key_len = 8;
  plain_table_options.bloom_bits_per_key = 8;
  plain_table_options.hash_table_ratio = 0;

  PlainTableFactory factory(plain_table_options);
  test::StringSink sink;
  std::unique_ptr<WritableFileWriter> file_writer(
      test::GetWritableFileWriter(new test::StringSink(), "" /* don't care */));
  Options options;
  const ImmutableCFOptions ioptions(options);
  const MutableCFOptions moptions(options);
  InternalKeyComparator ikc(options.comparator);
  std::vector<std::unique_ptr<IntTblPropCollectorFactory>>
      int_tbl_prop_collector_factories;
  std::string column_family_name;
  int unknown_level = -1;
  std::unique_ptr<TableBuilder> builder(factory.NewTableBuilder(
      TableBuilderOptions(
          ioptions, moptions, ikc, &int_tbl_prop_collector_factories,
          kNoCompression, 0 /* sample_for_compression */, CompressionOptions(),
          false /* skip_filters */, column_family_name, unknown_level),
      TablePropertiesCollectorFactory::Context::kUnknownColumnFamily,
      file_writer.get()));

  for (char c = 'a'; c <= 'z'; ++c) {
    std::string key(8, c);
    key.append("\1       ");  // PlainTable expects internal key structure
    std::string value(28, c + 42);
    builder->Add(key, value);
  }
  ASSERT_OK(builder->Finish());
  file_writer->Flush();

  test::StringSink* ss =
      ROCKSDB_NAMESPACE::test::GetStringSinkFromLegacyWriter(file_writer.get());
  std::unique_ptr<RandomAccessFileReader> file_reader(
      test::GetRandomAccessFileReader(
          new test::StringSource(ss->contents(), 72242, true)));

  TableProperties* props = nullptr;
  auto s = ReadTableProperties(file_reader.get(), ss->contents().size(),
                               kPlainTableMagicNumber, ioptions,
                               &props, true /* compression_type_missing */);
  std::unique_ptr<TableProperties> props_guard(props);
  ASSERT_OK(s);

  ASSERT_EQ(0ul, props->index_size);
  ASSERT_EQ(0ul, props->filter_size);
  ASSERT_EQ(16ul * 26, props->raw_key_size);
  ASSERT_EQ(28ul * 26, props->raw_value_size);
  ASSERT_EQ(26ul, props->num_entries);
  ASSERT_EQ(1ul, props->num_data_blocks);
}

TEST_F(PlainTableTest, NoFileChecksum) {
  PlainTableOptions plain_table_options;
  plain_table_options.user_key_len = 20;
  plain_table_options.bloom_bits_per_key = 8;
  plain_table_options.hash_table_ratio = 0;
  PlainTableFactory factory(plain_table_options);

  Options options;
  const ImmutableCFOptions ioptions(options);
  const MutableCFOptions moptions(options);
  InternalKeyComparator ikc(options.comparator);
  std::vector<std::unique_ptr<IntTblPropCollectorFactory>>
      int_tbl_prop_collector_factories;
  std::string column_family_name;
  int unknown_level = -1;
  FileChecksumTestHelper f(true);
  f.CreateWriteableFile();

  std::unique_ptr<TableBuilder> builder(factory.NewTableBuilder(
      TableBuilderOptions(
          ioptions, moptions, ikc, &int_tbl_prop_collector_factories,
          kNoCompression, 0 /* sample_for_compression */, CompressionOptions(),
          false /* skip_filters */, column_family_name, unknown_level),
      TablePropertiesCollectorFactory::Context::kUnknownColumnFamily,
      f.GetFileWriter()));
  ASSERT_OK(f.ResetTableBuilder(std::move(builder)));
  f.AddKVtoKVMap(1000);
  f.WriteKVAndFlushTable();
  ASSERT_STREQ(f.GetFileChecksumFuncName(), kUnknownFileChecksumFuncName);
  EXPECT_EQ(f.GetFileChecksum(), kUnknownFileChecksum);
}

TEST_F(PlainTableTest, Crc32cFileChecksum) {
  PlainTableOptions plain_table_options;
  plain_table_options.user_key_len = 20;
  plain_table_options.bloom_bits_per_key = 8;
  plain_table_options.hash_table_ratio = 0;
  PlainTableFactory factory(plain_table_options);

  FileChecksumGenCrc32cFactory* file_checksum_gen_factory =
      new FileChecksumGenCrc32cFactory();
  Options options;
  options.file_checksum_gen_factory.reset(file_checksum_gen_factory);
  const ImmutableCFOptions ioptions(options);
  const MutableCFOptions moptions(options);
  InternalKeyComparator ikc(options.comparator);
  std::vector<std::unique_ptr<IntTblPropCollectorFactory>>
      int_tbl_prop_collector_factories;
  std::string column_family_name;
  int unknown_level = -1;

  FileChecksumGenContext gen_context;
  gen_context.file_name = "db/tmp";
  std::unique_ptr<FileChecksumGenerator> checksum_crc32c_gen1 =
      options.file_checksum_gen_factory->CreateFileChecksumGenerator(
          gen_context);
  FileChecksumTestHelper f(true);
  f.CreateWriteableFile();
  f.SetFileChecksumGenerator(checksum_crc32c_gen1.release());

  std::unique_ptr<TableBuilder> builder(factory.NewTableBuilder(
      TableBuilderOptions(
          ioptions, moptions, ikc, &int_tbl_prop_collector_factories,
          kNoCompression, 0 /* sample_for_compression */, CompressionOptions(),
          false /* skip_filters */, column_family_name, unknown_level),
      TablePropertiesCollectorFactory::Context::kUnknownColumnFamily,
      f.GetFileWriter()));
  ASSERT_OK(f.ResetTableBuilder(std::move(builder)));
  f.AddKVtoKVMap(1000);
  f.WriteKVAndFlushTable();
  ASSERT_STREQ(f.GetFileChecksumFuncName(), "FileChecksumCrc32c");

  std::unique_ptr<FileChecksumGenerator> checksum_crc32c_gen2 =
      options.file_checksum_gen_factory->CreateFileChecksumGenerator(
          gen_context);
  std::string checksum;
  ASSERT_OK(f.CalculateFileChecksum(checksum_crc32c_gen2.get(), &checksum));
  EXPECT_STREQ(f.GetFileChecksum().c_str(), checksum.c_str());
}

#endif  // !ROCKSDB_LITE

TEST_F(GeneralTableTest, ApproximateOffsetOfPlain) {
  TableConstructor c(BytewiseComparator(), true /* convert_to_internal_key_ */);
  c.Add("k01", "hello");
  c.Add("k02", "hello2");
  c.Add("k03", std::string(10000, 'x'));
  c.Add("k04", std::string(200000, 'x'));
  c.Add("k05", std::string(300000, 'x'));
  c.Add("k06", "hello3");
  c.Add("k07", std::string(100000, 'x'));
  std::vector<std::string> keys;
  stl_wrappers::KVMap kvmap;
  Options options;
  test::PlainInternalKeyComparator internal_comparator(options.comparator);
  options.compression = kNoCompression;
  BlockBasedTableOptions table_options;
  table_options.block_size = 1024;
  const ImmutableCFOptions ioptions(options);
  const MutableCFOptions moptions(options);
  c.Finish(options, ioptions, moptions, table_options, internal_comparator,
           &keys, &kvmap);

  ASSERT_TRUE(Between(c.ApproximateOffsetOf("abc"),       0,      0));
  ASSERT_TRUE(Between(c.ApproximateOffsetOf("k01"),       0,      0));
  ASSERT_TRUE(Between(c.ApproximateOffsetOf("k01a"),      0,      0));
  ASSERT_TRUE(Between(c.ApproximateOffsetOf("k02"),       0,      0));
  ASSERT_TRUE(Between(c.ApproximateOffsetOf("k03"),       0,      0));
  ASSERT_TRUE(Between(c.ApproximateOffsetOf("k04"),   10000,  11000));
  // k04 and k05 will be in two consecutive blocks, the index is
  // an arbitrary slice between k04 and k05, either before or after k04a
  ASSERT_TRUE(Between(c.ApproximateOffsetOf("k04a"), 10000, 211000));
  ASSERT_TRUE(Between(c.ApproximateOffsetOf("k05"),  210000, 211000));
  ASSERT_TRUE(Between(c.ApproximateOffsetOf("k06"),  510000, 511000));
  ASSERT_TRUE(Between(c.ApproximateOffsetOf("k07"),  510000, 511000));
  ASSERT_TRUE(Between(c.ApproximateOffsetOf("xyz"),  610000, 612000));
  c.ResetTableReader();
}

static void DoCompressionTest(CompressionType comp) {
  Random rnd(301);
  TableConstructor c(BytewiseComparator(), true /* convert_to_internal_key_ */);
  std::string tmp;
  c.Add("k01", "hello");
  c.Add("k02", test::CompressibleString(&rnd, 0.25, 10000, &tmp));
  c.Add("k03", "hello3");
  c.Add("k04", test::CompressibleString(&rnd, 0.25, 10000, &tmp));
  std::vector<std::string> keys;
  stl_wrappers::KVMap kvmap;
  Options options;
  test::PlainInternalKeyComparator ikc(options.comparator);
  options.compression = comp;
  BlockBasedTableOptions table_options;
  table_options.block_size = 1024;
  const ImmutableCFOptions ioptions(options);
  const MutableCFOptions moptions(options);
  c.Finish(options, ioptions, moptions, table_options, ikc, &keys, &kvmap);

  ASSERT_TRUE(Between(c.ApproximateOffsetOf("abc"), 0, 0));
  ASSERT_TRUE(Between(c.ApproximateOffsetOf("k01"), 0, 0));
  ASSERT_TRUE(Between(c.ApproximateOffsetOf("k02"), 0, 0));
  ASSERT_TRUE(Between(c.ApproximateOffsetOf("k03"), 2000, 3500));
  ASSERT_TRUE(Between(c.ApproximateOffsetOf("k04"), 2000, 3500));
  ASSERT_TRUE(Between(c.ApproximateOffsetOf("xyz"), 4000, 7000));
  c.ResetTableReader();
}

TEST_F(GeneralTableTest, ApproximateOffsetOfCompressed) {
  std::vector<CompressionType> compression_state;
  if (!Snappy_Supported()) {
    fprintf(stderr, "skipping snappy compression tests\n");
  } else {
    compression_state.push_back(kSnappyCompression);
  }

  if (!Zlib_Supported()) {
    fprintf(stderr, "skipping zlib compression tests\n");
  } else {
    compression_state.push_back(kZlibCompression);
  }

  // TODO(kailiu) DoCompressionTest() doesn't work with BZip2.
  /*
  if (!BZip2_Supported()) {
    fprintf(stderr, "skipping bzip2 compression tests\n");
  } else {
    compression_state.push_back(kBZip2Compression);
  }
  */

  if (!LZ4_Supported()) {
    fprintf(stderr, "skipping lz4 and lz4hc compression tests\n");
  } else {
    compression_state.push_back(kLZ4Compression);
    compression_state.push_back(kLZ4HCCompression);
  }

  if (!XPRESS_Supported()) {
    fprintf(stderr, "skipping xpress and xpress compression tests\n");
  }
  else {
    compression_state.push_back(kXpressCompression);
  }

  for (auto state : compression_state) {
    DoCompressionTest(state);
  }
}

#ifndef ROCKSDB_VALGRIND_RUN
TEST_P(ParameterizedHarnessTest, RandomizedHarnessTest) {
  Random rnd(test::RandomSeed() + 5);
  for (int num_entries = 0; num_entries < 2000;
       num_entries += (num_entries < 50 ? 1 : 200)) {
    for (int e = 0; e < num_entries; e++) {
      Add(test::RandomKey(&rnd, rnd.Skewed(4)),
          rnd.RandomString(rnd.Skewed(5)));
    }
    Test(&rnd);
  }
}

#ifndef ROCKSDB_LITE
TEST_F(DBHarnessTest, RandomizedLongDB) {
  Random rnd(test::RandomSeed());
  int num_entries = 100000;
  for (int e = 0; e < num_entries; e++) {
    std::string v;
    Add(test::RandomKey(&rnd, rnd.Skewed(4)), rnd.RandomString(rnd.Skewed(5)));
  }
  Test(&rnd);

  // We must have created enough data to force merging
  int files = 0;
  for (int level = 0; level < db()->NumberLevels(); level++) {
    std::string value;
    char name[100];
    snprintf(name, sizeof(name), "rocksdb.num-files-at-level%d", level);
    ASSERT_TRUE(db()->GetProperty(name, &value));
    files += atoi(value.c_str());
  }
  ASSERT_GT(files, 0);
}
#endif  // ROCKSDB_LITE
#endif  // ROCKSDB_VALGRIND_RUN

class MemTableTest : public testing::Test {};

TEST_F(MemTableTest, Simple) {
  InternalKeyComparator cmp(BytewiseComparator());
  auto table_factory = std::make_shared<SkipListFactory>();
  Options options;
  options.memtable_factory = table_factory;
  ImmutableCFOptions ioptions(options);
  WriteBufferManager wb(options.db_write_buffer_size);
  MemTable* memtable =
      new MemTable(cmp, ioptions, MutableCFOptions(options), &wb,
                   kMaxSequenceNumber, 0 /* column_family_id */);
  memtable->Ref();
  WriteBatch batch;
  WriteBatchInternal::SetSequence(&batch, 100);
  ASSERT_OK(batch.Put(std::string("k1"), std::string("v1")));
  ASSERT_OK(batch.Put(std::string("k2"), std::string("v2")));
  ASSERT_OK(batch.Put(std::string("k3"), std::string("v3")));
  ASSERT_OK(batch.Put(std::string("largekey"), std::string("vlarge")));
  ASSERT_OK(batch.DeleteRange(std::string("chi"), std::string("xigua")));
  ASSERT_OK(batch.DeleteRange(std::string("begin"), std::string("end")));
  ColumnFamilyMemTablesDefault cf_mems_default(memtable);
  ASSERT_TRUE(
      WriteBatchInternal::InsertInto(&batch, &cf_mems_default, nullptr, nullptr)
          .ok());

  for (int i = 0; i < 2; ++i) {
    Arena arena;
    ScopedArenaIterator arena_iter_guard;
    std::unique_ptr<InternalIterator> iter_guard;
    InternalIterator* iter;
    if (i == 0) {
      iter = memtable->NewIterator(ReadOptions(), &arena);
      arena_iter_guard.set(iter);
    } else {
      iter = memtable->NewRangeTombstoneIterator(
          ReadOptions(), kMaxSequenceNumber /* read_seq */);
      iter_guard.reset(iter);
    }
    if (iter == nullptr) {
      continue;
    }
    iter->SeekToFirst();
    while (iter->Valid()) {
      fprintf(stderr, "key: '%s' -> '%s'\n", iter->key().ToString().c_str(),
              iter->value().ToString().c_str());
      iter->Next();
    }
  }

  delete memtable->Unref();
}

// Test the empty key
TEST_P(ParameterizedHarnessTest, SimpleEmptyKey) {
  Random rnd(test::RandomSeed() + 1);
  Add("", "v");
  Test(&rnd);
}

TEST_P(ParameterizedHarnessTest, SimpleSingle) {
  Random rnd(test::RandomSeed() + 2);
  Add("abc", "v");
  Test(&rnd);
}

TEST_P(ParameterizedHarnessTest, SimpleMulti) {
  Random rnd(test::RandomSeed() + 3);
  Add("abc", "v");
  Add("abcd", "v");
  Add("ac", "v2");
  Test(&rnd);
}

TEST_P(ParameterizedHarnessTest, SimpleSpecialKey) {
  Random rnd(test::RandomSeed() + 4);
  Add("\xff\xff", "v3");
  Test(&rnd);
}

TEST(TableTest, FooterTests) {
  {
    // upconvert legacy block based
    std::string encoded;
    Footer footer(kLegacyBlockBasedTableMagicNumber, 0);
    BlockHandle meta_index(10, 5), index(20, 15);
    footer.set_metaindex_handle(meta_index);
    footer.set_index_handle(index);
    footer.EncodeTo(&encoded);
    Footer decoded_footer;
    Slice encoded_slice(encoded);
    ASSERT_OK(decoded_footer.DecodeFrom(&encoded_slice));
    ASSERT_EQ(decoded_footer.table_magic_number(), kBlockBasedTableMagicNumber);
    ASSERT_EQ(decoded_footer.checksum(), kCRC32c);
    ASSERT_EQ(decoded_footer.metaindex_handle().offset(), meta_index.offset());
    ASSERT_EQ(decoded_footer.metaindex_handle().size(), meta_index.size());
    ASSERT_EQ(decoded_footer.index_handle().offset(), index.offset());
    ASSERT_EQ(decoded_footer.index_handle().size(), index.size());
    ASSERT_EQ(decoded_footer.version(), 0U);
  }
  {
    // xxhash block based
    std::string encoded;
    Footer footer(kBlockBasedTableMagicNumber, 1);
    BlockHandle meta_index(10, 5), index(20, 15);
    footer.set_metaindex_handle(meta_index);
    footer.set_index_handle(index);
    footer.set_checksum(kxxHash);
    footer.EncodeTo(&encoded);
    Footer decoded_footer;
    Slice encoded_slice(encoded);
    ASSERT_OK(decoded_footer.DecodeFrom(&encoded_slice));
    ASSERT_EQ(decoded_footer.table_magic_number(), kBlockBasedTableMagicNumber);
    ASSERT_EQ(decoded_footer.checksum(), kxxHash);
    ASSERT_EQ(decoded_footer.metaindex_handle().offset(), meta_index.offset());
    ASSERT_EQ(decoded_footer.metaindex_handle().size(), meta_index.size());
    ASSERT_EQ(decoded_footer.index_handle().offset(), index.offset());
    ASSERT_EQ(decoded_footer.index_handle().size(), index.size());
    ASSERT_EQ(decoded_footer.version(), 1U);
  }
  {
    // xxhash64 block based
    std::string encoded;
    Footer footer(kBlockBasedTableMagicNumber, 1);
    BlockHandle meta_index(10, 5), index(20, 15);
    footer.set_metaindex_handle(meta_index);
    footer.set_index_handle(index);
    footer.set_checksum(kxxHash64);
    footer.EncodeTo(&encoded);
    Footer decoded_footer;
    Slice encoded_slice(encoded);
    ASSERT_OK(decoded_footer.DecodeFrom(&encoded_slice));
    ASSERT_EQ(decoded_footer.table_magic_number(), kBlockBasedTableMagicNumber);
    ASSERT_EQ(decoded_footer.checksum(), kxxHash64);
    ASSERT_EQ(decoded_footer.metaindex_handle().offset(), meta_index.offset());
    ASSERT_EQ(decoded_footer.metaindex_handle().size(), meta_index.size());
    ASSERT_EQ(decoded_footer.index_handle().offset(), index.offset());
    ASSERT_EQ(decoded_footer.index_handle().size(), index.size());
    ASSERT_EQ(decoded_footer.version(), 1U);
  }
// Plain table is not supported in ROCKSDB_LITE
#ifndef ROCKSDB_LITE
  {
    // upconvert legacy plain table
    std::string encoded;
    Footer footer(kLegacyPlainTableMagicNumber, 0);
    BlockHandle meta_index(10, 5), index(20, 15);
    footer.set_metaindex_handle(meta_index);
    footer.set_index_handle(index);
    footer.EncodeTo(&encoded);
    Footer decoded_footer;
    Slice encoded_slice(encoded);
    ASSERT_OK(decoded_footer.DecodeFrom(&encoded_slice));
    ASSERT_EQ(decoded_footer.table_magic_number(), kPlainTableMagicNumber);
    ASSERT_EQ(decoded_footer.checksum(), kCRC32c);
    ASSERT_EQ(decoded_footer.metaindex_handle().offset(), meta_index.offset());
    ASSERT_EQ(decoded_footer.metaindex_handle().size(), meta_index.size());
    ASSERT_EQ(decoded_footer.index_handle().offset(), index.offset());
    ASSERT_EQ(decoded_footer.index_handle().size(), index.size());
    ASSERT_EQ(decoded_footer.version(), 0U);
  }
  {
    // xxhash block based
    std::string encoded;
    Footer footer(kPlainTableMagicNumber, 1);
    BlockHandle meta_index(10, 5), index(20, 15);
    footer.set_metaindex_handle(meta_index);
    footer.set_index_handle(index);
    footer.set_checksum(kxxHash);
    footer.EncodeTo(&encoded);
    Footer decoded_footer;
    Slice encoded_slice(encoded);
    ASSERT_OK(decoded_footer.DecodeFrom(&encoded_slice));
    ASSERT_EQ(decoded_footer.table_magic_number(), kPlainTableMagicNumber);
    ASSERT_EQ(decoded_footer.checksum(), kxxHash);
    ASSERT_EQ(decoded_footer.metaindex_handle().offset(), meta_index.offset());
    ASSERT_EQ(decoded_footer.metaindex_handle().size(), meta_index.size());
    ASSERT_EQ(decoded_footer.index_handle().offset(), index.offset());
    ASSERT_EQ(decoded_footer.index_handle().size(), index.size());
    ASSERT_EQ(decoded_footer.version(), 1U);
  }
#endif  // !ROCKSDB_LITE
  {
    // version == 2
    std::string encoded;
    Footer footer(kBlockBasedTableMagicNumber, 2);
    BlockHandle meta_index(10, 5), index(20, 15);
    footer.set_metaindex_handle(meta_index);
    footer.set_index_handle(index);
    footer.EncodeTo(&encoded);
    Footer decoded_footer;
    Slice encoded_slice(encoded);
    ASSERT_OK(decoded_footer.DecodeFrom(&encoded_slice));
    ASSERT_EQ(decoded_footer.table_magic_number(), kBlockBasedTableMagicNumber);
    ASSERT_EQ(decoded_footer.checksum(), kCRC32c);
    ASSERT_EQ(decoded_footer.metaindex_handle().offset(), meta_index.offset());
    ASSERT_EQ(decoded_footer.metaindex_handle().size(), meta_index.size());
    ASSERT_EQ(decoded_footer.index_handle().offset(), index.offset());
    ASSERT_EQ(decoded_footer.index_handle().size(), index.size());
    ASSERT_EQ(decoded_footer.version(), 2U);
  }
}

class IndexBlockRestartIntervalTest
    : public TableTest,
      public ::testing::WithParamInterface<std::pair<int, bool>> {
 public:
  static std::vector<std::pair<int, bool>> GetRestartValues() {
    return {{-1, false}, {0, false},  {1, false}, {8, false},
            {16, false}, {32, false}, {-1, true}, {0, true},
            {1, true},   {8, true},   {16, true}, {32, true}};
  }
};

INSTANTIATE_TEST_CASE_P(
    IndexBlockRestartIntervalTest, IndexBlockRestartIntervalTest,
    ::testing::ValuesIn(IndexBlockRestartIntervalTest::GetRestartValues()));

TEST_P(IndexBlockRestartIntervalTest, IndexBlockRestartInterval) {
  const int kKeysInTable = 10000;
  const int kKeySize = 100;
  const int kValSize = 500;

  const int index_block_restart_interval = std::get<0>(GetParam());
  const bool value_delta_encoding = std::get<1>(GetParam());

  Options options;
  BlockBasedTableOptions table_options;
  table_options.block_size = 64;  // small block size to get big index block
  table_options.index_block_restart_interval = index_block_restart_interval;
  if (value_delta_encoding) {
    table_options.format_version = 4;
  }
  options.table_factory.reset(new BlockBasedTableFactory(table_options));

  TableConstructor c(BytewiseComparator());
  static Random rnd(301);
  for (int i = 0; i < kKeysInTable; i++) {
    InternalKey k(rnd.RandomString(kKeySize), 0, kTypeValue);
    c.Add(k.Encode().ToString(), rnd.RandomString(kValSize));
  }

  std::vector<std::string> keys;
  stl_wrappers::KVMap kvmap;
  std::unique_ptr<InternalKeyComparator> comparator(
      new InternalKeyComparator(BytewiseComparator()));
  const ImmutableCFOptions ioptions(options);
  const MutableCFOptions moptions(options);
  c.Finish(options, ioptions, moptions, table_options, *comparator, &keys,
           &kvmap);
  auto reader = c.GetTableReader();

  ReadOptions read_options;
  std::unique_ptr<InternalIterator> db_iter(reader->NewIterator(
      read_options, moptions.prefix_extractor.get(), /*arena=*/nullptr,
      /*skip_filters=*/false, TableReaderCaller::kUncategorized));

  // Test point lookup
  for (auto& kv : kvmap) {
    db_iter->Seek(kv.first);

    ASSERT_TRUE(db_iter->Valid());
    ASSERT_OK(db_iter->status());
    ASSERT_EQ(db_iter->key(), kv.first);
    ASSERT_EQ(db_iter->value(), kv.second);
  }

  // Test iterating
  auto kv_iter = kvmap.begin();
  for (db_iter->SeekToFirst(); db_iter->Valid(); db_iter->Next()) {
    ASSERT_EQ(db_iter->key(), kv_iter->first);
    ASSERT_EQ(db_iter->value(), kv_iter->second);
    kv_iter++;
  }
  ASSERT_EQ(kv_iter, kvmap.end());
  c.ResetTableReader();
}

class PrefixTest : public testing::Test {
 public:
  PrefixTest() : testing::Test() {}
  ~PrefixTest() override {}
};

namespace {
// A simple PrefixExtractor that only works for test PrefixAndWholeKeyTest
class TestPrefixExtractor : public ROCKSDB_NAMESPACE::SliceTransform {
 public:
  ~TestPrefixExtractor() override{};
  const char* Name() const override { return "TestPrefixExtractor"; }

  ROCKSDB_NAMESPACE::Slice Transform(
      const ROCKSDB_NAMESPACE::Slice& src) const override {
    assert(IsValid(src));
    return ROCKSDB_NAMESPACE::Slice(src.data(), 3);
  }

  bool InDomain(const ROCKSDB_NAMESPACE::Slice& src) const override {
    assert(IsValid(src));
    return true;
  }

  bool InRange(const ROCKSDB_NAMESPACE::Slice& /*dst*/) const override {
    return true;
  }

  bool IsValid(const ROCKSDB_NAMESPACE::Slice& src) const {
    if (src.size() != 4) {
      return false;
    }
    if (src[0] != '[') {
      return false;
    }
    if (src[1] < '0' || src[1] > '9') {
      return false;
    }
    if (src[2] != ']') {
      return false;
    }
    if (src[3] < '0' || src[3] > '9') {
      return false;
    }
    return true;
  }
};
}  // namespace

TEST_F(PrefixTest, PrefixAndWholeKeyTest) {
  ROCKSDB_NAMESPACE::Options options;
  options.compaction_style = ROCKSDB_NAMESPACE::kCompactionStyleUniversal;
  options.num_levels = 20;
  options.create_if_missing = true;
  options.optimize_filters_for_hits = false;
  options.target_file_size_base = 268435456;
  options.prefix_extractor = std::make_shared<TestPrefixExtractor>();
  ROCKSDB_NAMESPACE::BlockBasedTableOptions bbto;
  bbto.filter_policy.reset(ROCKSDB_NAMESPACE::NewBloomFilterPolicy(10));
  bbto.block_size = 262144;
  bbto.whole_key_filtering = true;

  const std::string kDBPath = test::PerThreadDBPath("table_prefix_test");
  options.table_factory.reset(NewBlockBasedTableFactory(bbto));
  DestroyDB(kDBPath, options);
  ROCKSDB_NAMESPACE::DB* db;
  ASSERT_OK(ROCKSDB_NAMESPACE::DB::Open(options, kDBPath, &db));

  // Create a bunch of keys with 10 filters.
  for (int i = 0; i < 10; i++) {
    std::string prefix = "[" + std::to_string(i) + "]";
    for (int j = 0; j < 10; j++) {
      std::string key = prefix + std::to_string(j);
      ASSERT_OK(db->Put(ROCKSDB_NAMESPACE::WriteOptions(), key, "1"));
    }
  }

  // Trigger compaction.
  ASSERT_OK(db->CompactRange(CompactRangeOptions(), nullptr, nullptr));
  delete db;
  // In the second round, turn whole_key_filtering off and expect
  // rocksdb still works.
}

/*
 * Disable TableWithGlobalSeqno since RocksDB does not store global_seqno in
 * the SST file any more. Instead, RocksDB deduces global_seqno from the
 * MANIFEST while reading from an SST. Therefore, it's not possible to test the
 * functionality of global_seqno in a single, isolated unit test without the
 * involvement of Version, VersionSet, etc.
 */
TEST_P(BlockBasedTableTest, DISABLED_TableWithGlobalSeqno) {
  BlockBasedTableOptions bbto = GetBlockBasedTableOptions();
  test::StringSink* sink = new test::StringSink();
  std::unique_ptr<WritableFileWriter> file_writer(
      test::GetWritableFileWriter(sink, "" /* don't care */));
  Options options;
  options.table_factory.reset(NewBlockBasedTableFactory(bbto));
  const ImmutableCFOptions ioptions(options);
  const MutableCFOptions moptions(options);
  InternalKeyComparator ikc(options.comparator);
  std::vector<std::unique_ptr<IntTblPropCollectorFactory>>
      int_tbl_prop_collector_factories;
  int_tbl_prop_collector_factories.emplace_back(
      new SstFileWriterPropertiesCollectorFactory(2 /* version */,
                                                  0 /* global_seqno*/));
  std::string column_family_name;
  std::unique_ptr<TableBuilder> builder(options.table_factory->NewTableBuilder(
      TableBuilderOptions(ioptions, moptions, ikc,
                          &int_tbl_prop_collector_factories, kNoCompression,
                          0 /* sample_for_compression */, CompressionOptions(),
                          false /* skip_filters */, column_family_name, -1),
      TablePropertiesCollectorFactory::Context::kUnknownColumnFamily,
      file_writer.get()));

  for (char c = 'a'; c <= 'z'; ++c) {
    std::string key(8, c);
    std::string value = key;
    InternalKey ik(key, 0, kTypeValue);

    builder->Add(ik.Encode(), value);
  }
  ASSERT_OK(builder->Finish());
  file_writer->Flush();

  test::RandomRWStringSink ss_rw(sink);
  uint32_t version;
  uint64_t global_seqno;
  uint64_t global_seqno_offset;

  // Helper function to get version, global_seqno, global_seqno_offset
  std::function<void()> GetVersionAndGlobalSeqno = [&]() {
    std::unique_ptr<RandomAccessFileReader> file_reader(
        test::GetRandomAccessFileReader(
            new test::StringSource(ss_rw.contents(), 73342, true)));

    TableProperties* props = nullptr;
    ASSERT_OK(ReadTableProperties(file_reader.get(), ss_rw.contents().size(),
                                  kBlockBasedTableMagicNumber, ioptions,
                                  &props, true /* compression_type_missing */));

    UserCollectedProperties user_props = props->user_collected_properties;
    version = DecodeFixed32(
        user_props[ExternalSstFilePropertyNames::kVersion].c_str());
    global_seqno = DecodeFixed64(
        user_props[ExternalSstFilePropertyNames::kGlobalSeqno].c_str());
    global_seqno_offset =
        props->properties_offsets[ExternalSstFilePropertyNames::kGlobalSeqno];

    delete props;
  };

  // Helper function to update the value of the global seqno in the file
  std::function<void(uint64_t)> SetGlobalSeqno = [&](uint64_t val) {
    std::string new_global_seqno;
    PutFixed64(&new_global_seqno, val);

    ASSERT_OK(ss_rw.Write(global_seqno_offset, new_global_seqno));
  };

  // Helper function to get the contents of the table InternalIterator
  std::unique_ptr<TableReader> table_reader;
  const ReadOptions read_options;
  std::function<InternalIterator*()> GetTableInternalIter = [&]() {
    std::unique_ptr<RandomAccessFileReader> file_reader(
        test::GetRandomAccessFileReader(
            new test::StringSource(ss_rw.contents(), 73342, true)));

    options.table_factory->NewTableReader(
        TableReaderOptions(ioptions, moptions.prefix_extractor.get(),
                           EnvOptions(), ikc),
        std::move(file_reader), ss_rw.contents().size(), &table_reader);

    return table_reader->NewIterator(
        read_options, moptions.prefix_extractor.get(), /*arena=*/nullptr,
        /*skip_filters=*/false, TableReaderCaller::kUncategorized);
  };

  GetVersionAndGlobalSeqno();
  ASSERT_EQ(2u, version);
  ASSERT_EQ(0u, global_seqno);

  InternalIterator* iter = GetTableInternalIter();
  char current_c = 'a';
  for (iter->SeekToFirst(); iter->Valid(); iter->Next()) {
    ParsedInternalKey pik;
    ASSERT_OK(ParseInternalKey(iter->key(), &pik));

    ASSERT_EQ(pik.type, ValueType::kTypeValue);
    ASSERT_EQ(pik.sequence, 0);
    ASSERT_EQ(pik.user_key, iter->value());
    ASSERT_EQ(pik.user_key.ToString(), std::string(8, current_c));
    current_c++;
  }
  ASSERT_EQ(current_c, 'z' + 1);
  delete iter;

  // Update global sequence number to 10
  SetGlobalSeqno(10);
  GetVersionAndGlobalSeqno();
  ASSERT_EQ(2u, version);
  ASSERT_EQ(10u, global_seqno);

  iter = GetTableInternalIter();
  current_c = 'a';
  for (iter->SeekToFirst(); iter->Valid(); iter->Next()) {
    ParsedInternalKey pik;
    ASSERT_OK(ParseInternalKey(iter->key(), &pik));

    ASSERT_EQ(pik.type, ValueType::kTypeValue);
    ASSERT_EQ(pik.sequence, 10);
    ASSERT_EQ(pik.user_key, iter->value());
    ASSERT_EQ(pik.user_key.ToString(), std::string(8, current_c));
    current_c++;
  }
  ASSERT_EQ(current_c, 'z' + 1);

  // Verify Seek
  for (char c = 'a'; c <= 'z'; c++) {
    std::string k = std::string(8, c);
    InternalKey ik(k, 10, kValueTypeForSeek);
    iter->Seek(ik.Encode());
    ASSERT_TRUE(iter->Valid());

    ParsedInternalKey pik;
    ASSERT_OK(ParseInternalKey(iter->key(), &pik));

    ASSERT_EQ(pik.type, ValueType::kTypeValue);
    ASSERT_EQ(pik.sequence, 10);
    ASSERT_EQ(pik.user_key.ToString(), k);
    ASSERT_EQ(iter->value().ToString(), k);
  }
  delete iter;

  // Update global sequence number to 3
  SetGlobalSeqno(3);
  GetVersionAndGlobalSeqno();
  ASSERT_EQ(2u, version);
  ASSERT_EQ(3u, global_seqno);

  iter = GetTableInternalIter();
  current_c = 'a';
  for (iter->SeekToFirst(); iter->Valid(); iter->Next()) {
    ParsedInternalKey pik;
    ASSERT_OK(ParseInternalKey(iter->key(), &pik));

    ASSERT_EQ(pik.type, ValueType::kTypeValue);
    ASSERT_EQ(pik.sequence, 3);
    ASSERT_EQ(pik.user_key, iter->value());
    ASSERT_EQ(pik.user_key.ToString(), std::string(8, current_c));
    current_c++;
  }
  ASSERT_EQ(current_c, 'z' + 1);

  // Verify Seek
  for (char c = 'a'; c <= 'z'; c++) {
    std::string k = std::string(8, c);
    // seqno=4 is less than 3 so we still should get our key
    InternalKey ik(k, 4, kValueTypeForSeek);
    iter->Seek(ik.Encode());
    ASSERT_TRUE(iter->Valid());

    ParsedInternalKey pik;
    ASSERT_OK(ParseInternalKey(iter->key(), &pik));

    ASSERT_EQ(pik.type, ValueType::kTypeValue);
    ASSERT_EQ(pik.sequence, 3);
    ASSERT_EQ(pik.user_key.ToString(), k);
    ASSERT_EQ(iter->value().ToString(), k);
  }

  delete iter;
}

TEST_P(BlockBasedTableTest, BlockAlignTest) {
  BlockBasedTableOptions bbto = GetBlockBasedTableOptions();
  bbto.block_align = true;
  test::StringSink* sink = new test::StringSink();
  std::unique_ptr<WritableFileWriter> file_writer(
      test::GetWritableFileWriter(sink, "" /* don't care */));
  Options options;
  options.compression = kNoCompression;
  options.table_factory.reset(NewBlockBasedTableFactory(bbto));
  const ImmutableCFOptions ioptions(options);
  const MutableCFOptions moptions(options);
  InternalKeyComparator ikc(options.comparator);
  std::vector<std::unique_ptr<IntTblPropCollectorFactory>>
      int_tbl_prop_collector_factories;
  std::string column_family_name;
  std::unique_ptr<TableBuilder> builder(options.table_factory->NewTableBuilder(
      TableBuilderOptions(ioptions, moptions, ikc,
                          &int_tbl_prop_collector_factories, kNoCompression,
                          0 /* sample_for_compression */, CompressionOptions(),
                          false /* skip_filters */, column_family_name, -1),
      TablePropertiesCollectorFactory::Context::kUnknownColumnFamily,
      file_writer.get()));

  for (int i = 1; i <= 10000; ++i) {
    std::ostringstream ostr;
    ostr << std::setfill('0') << std::setw(5) << i;
    std::string key = ostr.str();
    std::string value = "val";
    InternalKey ik(key, 0, kTypeValue);

    builder->Add(ik.Encode(), value);
  }
  ASSERT_OK(builder->Finish());
  file_writer->Flush();

  test::RandomRWStringSink ss_rw(sink);
  std::unique_ptr<RandomAccessFileReader> file_reader(
      test::GetRandomAccessFileReader(
          new test::StringSource(ss_rw.contents(), 73342, true)));

  // Helper function to get version, global_seqno, global_seqno_offset
  std::function<void()> VerifyBlockAlignment = [&]() {
    TableProperties* props = nullptr;
    ASSERT_OK(ReadTableProperties(file_reader.get(), ss_rw.contents().size(),
                                  kBlockBasedTableMagicNumber, ioptions,
                                  &props, true /* compression_type_missing */));

    uint64_t data_block_size = props->data_size / props->num_data_blocks;
    ASSERT_EQ(data_block_size, 4096);
    ASSERT_EQ(props->data_size, data_block_size * props->num_data_blocks);
    delete props;
  };

  VerifyBlockAlignment();

  // The below block of code verifies that we can read back the keys. Set
  // block_align to false when creating the reader to ensure we can flip between
  // the two modes without any issues
  std::unique_ptr<TableReader> table_reader;
  bbto.block_align = false;
  Options options2;
  options2.table_factory.reset(NewBlockBasedTableFactory(bbto));
  ImmutableCFOptions ioptions2(options2);
  const MutableCFOptions moptions2(options2);

  ASSERT_OK(ioptions.table_factory->NewTableReader(
      TableReaderOptions(ioptions2, moptions2.prefix_extractor.get(),
                         EnvOptions(),
                         GetPlainInternalComparator(options2.comparator)),
      std::move(file_reader), ss_rw.contents().size(), &table_reader));

  ReadOptions read_options;
  std::unique_ptr<InternalIterator> db_iter(table_reader->NewIterator(
      read_options, moptions2.prefix_extractor.get(), /*arena=*/nullptr,
      /*skip_filters=*/false, TableReaderCaller::kUncategorized));

  int expected_key = 1;
  for (db_iter->SeekToFirst(); db_iter->Valid(); db_iter->Next()) {
    std::ostringstream ostr;
    ostr << std::setfill('0') << std::setw(5) << expected_key++;
    std::string key = ostr.str();
    std::string value = "val";

    ASSERT_OK(db_iter->status());
    ASSERT_EQ(ExtractUserKey(db_iter->key()).ToString(), key);
    ASSERT_EQ(db_iter->value().ToString(), value);
  }
  expected_key--;
  ASSERT_EQ(expected_key, 10000);
  table_reader.reset();
}

TEST_P(BlockBasedTableTest, PropertiesBlockRestartPointTest) {
  BlockBasedTableOptions bbto = GetBlockBasedTableOptions();
  bbto.block_align = true;
  test::StringSink* sink = new test::StringSink();
  std::unique_ptr<WritableFileWriter> file_writer(
      test::GetWritableFileWriter(sink, "" /* don't care */));

  Options options;
  options.compression = kNoCompression;
  options.table_factory.reset(NewBlockBasedTableFactory(bbto));

  const ImmutableCFOptions ioptions(options);
  const MutableCFOptions moptions(options);
  InternalKeyComparator ikc(options.comparator);
  std::vector<std::unique_ptr<IntTblPropCollectorFactory>>
      int_tbl_prop_collector_factories;
  std::string column_family_name;

  std::unique_ptr<TableBuilder> builder(options.table_factory->NewTableBuilder(
      TableBuilderOptions(ioptions, moptions, ikc,
                          &int_tbl_prop_collector_factories, kNoCompression,
                          0 /* sample_for_compression */, CompressionOptions(),
                          false /* skip_filters */, column_family_name, -1),
      TablePropertiesCollectorFactory::Context::kUnknownColumnFamily,
      file_writer.get()));

  for (int i = 1; i <= 10000; ++i) {
    std::ostringstream ostr;
    ostr << std::setfill('0') << std::setw(5) << i;
    std::string key = ostr.str();
    std::string value = "val";
    InternalKey ik(key, 0, kTypeValue);

    builder->Add(ik.Encode(), value);
  }
  ASSERT_OK(builder->Finish());
  file_writer->Flush();

  test::RandomRWStringSink ss_rw(sink);
  std::unique_ptr<RandomAccessFileReader> file_reader(
      test::GetRandomAccessFileReader(
          new test::StringSource(ss_rw.contents(), 73342, true)));

  {
    RandomAccessFileReader* file = file_reader.get();
    uint64_t file_size = ss_rw.contents().size();

    Footer footer;
    IOOptions opts;
    ASSERT_OK(ReadFooterFromFile(opts, file, nullptr /* prefetch_buffer */,
                                 file_size, &footer,
                                 kBlockBasedTableMagicNumber));

    auto BlockFetchHelper = [&](const BlockHandle& handle, BlockType block_type,
                                BlockContents* contents) {
      ReadOptions read_options;
      read_options.verify_checksums = false;
      PersistentCacheOptions cache_options;

      BlockFetcher block_fetcher(
          file, nullptr /* prefetch_buffer */, footer, read_options, handle,
          contents, ioptions, false /* decompress */,
          false /*maybe_compressed*/, block_type,
          UncompressionDict::GetEmptyDict(), cache_options);

      ASSERT_OK(block_fetcher.ReadBlockContents());
    };

    // -- Read metaindex block
    auto metaindex_handle = footer.metaindex_handle();
    BlockContents metaindex_contents;

    BlockFetchHelper(metaindex_handle, BlockType::kMetaIndex,
                     &metaindex_contents);
    Block metaindex_block(std::move(metaindex_contents));

    std::unique_ptr<InternalIterator> meta_iter(metaindex_block.NewDataIterator(
<<<<<<< HEAD
        BytewiseComparator(), BytewiseComparator(),
        kDisableGlobalSequenceNumber));
=======
        BytewiseComparator(), kDisableGlobalSequenceNumber));
>>>>>>> ed431616
    bool found_properties_block = true;
    ASSERT_OK(SeekToPropertiesBlock(meta_iter.get(), &found_properties_block));
    ASSERT_TRUE(found_properties_block);

    // -- Read properties block
    Slice v = meta_iter->value();
    BlockHandle properties_handle;
    ASSERT_OK(properties_handle.DecodeFrom(&v));
    BlockContents properties_contents;

    BlockFetchHelper(properties_handle, BlockType::kProperties,
                     &properties_contents);
    Block properties_block(std::move(properties_contents));

    ASSERT_EQ(properties_block.NumRestarts(), 1u);
  }
}

TEST_P(BlockBasedTableTest, PropertiesMetaBlockLast) {
  // The properties meta-block should come at the end since we always need to
  // read it when opening a file, unlike index/filter/other meta-blocks, which
  // are sometimes read depending on the user's configuration. This ordering
  // allows us to do a small readahead on the end of the file to read properties
  // and meta-index blocks with one I/O.
  TableConstructor c(BytewiseComparator(), true /* convert_to_internal_key_ */);
  c.Add("a1", "val1");
  c.Add("b2", "val2");
  c.Add("c3", "val3");
  c.Add("d4", "val4");
  c.Add("e5", "val5");
  c.Add("f6", "val6");
  c.Add("g7", "val7");
  c.Add("h8", "val8");
  c.Add("j9", "val9");

  // write an SST file
  Options options;
  BlockBasedTableOptions table_options = GetBlockBasedTableOptions();
  table_options.filter_policy.reset(NewBloomFilterPolicy(
      8 /* bits_per_key */, false /* use_block_based_filter */));
  options.table_factory.reset(NewBlockBasedTableFactory(table_options));
  ImmutableCFOptions ioptions(options);
  MutableCFOptions moptions(options);
  std::vector<std::string> keys;
  stl_wrappers::KVMap kvmap;
  c.Finish(options, ioptions, moptions, table_options,
           GetPlainInternalComparator(options.comparator), &keys, &kvmap);

  // get file reader
  test::StringSink* table_sink = c.TEST_GetSink();
  std::unique_ptr<RandomAccessFileReader> table_reader{
      test::GetRandomAccessFileReader(
          new test::StringSource(table_sink->contents(), 0 /* unique_id */,
                                 false /* allow_mmap_reads */))};
  size_t table_size = table_sink->contents().size();

  // read footer
  Footer footer;
  IOOptions opts;
  ASSERT_OK(ReadFooterFromFile(opts, table_reader.get(),
                               nullptr /* prefetch_buffer */, table_size,
                               &footer, kBlockBasedTableMagicNumber));

  // read metaindex
  auto metaindex_handle = footer.metaindex_handle();
  BlockContents metaindex_contents;
  PersistentCacheOptions pcache_opts;
  BlockFetcher block_fetcher(
      table_reader.get(), nullptr /* prefetch_buffer */, footer, ReadOptions(),
      metaindex_handle, &metaindex_contents, ioptions, false /* decompress */,
      false /*maybe_compressed*/, BlockType::kMetaIndex,
      UncompressionDict::GetEmptyDict(), pcache_opts,
      nullptr /*memory_allocator*/);
  ASSERT_OK(block_fetcher.ReadBlockContents());
  Block metaindex_block(std::move(metaindex_contents));

  // verify properties block comes last
  std::unique_ptr<InternalIterator> metaindex_iter{
<<<<<<< HEAD
      metaindex_block.NewDataIterator(options.comparator, options.comparator,
=======
      metaindex_block.NewDataIterator(options.comparator,
>>>>>>> ed431616
                                      kDisableGlobalSequenceNumber)};
  uint64_t max_offset = 0;
  std::string key_at_max_offset;
  for (metaindex_iter->SeekToFirst(); metaindex_iter->Valid();
       metaindex_iter->Next()) {
    BlockHandle handle;
    Slice value = metaindex_iter->value();
    ASSERT_OK(handle.DecodeFrom(&value));
    if (handle.offset() > max_offset) {
      max_offset = handle.offset();
      key_at_max_offset = metaindex_iter->key().ToString();
    }
  }
  ASSERT_EQ(kPropertiesBlock, key_at_max_offset);
  // index handle is stored in footer rather than metaindex block, so need
  // separate logic to verify it comes before properties block.
  ASSERT_GT(max_offset, footer.index_handle().offset());
  c.ResetTableReader();
}

TEST_P(BlockBasedTableTest, BadOptions) {
  ROCKSDB_NAMESPACE::Options options;
  options.compression = kNoCompression;
  BlockBasedTableOptions bbto = GetBlockBasedTableOptions();
  bbto.block_size = 4000;
  bbto.block_align = true;

  const std::string kDBPath =
      test::PerThreadDBPath("block_based_table_bad_options_test");
  options.table_factory.reset(NewBlockBasedTableFactory(bbto));
  DestroyDB(kDBPath, options);
  ROCKSDB_NAMESPACE::DB* db;
  ASSERT_NOK(ROCKSDB_NAMESPACE::DB::Open(options, kDBPath, &db));

  bbto.block_size = 4096;
  options.compression = kSnappyCompression;
  options.table_factory.reset(NewBlockBasedTableFactory(bbto));
  ASSERT_NOK(ROCKSDB_NAMESPACE::DB::Open(options, kDBPath, &db));
}

TEST_F(BBTTailPrefetchTest, TestTailPrefetchStats) {
  TailPrefetchStats tpstats;
  ASSERT_EQ(0, tpstats.GetSuggestedPrefetchSize());
  tpstats.RecordEffectiveSize(size_t{1000});
  tpstats.RecordEffectiveSize(size_t{1005});
  tpstats.RecordEffectiveSize(size_t{1002});
  ASSERT_EQ(1005, tpstats.GetSuggestedPrefetchSize());

  // One single super large value shouldn't influence much
  tpstats.RecordEffectiveSize(size_t{1002000});
  tpstats.RecordEffectiveSize(size_t{999});
  ASSERT_LE(1005, tpstats.GetSuggestedPrefetchSize());
  ASSERT_GT(1200, tpstats.GetSuggestedPrefetchSize());

  // Only history of 32 is kept
  for (int i = 0; i < 32; i++) {
    tpstats.RecordEffectiveSize(size_t{100});
  }
  ASSERT_EQ(100, tpstats.GetSuggestedPrefetchSize());

  // 16 large values and 16 small values. The result should be closer
  // to the small value as the algorithm.
  for (int i = 0; i < 16; i++) {
    tpstats.RecordEffectiveSize(size_t{1000});
  }
  tpstats.RecordEffectiveSize(size_t{10});
  tpstats.RecordEffectiveSize(size_t{20});
  for (int i = 0; i < 6; i++) {
    tpstats.RecordEffectiveSize(size_t{100});
  }
  ASSERT_LE(80, tpstats.GetSuggestedPrefetchSize());
  ASSERT_GT(200, tpstats.GetSuggestedPrefetchSize());
}

TEST_F(BBTTailPrefetchTest, FilePrefetchBufferMinOffset) {
  TailPrefetchStats tpstats;
  FilePrefetchBuffer buffer(nullptr, 0, 0, false, true);
  IOOptions opts;
  buffer.TryReadFromCache(opts, 500, 10, nullptr);
  buffer.TryReadFromCache(opts, 480, 10, nullptr);
  buffer.TryReadFromCache(opts, 490, 10, nullptr);
  ASSERT_EQ(480, buffer.min_offset_read());
}

TEST_P(BlockBasedTableTest, DataBlockHashIndex) {
  const int kNumKeys = 500;
  const int kKeySize = 8;
  const int kValSize = 40;

  BlockBasedTableOptions table_options = GetBlockBasedTableOptions();
  table_options.data_block_index_type =
      BlockBasedTableOptions::kDataBlockBinaryAndHash;

  Options options;
  options.comparator = BytewiseComparator();

  options.table_factory.reset(new BlockBasedTableFactory(table_options));

  TableConstructor c(options.comparator);

  static Random rnd(1048);
  for (int i = 0; i < kNumKeys; i++) {
    // padding one "0" to mark existent keys.
    std::string random_key(rnd.RandomString(kKeySize - 1) + "1");
    InternalKey k(random_key, 0, kTypeValue);
    c.Add(k.Encode().ToString(), rnd.RandomString(kValSize));
  }

  std::vector<std::string> keys;
  stl_wrappers::KVMap kvmap;
  const ImmutableCFOptions ioptions(options);
  const MutableCFOptions moptions(options);
  const InternalKeyComparator internal_comparator(options.comparator);
  c.Finish(options, ioptions, moptions, table_options, internal_comparator,
           &keys, &kvmap);

  auto reader = c.GetTableReader();

  std::unique_ptr<InternalIterator> seek_iter;
  ReadOptions read_options;
  seek_iter.reset(reader->NewIterator(
      read_options, moptions.prefix_extractor.get(), /*arena=*/nullptr,
      /*skip_filters=*/false, TableReaderCaller::kUncategorized));
  for (int i = 0; i < 2; ++i) {
    ReadOptions ro;
    // for every kv, we seek using two method: Get() and Seek()
    // Get() will use the SuffixIndexHash in Block. For non-existent key it
    //      will invalidate the iterator
    // Seek() will use the default BinarySeek() in Block. So for non-existent
    //      key it will land at the closest key that is large than target.

    // Search for existent keys
    for (auto& kv : kvmap) {
      if (i == 0) {
        // Search using Seek()
        seek_iter->Seek(kv.first);
        ASSERT_OK(seek_iter->status());
        ASSERT_TRUE(seek_iter->Valid());
        ASSERT_EQ(seek_iter->key(), kv.first);
        ASSERT_EQ(seek_iter->value(), kv.second);
      } else {
        // Search using Get()
        PinnableSlice value;
        std::string user_key = ExtractUserKey(kv.first).ToString();
        GetContext get_context(options.comparator, nullptr, nullptr, nullptr,
                               GetContext::kNotFound, user_key, &value, nullptr,
                               nullptr, true, nullptr, nullptr);
        ASSERT_OK(reader->Get(ro, kv.first, &get_context,
                              moptions.prefix_extractor.get()));
        ASSERT_EQ(get_context.State(), GetContext::kFound);
        ASSERT_EQ(value, Slice(kv.second));
        value.Reset();
      }
    }

    // Search for non-existent keys
    for (auto& kv : kvmap) {
      std::string user_key = ExtractUserKey(kv.first).ToString();
      user_key.back() = '0';  // make it non-existent key
      InternalKey internal_key(user_key, 0, kTypeValue);
      std::string encoded_key = internal_key.Encode().ToString();
      if (i == 0) {  // Search using Seek()
        seek_iter->Seek(encoded_key);
        ASSERT_OK(seek_iter->status());
        if (seek_iter->Valid()) {
          ASSERT_TRUE(BytewiseComparator()->Compare(
                          user_key, ExtractUserKey(seek_iter->key())) < 0);
        }
      } else {  // Search using Get()
        PinnableSlice value;
        GetContext get_context(options.comparator, nullptr, nullptr, nullptr,
                               GetContext::kNotFound, user_key, &value, nullptr,
                               nullptr, true, nullptr, nullptr);
        ASSERT_OK(reader->Get(ro, encoded_key, &get_context,
                              moptions.prefix_extractor.get()));
        ASSERT_EQ(get_context.State(), GetContext::kNotFound);
        value.Reset();
      }
    }
  }
}

// BlockBasedTableIterator should invalidate itself and return
// OutOfBound()=true immediately after Seek(), to allow LevelIterator
// filter out corresponding level.
TEST_P(BlockBasedTableTest, OutOfBoundOnSeek) {
  TableConstructor c(BytewiseComparator(), true /*convert_to_internal_key*/);
  c.Add("foo", "v1");
  std::vector<std::string> keys;
  stl_wrappers::KVMap kvmap;
  Options options;
  BlockBasedTableOptions table_opt(GetBlockBasedTableOptions());
  options.table_factory.reset(NewBlockBasedTableFactory(table_opt));
  const ImmutableCFOptions ioptions(options);
  const MutableCFOptions moptions(options);
  c.Finish(options, ioptions, moptions, table_opt,
           GetPlainInternalComparator(BytewiseComparator()), &keys, &kvmap);
  auto* reader = c.GetTableReader();
  ReadOptions read_opt;
  std::string upper_bound = "bar";
  Slice upper_bound_slice(upper_bound);
  read_opt.iterate_upper_bound = &upper_bound_slice;
  std::unique_ptr<InternalIterator> iter;
  iter.reset(new KeyConvertingIterator(reader->NewIterator(
      read_opt, /*prefix_extractor=*/nullptr, /*arena=*/nullptr,
      /*skip_filters=*/false, TableReaderCaller::kUncategorized)));
  iter->SeekToFirst();
  ASSERT_FALSE(iter->Valid());
  ASSERT_OK(iter->status());
  ASSERT_TRUE(iter->UpperBoundCheckResult() == IterBoundCheck::kOutOfBound);
  iter.reset(new KeyConvertingIterator(reader->NewIterator(
      read_opt, /*prefix_extractor=*/nullptr, /*arena=*/nullptr,
      /*skip_filters=*/false, TableReaderCaller::kUncategorized)));
  iter->Seek("foo");
  ASSERT_FALSE(iter->Valid());
  ASSERT_OK(iter->status());
  ASSERT_TRUE(iter->UpperBoundCheckResult() == IterBoundCheck::kOutOfBound);
}

// BlockBasedTableIterator should invalidate itself and return
// OutOfBound()=true after Next(), if it finds current index key is no smaller
// than upper bound, unless it is pointing to the last data block.
TEST_P(BlockBasedTableTest, OutOfBoundOnNext) {
  TableConstructor c(BytewiseComparator(), true /*convert_to_internal_key*/);
  c.Add("bar", "v");
  c.Add("foo", "v");
  std::vector<std::string> keys;
  stl_wrappers::KVMap kvmap;
  Options options;
  BlockBasedTableOptions table_opt(GetBlockBasedTableOptions());
  table_opt.flush_block_policy_factory =
      std::make_shared<FlushBlockEveryKeyPolicyFactory>();
  options.table_factory.reset(NewBlockBasedTableFactory(table_opt));
  const ImmutableCFOptions ioptions(options);
  const MutableCFOptions moptions(options);
  c.Finish(options, ioptions, moptions, table_opt,
           GetPlainInternalComparator(BytewiseComparator()), &keys, &kvmap);
  auto* reader = c.GetTableReader();
  ReadOptions read_opt;
  std::string ub1 = "bar_after";
  Slice ub_slice1(ub1);
  read_opt.iterate_upper_bound = &ub_slice1;
  std::unique_ptr<InternalIterator> iter;
  iter.reset(new KeyConvertingIterator(reader->NewIterator(
      read_opt, /*prefix_extractor=*/nullptr, /*arena=*/nullptr,
      /*skip_filters=*/false, TableReaderCaller::kUncategorized)));
  iter->Seek("bar");
  ASSERT_TRUE(iter->Valid());
  ASSERT_EQ("bar", iter->key());
  iter->Next();
  ASSERT_FALSE(iter->Valid());
  ASSERT_TRUE(iter->UpperBoundCheckResult() == IterBoundCheck::kOutOfBound);
  std::string ub2 = "foo_after";
  Slice ub_slice2(ub2);
  read_opt.iterate_upper_bound = &ub_slice2;
  iter.reset(new KeyConvertingIterator(reader->NewIterator(
      read_opt, /*prefix_extractor=*/nullptr, /*arena=*/nullptr,
      /*skip_filters=*/false, TableReaderCaller::kUncategorized)));
  iter->Seek("foo");
  ASSERT_TRUE(iter->Valid());
  ASSERT_EQ("foo", iter->key());
  iter->Next();
  ASSERT_FALSE(iter->Valid());
  ASSERT_FALSE(iter->UpperBoundCheckResult() == IterBoundCheck::kOutOfBound);
}

}  // namespace ROCKSDB_NAMESPACE

int main(int argc, char** argv) {
  ::testing::InitGoogleTest(&argc, argv);
  return RUN_ALL_TESTS();
}<|MERGE_RESOLUTION|>--- conflicted
+++ resolved
@@ -215,50 +215,6 @@
   stl_wrappers::KVMap data_;
 };
 
-<<<<<<< HEAD
-class BlockConstructor: public Constructor {
- public:
-  explicit BlockConstructor(const Comparator* cmp)
-      : Constructor(cmp),
-        comparator_(cmp),
-        block_(nullptr) { }
-  ~BlockConstructor() override { delete block_; }
-  Status FinishImpl(const Options& /*options*/,
-                    const ImmutableCFOptions& /*ioptions*/,
-                    const MutableCFOptions& /*moptions*/,
-                    const BlockBasedTableOptions& table_options,
-                    const InternalKeyComparator& /*internal_comparator*/,
-                    const stl_wrappers::KVMap& kv_map) override {
-    delete block_;
-    block_ = nullptr;
-    BlockBuilder builder(table_options.block_restart_interval);
-
-    for (const auto kv : kv_map) {
-      builder.Add(kv.first, kv.second);
-    }
-    // Open the block
-    data_ = builder.Finish().ToString();
-    BlockContents contents;
-    contents.data = data_;
-    block_ = new Block(std::move(contents));
-    return Status::OK();
-  }
-  InternalIterator* NewIterator(
-      const SliceTransform* /*prefix_extractor*/) const override {
-    return block_->NewDataIterator(comparator_, comparator_,
-                                   kDisableGlobalSequenceNumber);
-  }
-
- private:
-  const Comparator* comparator_;
-  std::string data_;
-  Block* block_;
-
-  BlockConstructor();
-};
-
-=======
->>>>>>> ed431616
 // A helper class that converts internal format keys into user keys
 class KeyConvertingIterator : public InternalIterator {
  public:
@@ -731,10 +687,7 @@
         one_arg.restart_interval = restart_intervals[0];
         one_arg.compression = compression_types[0].first;
         one_arg.compression_parallel_threads = 1;
-<<<<<<< HEAD
-=======
         one_arg.format_version = 0;
->>>>>>> ed431616
         one_arg.use_mmap = true;
         test_args.push_back(one_arg);
         one_arg.use_mmap = false;
@@ -751,13 +704,8 @@
             one_arg.reverse_compare = reverse_compare;
             one_arg.restart_interval = restart_interval;
             one_arg.compression = compression_type.first;
-<<<<<<< HEAD
-            one_arg.format_version = compression_type.second ? 2 : 1;
-            one_arg.compression_parallel_threads = num_threads;
-=======
             one_arg.compression_parallel_threads = num_threads;
             one_arg.format_version = compression_type.second ? 2 : 1;
->>>>>>> ed431616
             one_arg.use_mmap = false;
             test_args.push_back(one_arg);
           }
@@ -805,25 +753,12 @@
       : args_(args),
         ioptions_(options_),
         moptions_(options_),
-<<<<<<< HEAD
-        constructor_(nullptr),
-        write_buffer_(options_.db_write_buffer_size) {}
-
-  void Init(const TestArgs& args) {
-    delete constructor_;
-    constructor_ = nullptr;
-    options_ = Options();
-    options_.compression = args.compression;
-    options_.compression_opts.parallel_threads =
-        args.compression_parallel_threads;
-=======
         write_buffer_(options_.db_write_buffer_size),
         support_prev_(true),
         only_support_prefix_seek_(false) {
     options_.compression = args_.compression;
     options_.compression_opts.parallel_threads =
         args_.compression_parallel_threads;
->>>>>>> ed431616
     // Use shorter block size for tests to exercise block boundary
     // conditions more.
     if (args_.reverse_compare) {
@@ -2345,11 +2280,7 @@
     ASSERT_EQ(4u, props->num_data_blocks);
     ReadOptions read_options;
     std::unique_ptr<InternalIterator> iter(reader->NewIterator(
-<<<<<<< HEAD
-        ReadOptions(), /*prefix_extractor=*/nullptr, /*arena=*/nullptr,
-=======
         read_options, /*prefix_extractor=*/nullptr, /*arena=*/nullptr,
->>>>>>> ed431616
         /*skip_filters=*/false, TableReaderCaller::kUncategorized,
         /*compaction_readahead_size=*/0, /*allow_unprepared_value=*/true));
 
@@ -2534,11 +2465,7 @@
   ASSERT_EQ(1u, props->num_data_blocks);
   ReadOptions read_options;
   std::unique_ptr<InternalIterator> iter(reader->NewIterator(
-<<<<<<< HEAD
-      ReadOptions(), /*prefix_extractor=*/nullptr, /*arena=*/nullptr,
-=======
       read_options, /*prefix_extractor=*/nullptr, /*arena=*/nullptr,
->>>>>>> ed431616
       /*skip_filters=*/false, TableReaderCaller::kUncategorized,
       /*compaction_readahead_size=*/0, /*allow_unprepared_value=*/true));
 
@@ -4455,12 +4382,7 @@
     Block metaindex_block(std::move(metaindex_contents));
 
     std::unique_ptr<InternalIterator> meta_iter(metaindex_block.NewDataIterator(
-<<<<<<< HEAD
-        BytewiseComparator(), BytewiseComparator(),
-        kDisableGlobalSequenceNumber));
-=======
         BytewiseComparator(), kDisableGlobalSequenceNumber));
->>>>>>> ed431616
     bool found_properties_block = true;
     ASSERT_OK(SeekToPropertiesBlock(meta_iter.get(), &found_properties_block));
     ASSERT_TRUE(found_properties_block);
@@ -4539,11 +4461,7 @@
 
   // verify properties block comes last
   std::unique_ptr<InternalIterator> metaindex_iter{
-<<<<<<< HEAD
-      metaindex_block.NewDataIterator(options.comparator, options.comparator,
-=======
       metaindex_block.NewDataIterator(options.comparator,
->>>>>>> ed431616
                                       kDisableGlobalSequenceNumber)};
   uint64_t max_offset = 0;
   std::string key_at_max_offset;
