//  Copyright (c) 2011-present, Facebook, Inc.  All rights reserved.
//  This source code is licensed under both the GPLv2 (found in the
//  COPYING file in the root directory) and Apache 2.0 License
//  (found in the LICENSE.Apache file in the root directory).
//
// Copyright (c) 2011 The LevelDB Authors. All rights reserved.
// Use of this source code is governed by a BSD-style license that can be
// found in the LICENSE file. See the AUTHORS file for names of contributors.

#include "table/format.h"

#include <cinttypes>
#include <cstdint>
#include <string>

#include "block_fetcher.h"
#include "file/random_access_file_reader.h"
#include "memory/memory_allocator_impl.h"
#include "monitoring/perf_context_imp.h"
#include "monitoring/statistics_impl.h"
#include "options/options_helper.h"
#include "port/likely.h"
#include "rocksdb/env.h"
#include "rocksdb/options.h"
#include "rocksdb/table.h"
#include "table/block_based/block.h"
#include "table/block_based/block_based_table_reader.h"
#include "table/persistent_cache_helper.h"
#include "unique_id_impl.h"
#include "util/cast_util.h"
#include "util/coding.h"
#include "util/compression.h"
#include "util/crc32c.h"
#include "util/hash.h"
#include "util/stop_watch.h"
#include "util/string_util.h"
#include "util/xxhash.h"

namespace ROCKSDB_NAMESPACE {

extern const uint64_t kLegacyBlockBasedTableMagicNumber;
extern const uint64_t kBlockBasedTableMagicNumber;

extern const uint64_t kLegacyPlainTableMagicNumber;
extern const uint64_t kPlainTableMagicNumber;
const char* kHostnameForDbHostId = "__hostname__";

bool ShouldReportDetailedTime(Env* env, Statistics* stats) {
  return env != nullptr && stats != nullptr &&
         stats->get_stats_level() > kExceptDetailedTimers;
}

void BlockHandle::EncodeTo(std::string* dst) const {
  // Sanity check that all fields have been set
  assert(offset_ != ~uint64_t{0});
  assert(size_ != ~uint64_t{0});
  PutVarint64Varint64(dst, offset_, size_);
}

char* BlockHandle::EncodeTo(char* dst) const {
  // Sanity check that all fields have been set
  assert(offset_ != ~uint64_t{0});
  assert(size_ != ~uint64_t{0});
  char* cur = EncodeVarint64(dst, offset_);
  cur = EncodeVarint64(cur, size_);
  return cur;
}

Status BlockHandle::DecodeFrom(Slice* input) {
  if (GetVarint64(input, &offset_) && GetVarint64(input, &size_)) {
    return Status::OK();
  } else {
    // reset in case failure after partially decoding
    offset_ = 0;
    size_ = 0;
    return Status::Corruption("bad block handle");
  }
}

Status BlockHandle::DecodeSizeFrom(uint64_t _offset, Slice* input) {
  if (GetVarint64(input, &size_)) {
    offset_ = _offset;
    return Status::OK();
  } else {
    // reset in case failure after partially decoding
    offset_ = 0;
    size_ = 0;
    return Status::Corruption("bad block handle");
  }
}

// Return a string that contains the copy of handle.
std::string BlockHandle::ToString(bool hex) const {
  std::string handle_str;
  EncodeTo(&handle_str);
  if (hex) {
    return Slice(handle_str).ToString(true);
  } else {
    return handle_str;
  }
}

const BlockHandle BlockHandle::kNullBlockHandle(0, 0);

void IndexValue::EncodeTo(std::string* dst, bool have_first_key,
                          const BlockHandle* previous_handle) const {
  if (previous_handle) {
    // WART: this is specific to Block-based table
    assert(handle.offset() == previous_handle->offset() +
                                  previous_handle->size() +
                                  BlockBasedTable::kBlockTrailerSize);
    PutVarsignedint64(dst, handle.size() - previous_handle->size());
  } else {
    handle.EncodeTo(dst);
  }
  assert(dst->size() != 0);

  if (have_first_key) {
    PutLengthPrefixedSlice(dst, first_internal_key);
  }
}

Status IndexValue::DecodeFrom(Slice* input, bool have_first_key,
                              const BlockHandle* previous_handle) {
  if (previous_handle) {
    int64_t delta;
    if (!GetVarsignedint64(input, &delta)) {
      return Status::Corruption("bad delta-encoded index value");
    }
    // WART: this is specific to Block-based table
    handle = BlockHandle(previous_handle->offset() + previous_handle->size() +
                             BlockBasedTable::kBlockTrailerSize,
                         previous_handle->size() + delta);
  } else {
    Status s = handle.DecodeFrom(input);
    if (!s.ok()) {
      return s;
    }
  }

  if (!have_first_key) {
    first_internal_key = Slice();
  } else if (!GetLengthPrefixedSlice(input, &first_internal_key)) {
    return Status::Corruption("bad first key in block info");
  }

  return Status::OK();
}

std::string IndexValue::ToString(bool hex, bool have_first_key) const {
  std::string s;
  EncodeTo(&s, have_first_key, nullptr);
  if (hex) {
    return Slice(s).ToString(true);
  } else {
    return s;
  }
}

namespace {
inline bool IsLegacyFooterFormat(uint64_t magic_number) {
  return magic_number == kLegacyBlockBasedTableMagicNumber ||
         magic_number == kLegacyPlainTableMagicNumber;
}
inline uint64_t UpconvertLegacyFooterFormat(uint64_t magic_number) {
  if (magic_number == kLegacyBlockBasedTableMagicNumber) {
    return kBlockBasedTableMagicNumber;
  }
  if (magic_number == kLegacyPlainTableMagicNumber) {
    return kPlainTableMagicNumber;
  }
  assert(false);
  return magic_number;
}
inline uint64_t DownconvertToLegacyFooterFormat(uint64_t magic_number) {
  if (magic_number == kBlockBasedTableMagicNumber) {
    return kLegacyBlockBasedTableMagicNumber;
  }
  if (magic_number == kPlainTableMagicNumber) {
    return kLegacyPlainTableMagicNumber;
  }
  assert(false);
  return magic_number;
}
inline uint8_t BlockTrailerSizeForMagicNumber(uint64_t magic_number) {
  if (magic_number == kBlockBasedTableMagicNumber ||
      magic_number == kLegacyBlockBasedTableMagicNumber) {
    return static_cast<uint8_t>(BlockBasedTable::kBlockTrailerSize);
  } else {
    return 0;
  }
}

// Footer format, in three parts:
// * Part1
//   -> format_version == 0 (inferred from legacy magic number)
//      <empty> (0 bytes)
//   -> format_version >= 1
//      checksum type (char, 1 byte)
// * Part2
//   -> format_version <= 5
//      metaindex handle (varint64 offset, varint64 size)
//      index handle     (varint64 offset, varint64 size)
//      <zero padding> for part2 size = 2 * BlockHandle::kMaxEncodedLength = 40
//        - This padding is unchecked/ignored
//   -> format_version >= 6
//      extended magic number (4 bytes) = 0x3e 0x00 0x7a 0x00
//        - Also surely invalid (size 0) handles if interpreted as older version
//        - (Helps ensure a corrupted format_version doesn't get us far with no
//           footer checksum.)
//      footer_checksum (uint32LE, 4 bytes)
//        - Checksum of above checksum type of whole footer, with this field
//          set to all zeros.
//      base_context_checksum (uint32LE, 4 bytes)
//      metaindex block size (uint32LE, 4 bytes)
//        - Assumed to be immediately before footer, < 4GB
//      <zero padding> (24 bytes, reserved for future use)
//        - Brings part2 size also to 40 bytes
//        - Checked that last eight bytes == 0, so reserved for a future
//          incompatible feature (but under format_version=6)
// * Part3
//   -> format_version == 0 (inferred from legacy magic number)
//      legacy magic number (8 bytes)
//   -> format_version >= 1 (inferred from NOT legacy magic number)
//      format_version (uint32LE, 4 bytes), also called "footer version"
//      newer magic number (8 bytes)
const std::array<char, 4> kExtendedMagic{{0x3e, 0x00, 0x7a, 0x00}};
constexpr size_t kFooterPart2Size = 2 * BlockHandle::kMaxEncodedLength;
}  // namespace

Status FooterBuilder::Build(uint64_t magic_number, uint32_t format_version,
                            uint64_t footer_offset, ChecksumType checksum_type,
                            const BlockHandle& metaindex_handle,
                            const BlockHandle& index_handle,
                            uint32_t base_context_checksum) {
  assert(magic_number != Footer::kNullTableMagicNumber);
  assert(IsSupportedFormatVersion(format_version));

  char* part2;
  char* part3;
  if (format_version > 0) {
    slice_ = Slice(data_.data(), Footer::kNewVersionsEncodedLength);
    // Generate parts 1 and 3
    char* cur = data_.data();
    // Part 1
    *(cur++) = checksum_type;
    // Part 2
    part2 = cur;
    // Skip over part 2 for now
    cur += kFooterPart2Size;
    // Part 3
    part3 = cur;
    EncodeFixed32(cur, format_version);
    cur += 4;
    EncodeFixed64(cur, magic_number);
    assert(cur + 8 == slice_.data() + slice_.size());
  } else {
    slice_ = Slice(data_.data(), Footer::kVersion0EncodedLength);
    // Legacy SST files use kCRC32c checksum but it's not stored in footer.
    assert(checksum_type == kNoChecksum || checksum_type == kCRC32c);
    // Generate part 3 (part 1 empty, skip part 2 for now)
    part2 = data_.data();
    part3 = part2 + kFooterPart2Size;
    char* cur = part3;
    // Use legacy magic numbers to indicate format_version=0, for
    // compatibility. No other cases should use format_version=0.
    EncodeFixed64(cur, DownconvertToLegacyFooterFormat(magic_number));
    assert(cur + 8 == slice_.data() + slice_.size());
  }

  if (format_version >= 6) {
    if (BlockTrailerSizeForMagicNumber(magic_number) != 0) {
      // base context checksum required for table formats with block checksums
      assert(base_context_checksum != 0);
      assert(ChecksumModifierForContext(base_context_checksum, 0) != 0);
    } else {
      // base context checksum not used
      assert(base_context_checksum == 0);
      assert(ChecksumModifierForContext(base_context_checksum, 0) == 0);
    }

    // Start populating Part 2
    char* cur = data_.data() + /* part 1 size */ 1;
    // Set extended magic of part2
    std::copy(kExtendedMagic.begin(), kExtendedMagic.end(), cur);
    cur += kExtendedMagic.size();
    // Fill checksum data with zeros (for later computing checksum)
    char* checksum_data = cur;
    EncodeFixed32(cur, 0);
    cur += 4;
    // Save base context checksum
    EncodeFixed32(cur, base_context_checksum);
    cur += 4;
    // Compute and save metaindex size
    uint32_t metaindex_size = static_cast<uint32_t>(metaindex_handle.size());
    if (metaindex_size != metaindex_handle.size()) {
      return Status::NotSupported("Metaindex block size > 4GB");
    }
    // Metaindex must be adjacent to footer
    assert(metaindex_size == 0 ||
           metaindex_handle.offset() + metaindex_handle.size() ==
               footer_offset - BlockTrailerSizeForMagicNumber(magic_number));
    EncodeFixed32(cur, metaindex_size);
    cur += 4;

    // Zero pad remainder (for future use)
    std::fill_n(cur, 24U, char{0});
    assert(cur + 24 == part3);

    // Compute checksum, add context
    uint32_t checksum = ComputeBuiltinChecksum(
        checksum_type, data_.data(), Footer::kNewVersionsEncodedLength);
    checksum +=
        ChecksumModifierForContext(base_context_checksum, footer_offset);
    // Store it
    EncodeFixed32(checksum_data, checksum);
  } else {
    // Base context checksum not used
    assert(!FormatVersionUsesContextChecksum(format_version));
    // Should be left empty
    assert(base_context_checksum == 0);
    assert(ChecksumModifierForContext(base_context_checksum, 0) == 0);

    // Populate all of part 2
    char* cur = part2;
    cur = metaindex_handle.EncodeTo(cur);
    cur = index_handle.EncodeTo(cur);
    // Zero pad remainder
    std::fill(cur, part3, char{0});
  }
  return Status::OK();
}

Status Footer::DecodeFrom(Slice input, uint64_t input_offset,
                          uint64_t enforce_table_magic_number) {
<<<<<<< HEAD
  (void)input_offset;  // Future use

=======
>>>>>>> 49ce8a10
  // Only decode to unused Footer
  assert(table_magic_number_ == kNullTableMagicNumber);
  assert(input != nullptr);
  assert(input.size() >= kMinEncodedLength);

  const char* magic_ptr = input.data() + input.size() - kMagicNumberLengthByte;
  uint64_t magic = DecodeFixed64(magic_ptr);

  // We check for legacy formats here and silently upconvert them
  bool legacy = IsLegacyFooterFormat(magic);
  if (legacy) {
    magic = UpconvertLegacyFooterFormat(magic);
  }
  if (enforce_table_magic_number != 0 && enforce_table_magic_number != magic) {
    return Status::Corruption("Bad table magic number: expected " +
                              std::to_string(enforce_table_magic_number) +
                              ", found " + std::to_string(magic));
  }
  table_magic_number_ = magic;
  block_trailer_size_ = BlockTrailerSizeForMagicNumber(magic);

  // Parse Part3
  const char* part3_ptr = magic_ptr;
  uint32_t computed_checksum = 0;
  uint64_t footer_offset = 0;
  if (legacy) {
    // The size is already asserted to be at least kMinEncodedLength
    // at the beginning of the function
    input.remove_prefix(input.size() - kVersion0EncodedLength);
    format_version_ = 0 /* legacy */;
    checksum_type_ = kCRC32c;
  } else {
    part3_ptr = magic_ptr - 4;
    format_version_ = DecodeFixed32(part3_ptr);
    if (UNLIKELY(!IsSupportedFormatVersion(format_version_))) {
      return Status::Corruption("Corrupt or unsupported format_version: " +
                                std::to_string(format_version_));
    }
    // All known format versions >= 1 occupy exactly this many bytes.
    if (UNLIKELY(input.size() < kNewVersionsEncodedLength)) {
      return Status::Corruption("Input is too short to be an SST file");
    }
    uint64_t adjustment = input.size() - kNewVersionsEncodedLength;
    input.remove_prefix(adjustment);
    footer_offset = input_offset + adjustment;

    // Parse Part1
    char chksum = input.data()[0];
    checksum_type_ = lossless_cast<ChecksumType>(chksum);
    if (UNLIKELY(!IsSupportedChecksumType(checksum_type()))) {
      return Status::Corruption("Corrupt or unsupported checksum type: " +
                                std::to_string(lossless_cast<uint8_t>(chksum)));
    }
    // This is the most convenient place to compute the checksum
    if (checksum_type_ != kNoChecksum && format_version_ >= 6) {
      std::array<char, kNewVersionsEncodedLength> copy_without_checksum;
      std::copy_n(input.data(), kNewVersionsEncodedLength,
                  &copy_without_checksum[0]);
      EncodeFixed32(&copy_without_checksum[5], 0);  // Clear embedded checksum
      computed_checksum =
          ComputeBuiltinChecksum(checksum_type(), copy_without_checksum.data(),
                                 kNewVersionsEncodedLength);
    }
    // Consume checksum type field
    input.remove_prefix(1);
  }

  // Parse Part2
  if (format_version_ >= 6) {
    Slice ext_magic(input.data(), 4);
    if (UNLIKELY(ext_magic.compare(Slice(kExtendedMagic.data(),
                                         kExtendedMagic.size())) != 0)) {
      return Status::Corruption("Bad extended magic number: 0x" +
                                ext_magic.ToString(/*hex*/ true));
    }
    input.remove_prefix(4);
    uint32_t stored_checksum = 0, metaindex_size = 0;
    bool success;
    success = GetFixed32(&input, &stored_checksum);
    assert(success);
    success = GetFixed32(&input, &base_context_checksum_);
    assert(success);
    if (UNLIKELY(ChecksumModifierForContext(base_context_checksum_, 0) == 0)) {
      return Status::Corruption("Invalid base context checksum");
    }
    computed_checksum +=
        ChecksumModifierForContext(base_context_checksum_, footer_offset);
    if (UNLIKELY(computed_checksum != stored_checksum)) {
      return Status::Corruption("Footer at " + std::to_string(footer_offset) +
                                " checksum mismatch");
    }
    success = GetFixed32(&input, &metaindex_size);
    assert(success);
    (void)success;
    uint64_t metaindex_end = footer_offset - GetBlockTrailerSize();
    metaindex_handle_ =
        BlockHandle(metaindex_end - metaindex_size, metaindex_size);

    // Mark unpopulated
    index_handle_ = BlockHandle::NullBlockHandle();

    // 16 bytes of unchecked reserved padding
    input.remove_prefix(16U);

    // 8 bytes of checked reserved padding (expected to be zero unless using a
    // future feature).
    uint64_t reserved = 0;
    success = GetFixed64(&input, &reserved);
    assert(success);
    if (UNLIKELY(reserved != 0)) {
      return Status::NotSupported(
          "File uses a future feature not supported in this version");
    }
    // End of part 2
    assert(input.data() == part3_ptr);
  } else {
    // format_version_ < 6
    Status result = metaindex_handle_.DecodeFrom(&input);
    if (result.ok()) {
      result = index_handle_.DecodeFrom(&input);
    }
    if (!result.ok()) {
      return result;
    }
    // Padding in part2 is ignored
  }
  return Status::OK();
}

std::string Footer::ToString() const {
  std::string result;
  result.reserve(1024);

  bool legacy = IsLegacyFooterFormat(table_magic_number_);
  if (legacy) {
    result.append("metaindex handle: " + metaindex_handle_.ToString() + "\n  ");
    result.append("index handle: " + index_handle_.ToString() + "\n  ");
    result.append("table_magic_number: " + std::to_string(table_magic_number_) +
                  "\n  ");
  } else {
    result.append("metaindex handle: " + metaindex_handle_.ToString() + "\n  ");
    result.append("index handle: " + index_handle_.ToString() + "\n  ");
    result.append("table_magic_number: " + std::to_string(table_magic_number_) +
                  "\n  ");
    result.append("format version: " + std::to_string(format_version_) +
                  "\n  ");
  }
  return result;
}

Status ReadFooterFromFile(const IOOptions& opts, RandomAccessFileReader* file,
                          FileSystem& fs, FilePrefetchBuffer* prefetch_buffer,
                          uint64_t file_size, Footer* footer,
                          uint64_t enforce_table_magic_number) {
  if (file_size < Footer::kMinEncodedLength) {
    return Status::Corruption("file is too short (" +
                              std::to_string(file_size) +
                              " bytes) to be an "
                              "sstable: " +
                              file->file_name());
  }

  std::string footer_buf;
  AlignedBuf internal_buf;
  Slice footer_input;
  uint64_t read_offset = (file_size > Footer::kMaxEncodedLength)
                             ? file_size - Footer::kMaxEncodedLength
                             : 0;
  Status s;
  // TODO: Need to pass appropriate deadline to TryReadFromCache(). Right now,
  // there is no readahead for point lookups, so TryReadFromCache will fail if
  // the required data is not in the prefetch buffer. Once deadline is enabled
  // for iterator, TryReadFromCache might do a readahead. Revisit to see if we
  // need to pass a timeout at that point
  // TODO: rate limit footer reads.
  if (prefetch_buffer == nullptr ||
      !prefetch_buffer->TryReadFromCache(opts, file, read_offset,
                                         Footer::kMaxEncodedLength,
                                         &footer_input, nullptr)) {
    if (file->use_direct_io()) {
      s = file->Read(opts, read_offset, Footer::kMaxEncodedLength,
                     &footer_input, nullptr, &internal_buf);
    } else {
      footer_buf.reserve(Footer::kMaxEncodedLength);
      s = file->Read(opts, read_offset, Footer::kMaxEncodedLength,
                     &footer_input, &footer_buf[0], nullptr);
    }
    if (!s.ok()) return s;
  }

  // Check that we actually read the whole footer from the file. It may be
  // that size isn't correct.
  if (footer_input.size() < Footer::kMinEncodedLength) {
    uint64_t size_on_disk = 0;
    if (fs.GetFileSize(file->file_name(), IOOptions(), &size_on_disk, nullptr)
            .ok()) {
      // Similar to CheckConsistency message, but not completely sure the
      // expected size always came from manifest.
      return Status::Corruption("Sst file size mismatch: " + file->file_name() +
                                ". Expected " + std::to_string(file_size) +
                                ", actual size " +
                                std::to_string(size_on_disk) + "\n");
    } else {
      return Status::Corruption(
          "Missing SST footer data in file " + file->file_name() +
          " File too short? Expected size: " + std::to_string(file_size));
    }
  }

  s = footer->DecodeFrom(footer_input, read_offset, enforce_table_magic_number);
  if (!s.ok()) {
    s = Status::CopyAppendMessage(s, " in ", file->file_name());
    return s;
  }
  return Status::OK();
}

namespace {
// Custom handling for the last byte of a block, to avoid invoking streaming
// API to get an effective block checksum. This function is its own inverse
// because it uses xor.
inline uint32_t ModifyChecksumForLastByte(uint32_t checksum, char last_byte) {
  // This strategy bears some resemblance to extending a CRC checksum by one
  // more byte, except we don't need to re-mix the input checksum as long as
  // we do this step only once (per checksum).
  const uint32_t kRandomPrime = 0x6b9083d9;
  return checksum ^ lossless_cast<uint8_t>(last_byte) * kRandomPrime;
}
}  // namespace

uint32_t ComputeBuiltinChecksum(ChecksumType type, const char* data,
                                size_t data_size) {
  switch (type) {
    case kCRC32c:
      return crc32c::Mask(crc32c::Value(data, data_size));
    case kxxHash:
      return XXH32(data, data_size, /*seed*/ 0);
    case kxxHash64:
      return Lower32of64(XXH64(data, data_size, /*seed*/ 0));
    case kXXH3: {
      if (data_size == 0) {
        // Special case because of special handling for last byte, not
        // present in this case. Can be any value different from other
        // small input size checksums.
        return 0;
      } else {
        // See corresponding code in ComputeBuiltinChecksumWithLastByte
        uint32_t v = Lower32of64(XXH3_64bits(data, data_size - 1));
        return ModifyChecksumForLastByte(v, data[data_size - 1]);
      }
    }
    default:  // including kNoChecksum
      return 0;
  }
}

uint32_t ComputeBuiltinChecksumWithLastByte(ChecksumType type, const char* data,
                                            size_t data_size, char last_byte) {
  switch (type) {
    case kCRC32c: {
      uint32_t crc = crc32c::Value(data, data_size);
      // Extend to cover last byte (compression type)
      crc = crc32c::Extend(crc, &last_byte, 1);
      return crc32c::Mask(crc);
    }
    case kxxHash: {
      XXH32_state_t* const state = XXH32_createState();
      XXH32_reset(state, 0);
      XXH32_update(state, data, data_size);
      // Extend to cover last byte (compression type)
      XXH32_update(state, &last_byte, 1);
      uint32_t v = XXH32_digest(state);
      XXH32_freeState(state);
      return v;
    }
    case kxxHash64: {
      XXH64_state_t* const state = XXH64_createState();
      XXH64_reset(state, 0);
      XXH64_update(state, data, data_size);
      // Extend to cover last byte (compression type)
      XXH64_update(state, &last_byte, 1);
      uint32_t v = Lower32of64(XXH64_digest(state));
      XXH64_freeState(state);
      return v;
    }
    case kXXH3: {
      // XXH3 is a complicated hash function that is extremely fast on
      // contiguous input, but that makes its streaming support rather
      // complex. It is worth custom handling of the last byte (`type`)
      // in order to avoid allocating a large state object and bringing
      // that code complexity into CPU working set.
      uint32_t v = Lower32of64(XXH3_64bits(data, data_size));
      return ModifyChecksumForLastByte(v, last_byte);
    }
    default:  // including kNoChecksum
      return 0;
  }
}

Status UncompressBlockData(const UncompressionInfo& uncompression_info,
                           const char* data, size_t size,
                           BlockContents* out_contents, uint32_t format_version,
                           const ImmutableOptions& ioptions,
                           MemoryAllocator* allocator) {
  Status ret = Status::OK();

  assert(uncompression_info.type() != kNoCompression &&
         "Invalid compression type");

  StopWatchNano timer(ioptions.clock,
                      ShouldReportDetailedTime(ioptions.env, ioptions.stats));
  size_t uncompressed_size = 0;
  const char* error_msg = nullptr;
  CacheAllocationPtr ubuf = UncompressData(
      uncompression_info, data, size, &uncompressed_size,
      GetCompressFormatForVersion(format_version), allocator, &error_msg);
  if (!ubuf) {
    if (!CompressionTypeSupported(uncompression_info.type())) {
      ret = Status::NotSupported(
          "Unsupported compression method for this build",
          CompressionTypeToString(uncompression_info.type()));
    } else {
      std::ostringstream oss;
      oss << "Corrupted compressed block contents";
      if (error_msg) {
        oss << ": " << error_msg;
      }
      ret = Status::Corruption(
          oss.str(), CompressionTypeToString(uncompression_info.type()));
    }
    return ret;
  }

  *out_contents = BlockContents(std::move(ubuf), uncompressed_size);

  if (ShouldReportDetailedTime(ioptions.env, ioptions.stats)) {
    RecordTimeToHistogram(ioptions.stats, DECOMPRESSION_TIMES_NANOS,
                          timer.ElapsedNanos());
  }
  RecordTick(ioptions.stats, BYTES_DECOMPRESSED_FROM, size);
  RecordTick(ioptions.stats, BYTES_DECOMPRESSED_TO, out_contents->data.size());
  RecordTick(ioptions.stats, NUMBER_BLOCK_DECOMPRESSED);

  TEST_SYNC_POINT_CALLBACK("UncompressBlockData:TamperWithReturnValue",
                           static_cast<void*>(&ret));
  TEST_SYNC_POINT_CALLBACK(
      "UncompressBlockData:"
      "TamperWithDecompressionOutput",
      static_cast<void*>(out_contents));

  return ret;
}

Status UncompressSerializedBlock(const UncompressionInfo& uncompression_info,
                                 const char* data, size_t size,
                                 BlockContents* out_contents,
                                 uint32_t format_version,
                                 const ImmutableOptions& ioptions,
                                 MemoryAllocator* allocator) {
  assert(data[size] != kNoCompression);
  assert(data[size] == static_cast<char>(uncompression_info.type()));
  return UncompressBlockData(uncompression_info, data, size, out_contents,
                             format_version, ioptions, allocator);
}

// Replace the contents of db_host_id with the actual hostname, if db_host_id
// matches the keyword kHostnameForDbHostId
Status ReifyDbHostIdProperty(Env* env, std::string* db_host_id) {
  assert(db_host_id);
  if (*db_host_id == kHostnameForDbHostId) {
    Status s = env->GetHostNameString(db_host_id);
    if (!s.ok()) {
      db_host_id->clear();
    }
    return s;
  }

  return Status::OK();
}
}  // namespace ROCKSDB_NAMESPACE<|MERGE_RESOLUTION|>--- conflicted
+++ resolved
@@ -333,11 +333,6 @@
 
 Status Footer::DecodeFrom(Slice input, uint64_t input_offset,
                           uint64_t enforce_table_magic_number) {
-<<<<<<< HEAD
-  (void)input_offset;  // Future use
-
-=======
->>>>>>> 49ce8a10
   // Only decode to unused Footer
   assert(table_magic_number_ == kNullTableMagicNumber);
   assert(input != nullptr);
