--- conflicted
+++ resolved
@@ -50,13 +50,8 @@
   // compaction_readahead_size: its value will only be used if caller =
   // kCompaction
   virtual InternalIterator* NewIterator(
-<<<<<<< HEAD
-      const ReadOptions&, const SliceTransform* prefix_extractor, Arena* arena,
-      bool skip_filters, TableReaderCaller caller,
-=======
       const ReadOptions& read_options, const SliceTransform* prefix_extractor,
       Arena* arena, bool skip_filters, TableReaderCaller caller,
->>>>>>> ed431616
       size_t compaction_readahead_size = 0,
       bool allow_unprepared_value = false) = 0;
 
