--- conflicted
+++ resolved
@@ -196,8 +196,6 @@
   SimpleTest(0);
   SimpleTest(kHugePageSize);
 }
-<<<<<<< HEAD
-=======
 
 // Number of minor page faults since last call
 size_t PopMinorPageFaultCount() {
@@ -283,7 +281,6 @@
   }
 }
 
->>>>>>> 3258b5c3
 }  // namespace ROCKSDB_NAMESPACE
 
 int main(int argc, char** argv) {
