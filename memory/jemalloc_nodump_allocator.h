//  Copyright (c) 2011-present, Facebook, Inc.  All rights reserved.
//  This source code is licensed under both the GPLv2 (found in the
//  COPYING file in the root directory) and Apache 2.0 License
//  (found in the LICENSE.Apache file in the root directory).

#pragma once

#include <atomic>
#include <vector>

#include "port/jemalloc_helper.h"
#include "port/port.h"
#include "rocksdb/memory_allocator.h"
#include "util/thread_local.h"
#include "utilities/memory_allocators.h"

#if defined(ROCKSDB_JEMALLOC) && defined(ROCKSDB_PLATFORM_POSIX)

#include <sys/mman.h>

#if (JEMALLOC_VERSION_MAJOR >= 5) && defined(MADV_DONTDUMP)
#define ROCKSDB_JEMALLOC_NODUMP_ALLOCATOR
#endif  // (JEMALLOC_VERSION_MAJOR >= 5) && MADV_DONTDUMP
#endif  // ROCKSDB_JEMALLOC && ROCKSDB_PLATFORM_POSIX

namespace ROCKSDB_NAMESPACE {

// Allocation requests are randomly sharded across
// `JemallocAllocatorOptions::num_arenas` arenas to reduce contention on per-
// arena mutexes.
class JemallocNodumpAllocator : public BaseMemoryAllocator {
 public:
  explicit JemallocNodumpAllocator(const JemallocAllocatorOptions& options);
#ifdef ROCKSDB_JEMALLOC_NODUMP_ALLOCATOR
  ~JemallocNodumpAllocator();
#endif  // ROCKSDB_JEMALLOC_NODUMP_ALLOCATOR

  static const char* kClassName() { return "JemallocNodumpAllocator"; }
  const char* Name() const override { return kClassName(); }
  static bool IsSupported() {
    std::string unused;
    return IsSupported(&unused);
  }
  static bool IsSupported(std::string* why);
  bool IsMutable() const { return !init_; }

  Status PrepareOptions(const ConfigOptions& config_options) override;

#ifdef ROCKSDB_JEMALLOC_NODUMP_ALLOCATOR
  void* Allocate(size_t size) override;
  void Deallocate(void* p) override;
  size_t UsableSize(void* p, size_t allocation_size) const override;
#endif  // ROCKSDB_JEMALLOC_NODUMP_ALLOCATOR

 private:
#ifdef ROCKSDB_JEMALLOC_NODUMP_ALLOCATOR
  Status InitializeArenas();

  uint32_t GetArenaIndex() const;

  // Custom alloc hook to replace jemalloc default alloc.
  static void* Alloc(extent_hooks_t* extent, void* new_addr, size_t size,
                     size_t alignment, bool* zero, bool* commit,
                     unsigned arena_ind);

  // Destroy arena on destruction of the allocator, or on failure.
  static Status DestroyArena(uint32_t arena_index);

  // Destroy tcache on destruction of the allocator, or thread exit.
  static void DestroyThreadSpecificCache(void* ptr);

  // Get or create tcache. Return flag suitable to use with `mallocx`:
  // either MALLOCX_TCACHE_NONE or MALLOCX_TCACHE(tc).
  int GetThreadSpecificCache(size_t size) const;
#endif  // ROCKSDB_JEMALLOC_NODUMP_ALLOCATOR
  JemallocAllocatorOptions options_;

#ifdef ROCKSDB_JEMALLOC_NODUMP_ALLOCATOR
  // A function pointer to jemalloc default alloc. Use atomic to make sure
  // NewJemallocNodumpAllocator is thread-safe.
  //
  // Hack: original_alloc_ needs to be static for Alloc() to access it.
  // alloc needs to be static to pass to jemalloc as function pointer. We can
  // use a single process-wide value as long as we assume that any newly created
  // arena has the same original value in its `alloc` function pointer.
  static std::atomic<extent_alloc_t*> original_alloc_;

  // Custom hooks has to outlive corresponding arena.
  std::vector<std::unique_ptr<extent_hooks_t>> per_arena_hooks_;

  // Hold thread-local tcache index.
<<<<<<< HEAD
  mutable ThreadLocalPtr tcache_;
=======
  ThreadLocalPtr tcache_;
>>>>>>> 49ce8a10

  std::vector<uint32_t> arena_indexes_;
#endif  // ROCKSDB_JEMALLOC_NODUMP_ALLOCATOR

  bool init_ = false;
};
}  // namespace ROCKSDB_NAMESPACE<|MERGE_RESOLUTION|>--- conflicted
+++ resolved
@@ -71,7 +71,7 @@
 
   // Get or create tcache. Return flag suitable to use with `mallocx`:
   // either MALLOCX_TCACHE_NONE or MALLOCX_TCACHE(tc).
-  int GetThreadSpecificCache(size_t size) const;
+  int GetThreadSpecificCache(size_t size);
 #endif  // ROCKSDB_JEMALLOC_NODUMP_ALLOCATOR
   JemallocAllocatorOptions options_;
 
@@ -89,11 +89,7 @@
   std::vector<std::unique_ptr<extent_hooks_t>> per_arena_hooks_;
 
   // Hold thread-local tcache index.
-<<<<<<< HEAD
-  mutable ThreadLocalPtr tcache_;
-=======
   ThreadLocalPtr tcache_;
->>>>>>> 49ce8a10
 
   std::vector<uint32_t> arena_indexes_;
 #endif  // ROCKSDB_JEMALLOC_NODUMP_ALLOCATOR
