#!/usr/bin/env bash
#
# Detects OS we're compiling on and outputs a file specified by the first
# argument, which in turn gets read while processing Makefile.
#
# The output will set the following variables:
#   CC                          C Compiler path
#   CXX                         C++ Compiler path
#   PLATFORM_LDFLAGS            Linker flags
#   JAVA_LDFLAGS                Linker flags for RocksDBJava
#   JAVA_STATIC_LDFLAGS         Linker flags for RocksDBJava static build
#   JAVAC_ARGS                  Arguments for javac
#   PLATFORM_SHARED_EXT         Extension for shared libraries
#   PLATFORM_SHARED_LDFLAGS     Flags for building shared library
#   PLATFORM_SHARED_CFLAGS      Flags for compiling objects for shared library
#   PLATFORM_CCFLAGS            C compiler flags
#   PLATFORM_CXXFLAGS           C++ compiler flags.  Will contain:
#   PLATFORM_SHARED_VERSIONED   Set to 'true' if platform supports versioned
#                               shared libraries, empty otherwise.
#   FIND			Command for the find utility
#   WATCH			Command for the watch utility
#
# The PLATFORM_CCFLAGS and PLATFORM_CXXFLAGS might include the following:
#
#       -DROCKSDB_PLATFORM_POSIX    if posix-platform based
#       -DSNAPPY                    if the Snappy library is present
#       -DLZ4                       if the LZ4 library is present
#       -DZSTD                      if the ZSTD library is present
#       -DNUMA                      if the NUMA library is present
#       -DTBB                       if the TBB library is present
#       -DMEMKIND                   if the memkind library is present
#
# Using gflags in rocksdb:
# Our project depends on gflags, which requires users to take some extra steps
# before they can compile the whole repository:
#   1. Install gflags. You may download it from here:
#      https://gflags.github.io/gflags/ (Mac users can `brew install gflags`)
#   2. Once installed, add the include path for gflags to your CPATH env var and
#      the lib path to LIBRARY_PATH. If installed with default settings, the lib
#      will be /usr/local/lib and the include path will be /usr/local/include

OUTPUT=$1
if test -z "$OUTPUT"; then
  echo "usage: $0 <output-filename>" >&2
  exit 1
fi

# we depend on C++17, but should be compatible with newer standards
if [ "$ROCKSDB_CXX_STANDARD" ]; then
  PLATFORM_CXXFLAGS="-std=$ROCKSDB_CXX_STANDARD"
else
  PLATFORM_CXXFLAGS="-std=c++17"
fi

# we currently depend on POSIX platform
COMMON_FLAGS="-DROCKSDB_PLATFORM_POSIX -DROCKSDB_LIB_IO_POSIX"

# Default to fbcode gcc on internal fb machines
if [ -z "$ROCKSDB_NO_FBCODE" -a -d /mnt/gvfs/third-party ]; then
    FBCODE_BUILD="true"
    # If we're compiling with TSAN or shared lib, we need pic build
    PIC_BUILD=$COMPILE_WITH_TSAN
    if [ "$LIB_MODE" == "shared" ]; then
      PIC_BUILD=1
    fi
    if [ -n "$ROCKSDB_FBCODE_BUILD_WITH_481" ]; then
      # we need this to build with MySQL. Don't use for other purposes.
      source "$PWD/build_tools/fbcode_config4.8.1.sh"
    elif [ -n "$ROCKSDB_FBCODE_BUILD_WITH_5xx" ]; then
      source "$PWD/build_tools/fbcode_config.sh"
    elif [ -n "$ROCKSDB_FBCODE_BUILD_WITH_PLATFORM007" ]; then
      source "$PWD/build_tools/fbcode_config_platform007.sh"
    elif [ -n "$ROCKSDB_FBCODE_BUILD_WITH_PLATFORM009" ]; then
      source "$PWD/build_tools/fbcode_config_platform009.sh"
    else
      source "$PWD/build_tools/fbcode_config_platform009.sh"
    fi
fi

# Delete existing output, if it exists
rm -f "$OUTPUT"
touch "$OUTPUT"

if test -z "$CC"; then
    if [ -x "$(command -v cc)" ]; then
        CC=cc
    elif [ -x "$(command -v clang)" ]; then
        CC=clang
    else
        CC=cc
    fi
fi

if test -z "$CXX"; then
    if [ -x "$(command -v g++)" ]; then
        CXX=g++
    elif [ -x "$(command -v clang++)" ]; then
        CXX=clang++
    else
        CXX=g++
    fi
fi

if test -z "$AR"; then
    if [ -x "$(command -v gcc-ar)" ]; then
        AR=gcc-ar
    elif [ -x "$(command -v llvm-ar)" ]; then
        AR=llvm-ar
    else
        AR=ar
    fi
fi

# Detect OS
if test -z "$TARGET_OS"; then
    TARGET_OS=`uname -s`
fi

if test -z "$TARGET_ARCHITECTURE"; then
    TARGET_ARCHITECTURE=`uname -m`
fi

if test -z "$CLANG_SCAN_BUILD"; then
    CLANG_SCAN_BUILD=scan-build
fi

if test -z "$CLANG_ANALYZER"; then
    CLANG_ANALYZER=$(command -v clang++ 2> /dev/null)
fi

if test -z "$FIND"; then
    FIND=find
fi

if test -z "$WATCH"; then
    WATCH=watch
fi

COMMON_FLAGS="$COMMON_FLAGS ${CFLAGS}"
CROSS_COMPILE=
PLATFORM_CCFLAGS=
PLATFORM_LDFLAGS="$PLATFORM_LDFLAGS"
PLATFORM_SHARED_EXT="so"
PLATFORM_SHARED_LDFLAGS="-Wl,--no-as-needed -shared -Wl,-soname -Wl,"
PLATFORM_SHARED_CFLAGS="-fPIC"
PLATFORM_SHARED_VERSIONED=true

# generic port files (working on all platform by #ifdef) go directly in /port
GENERIC_PORT_FILES=`cd "$ROCKSDB_ROOT"; find port -name '*.cc' | tr "\n" " "`

# On GCC, we pick libc's memcmp over GCC's memcmp via -fno-builtin-memcmp
case "$TARGET_OS" in
    Darwin)
        PLATFORM=OS_MACOSX
        COMMON_FLAGS="$COMMON_FLAGS -DOS_MACOSX"
        PLATFORM_SHARED_EXT=dylib
        PLATFORM_SHARED_LDFLAGS="-dynamiclib -install_name "
        # PORT_FILES=port/darwin/darwin_specific.cc
        ;;
    IOS)
        PLATFORM=IOS
        COMMON_FLAGS="$COMMON_FLAGS -DOS_MACOSX -DIOS_CROSS_COMPILE -DROCKSDB_LITE"
        PLATFORM_SHARED_EXT=dylib
        PLATFORM_SHARED_LDFLAGS="-dynamiclib -install_name "
        CROSS_COMPILE=true
        PLATFORM_SHARED_VERSIONED=
        ;;
    Linux)
        PLATFORM=OS_LINUX
        COMMON_FLAGS="$COMMON_FLAGS -DOS_LINUX"
        if [ -z "$USE_CLANG" ]; then
            COMMON_FLAGS="$COMMON_FLAGS -fno-builtin-memcmp"
        else
            PLATFORM_LDFLAGS="$PLATFORM_LDFLAGS -latomic"
        fi
        PLATFORM_LDFLAGS="$PLATFORM_LDFLAGS -lpthread -lrt -ldl"
        if test -z "$ROCKSDB_USE_IO_URING"; then
            ROCKSDB_USE_IO_URING=1
        fi
        if test "$ROCKSDB_USE_IO_URING" -ne 0; then
            # check for liburing
            $CXX $PLATFORM_CXXFLAGS -x c++ - -luring -o test.o 2>/dev/null  <<EOF
              #include <liburing.h>
              int main() {
                struct io_uring ring;
                io_uring_queue_init(1, &ring, 0);
                return 0;
              }
EOF
            if [ "$?" = 0 ]; then
                PLATFORM_LDFLAGS="$PLATFORM_LDFLAGS -luring"
                COMMON_FLAGS="$COMMON_FLAGS -DROCKSDB_IOURING_PRESENT"
            fi
        fi
        # PORT_FILES=port/linux/linux_specific.cc
        ;;
    SunOS)
        PLATFORM=OS_SOLARIS
        COMMON_FLAGS="$COMMON_FLAGS -fno-builtin-memcmp -D_REENTRANT -DOS_SOLARIS -m64"
        PLATFORM_LDFLAGS="$PLATFORM_LDFLAGS -lpthread -lrt -static-libstdc++ -static-libgcc -m64"
        # PORT_FILES=port/sunos/sunos_specific.cc
        ;;
    AIX)
        PLATFORM=OS_AIX
        CC=gcc
        COMMON_FLAGS="$COMMON_FLAGS -maix64 -pthread -fno-builtin-memcmp -D_REENTRANT -DOS_AIX -D__STDC_FORMAT_MACROS"
        PLATFORM_LDFLAGS="$PLATFORM_LDFLAGS -pthread -lpthread -lrt -maix64 -static-libstdc++ -static-libgcc"
        # PORT_FILES=port/aix/aix_specific.cc
        ;;
    FreeBSD)
        PLATFORM=OS_FREEBSD
        CXX=clang++
        COMMON_FLAGS="$COMMON_FLAGS -fno-builtin-memcmp -D_REENTRANT -DOS_FREEBSD"
        PLATFORM_LDFLAGS="$PLATFORM_LDFLAGS -lpthread"
        # PORT_FILES=port/freebsd/freebsd_specific.cc
        ;;
    GNU/kFreeBSD)
        PLATFORM=OS_GNU_KFREEBSD
        COMMON_FLAGS="$COMMON_FLAGS -DOS_GNU_KFREEBSD"
        if [ -z "$USE_CLANG" ]; then
            COMMON_FLAGS="$COMMON_FLAGS -fno-builtin-memcmp"
        else
            PLATFORM_LDFLAGS="$PLATFORM_LDFLAGS -latomic"
        fi
        PLATFORM_LDFLAGS="$PLATFORM_LDFLAGS -lpthread -lrt"
        # PORT_FILES=port/gnu_kfreebsd/gnu_kfreebsd_specific.cc
        ;;
    NetBSD)
        PLATFORM=OS_NETBSD
        COMMON_FLAGS="$COMMON_FLAGS -fno-builtin-memcmp -D_REENTRANT -DOS_NETBSD"
        PLATFORM_LDFLAGS="$PLATFORM_LDFLAGS -lpthread -lgcc_s"
        # PORT_FILES=port/netbsd/netbsd_specific.cc
        ;;
    OpenBSD)
        PLATFORM=OS_OPENBSD
	CXX=clang++
        COMMON_FLAGS="$COMMON_FLAGS -fno-builtin-memcmp -D_REENTRANT -DOS_OPENBSD"
        PLATFORM_LDFLAGS="$PLATFORM_LDFLAGS -pthread"
        # PORT_FILES=port/openbsd/openbsd_specific.cc
	FIND=gfind
	WATCH=gnuwatch
        ;;
    DragonFly)
        PLATFORM=OS_DRAGONFLYBSD
        COMMON_FLAGS="$COMMON_FLAGS -fno-builtin-memcmp -D_REENTRANT -DOS_DRAGONFLYBSD"
        PLATFORM_LDFLAGS="$PLATFORM_LDFLAGS -lpthread"
        # PORT_FILES=port/dragonfly/dragonfly_specific.cc
        ;;
    Cygwin)
        PLATFORM=CYGWIN
        PLATFORM_SHARED_CFLAGS=""
        PLATFORM_CXXFLAGS="-std=gnu++11"
        COMMON_FLAGS="$COMMON_FLAGS -DCYGWIN"
        if [ -z "$USE_CLANG" ]; then
            COMMON_FLAGS="$COMMON_FLAGS -fno-builtin-memcmp"
        else
            PLATFORM_LDFLAGS="$PLATFORM_LDFLAGS -latomic"
        fi
        PLATFORM_LDFLAGS="$PLATFORM_LDFLAGS -lpthread -lrt"
        # PORT_FILES=port/linux/linux_specific.cc
        ;;
    OS_ANDROID_CROSSCOMPILE)
        PLATFORM=OS_ANDROID
	COMMON_FLAGS="$COMMON_FLAGS -fno-builtin-memcmp -D_REENTRANT -DOS_ANDROID -DROCKSDB_PLATFORM_POSIX"
	PLATFORM_LDFLAGS="$PLATFORM_LDFLAGS "  # All pthread features are in the Android C library
        # PORT_FILES=port/android/android.cc
        CROSS_COMPILE=true
        ;;
    *)
        echo "Unknown platform!" >&2
        exit 1
esac

PLATFORM_CXXFLAGS="$PLATFORM_CXXFLAGS ${CXXFLAGS}"
JAVA_LDFLAGS="$PLATFORM_LDFLAGS"
JAVA_STATIC_LDFLAGS="$PLATFORM_LDFLAGS"
JAVAC_ARGS="-source 8"

if [ "$CROSS_COMPILE" = "true" -o "$FBCODE_BUILD" = "true" ]; then
    # Cross-compiling; do not try any compilation tests.
    # Also don't need any compilation tests if compiling on fbcode
    if [ "$FBCODE_BUILD" = "true" ]; then
      # Enable backtrace on fbcode since the necessary libraries are present
      COMMON_FLAGS="$COMMON_FLAGS -DROCKSDB_BACKTRACE"
    fi
    true
else
    if ! test $ROCKSDB_DISABLE_FALLOCATE; then
        # Test whether fallocate is available
        $CXX $PLATFORM_CXXFLAGS -x c++ - -o test.o 2>/dev/null  <<EOF
          #include <fcntl.h>
          #include <linux/falloc.h>
          int main() {
      int fd = open("/dev/null", 0);
      fallocate(fd, FALLOC_FL_KEEP_SIZE, 0, 1024);
          }
EOF
        if [ "$?" = 0 ]; then
            COMMON_FLAGS="$COMMON_FLAGS -DROCKSDB_FALLOCATE_PRESENT"
        fi
    fi

    if ! test $ROCKSDB_DISABLE_SNAPPY; then
        # Test whether Snappy library is installed
        # http://code.google.com/p/snappy/
        $CXX $PLATFORM_CXXFLAGS -x c++ - -o test.o 2>/dev/null  <<EOF
          #include <snappy.h>
          int main() {}
EOF
        if [ "$?" = 0 ]; then
            COMMON_FLAGS="$COMMON_FLAGS -DSNAPPY"
            PLATFORM_LDFLAGS="$PLATFORM_LDFLAGS -lsnappy"
            JAVA_LDFLAGS="$JAVA_LDFLAGS -lsnappy"
        fi
    fi

    if ! test $ROCKSDB_DISABLE_GFLAGS; then
        # Test whether gflags library is installed
        # http://gflags.github.io/gflags/
        # check if the namespace is gflags
        if $CXX $PLATFORM_CXXFLAGS -x c++ - -o test.o 2>/dev/null << EOF
          #include <gflags/gflags.h>
          using namespace GFLAGS_NAMESPACE;
          int main() {}
EOF
        then
          COMMON_FLAGS="$COMMON_FLAGS -DGFLAGS=1"
          PLATFORM_LDFLAGS="$PLATFORM_LDFLAGS -lgflags"
        # check if namespace is gflags
        elif $CXX $PLATFORM_CXXFLAGS -x c++ - -o test.o 2>/dev/null << EOF
            #include <gflags/gflags.h>
            using namespace gflags;
            int main() {}
EOF
        then
          COMMON_FLAGS="$COMMON_FLAGS -DGFLAGS=1 -DGFLAGS_NAMESPACE=gflags"
          PLATFORM_LDFLAGS="$PLATFORM_LDFLAGS -lgflags"
        # check if namespace is google
        elif $CXX $PLATFORM_CXXFLAGS -x c++ - -o test.o 2>/dev/null << EOF
            #include <gflags/gflags.h>
            using namespace google;
            int main() {}
EOF
        then
          COMMON_FLAGS="$COMMON_FLAGS -DGFLAGS=1 -DGFLAGS_NAMESPACE=google"
          PLATFORM_LDFLAGS="$PLATFORM_LDFLAGS -lgflags"
        fi
    fi

    if ! test $ROCKSDB_DISABLE_ZLIB; then
        # Test whether zlib library is installed
        $CXX $PLATFORM_CXXFLAGS $COMMON_FLAGS -x c++ - -o test.o 2>/dev/null  <<EOF
          #include <zlib.h>
          int main() {}
EOF
        if [ "$?" = 0 ]; then
            COMMON_FLAGS="$COMMON_FLAGS -DZLIB"
            PLATFORM_LDFLAGS="$PLATFORM_LDFLAGS -lz"
            JAVA_LDFLAGS="$JAVA_LDFLAGS -lz"
        fi
    fi

    if ! test $ROCKSDB_DISABLE_BZIP; then
        # Test whether bzip library is installed
        $CXX $PLATFORM_CXXFLAGS $COMMON_FLAGS -x c++ - -o test.o 2>/dev/null  <<EOF
          #include <bzlib.h>
          int main() {}
EOF
        if [ "$?" = 0 ]; then
            COMMON_FLAGS="$COMMON_FLAGS -DBZIP2"
            PLATFORM_LDFLAGS="$PLATFORM_LDFLAGS -lbz2"
            JAVA_LDFLAGS="$JAVA_LDFLAGS -lbz2"
        fi
    fi

    if ! test $ROCKSDB_DISABLE_LZ4; then
        # Test whether lz4 library is installed
        $CXX $PLATFORM_CXXFLAGS $COMMON_FLAGS -x c++ - -o test.o 2>/dev/null  <<EOF
          #include <lz4.h>
          #include <lz4hc.h>
          int main() {}
EOF
        if [ "$?" = 0 ]; then
            COMMON_FLAGS="$COMMON_FLAGS -DLZ4"
            PLATFORM_LDFLAGS="$PLATFORM_LDFLAGS -llz4"
            JAVA_LDFLAGS="$JAVA_LDFLAGS -llz4"
        fi
    fi

    if ! test $ROCKSDB_DISABLE_ZSTD; then
        # Test whether zstd library is installed
        $CXX $PLATFORM_CXXFLAGS $COMMON_FLAGS -x c++ - -o /dev/null 2>/dev/null  <<EOF
          #include <zstd.h>
          int main() {}
EOF
        if [ "$?" = 0 ]; then
            COMMON_FLAGS="$COMMON_FLAGS -DZSTD"
            PLATFORM_LDFLAGS="$PLATFORM_LDFLAGS -lzstd"
            JAVA_LDFLAGS="$JAVA_LDFLAGS -lzstd"
        fi
    fi

    if ! test $ROCKSDB_DISABLE_NUMA; then
        # Test whether numa is available
        $CXX $PLATFORM_CXXFLAGS -x c++ - -o test.o -lnuma 2>/dev/null  <<EOF
          #include <numa.h>
          #include <numaif.h>
          int main() {}
EOF
        if [ "$?" = 0 ]; then
            COMMON_FLAGS="$COMMON_FLAGS -DNUMA"
            PLATFORM_LDFLAGS="$PLATFORM_LDFLAGS -lnuma"
            JAVA_LDFLAGS="$JAVA_LDFLAGS -lnuma"
        fi
    fi

    if ! test $ROCKSDB_DISABLE_TBB; then
        # Test whether tbb is available
        $CXX $PLATFORM_CXXFLAGS $LDFLAGS -x c++ - -o test.o -ltbb 2>/dev/null  <<EOF
          #include <tbb/tbb.h>
          int main() {}
EOF
        if [ "$?" = 0 ]; then
            COMMON_FLAGS="$COMMON_FLAGS -DTBB"
            PLATFORM_LDFLAGS="$PLATFORM_LDFLAGS -ltbb"
            JAVA_LDFLAGS="$JAVA_LDFLAGS -ltbb"
        fi
    fi

    if ! test $ROCKSDB_DISABLE_JEMALLOC; then
        # Test whether jemalloc is available
        if echo 'int main() {}' | $CXX $PLATFORM_CXXFLAGS -x c++ - -o test.o -ljemalloc \
          2>/dev/null; then
            # This will enable some preprocessor identifiers in the Makefile
            JEMALLOC=1
            # JEMALLOC can be enabled either using the flag (like here) or by
            # providing direct link to the jemalloc library
            WITH_JEMALLOC_FLAG=1
            # check for JEMALLOC installed with HomeBrew
            if [ "$PLATFORM" == "OS_MACOSX" ]; then
                if hash brew 2>/dev/null && brew ls --versions jemalloc > /dev/null; then
                    JEMALLOC_VER=$(brew ls --versions jemalloc | tail -n 1 | cut -f 2 -d ' ')
                    JEMALLOC_INCLUDE="-I/usr/local/Cellar/jemalloc/${JEMALLOC_VER}/include"
                    JEMALLOC_LIB="/usr/local/Cellar/jemalloc/${JEMALLOC_VER}/lib/libjemalloc_pic.a"
                    PLATFORM_LDFLAGS="$PLATFORM_LDFLAGS $JEMALLOC_LIB"
                    JAVA_STATIC_LDFLAGS="$JAVA_STATIC_LDFLAGS $JEMALLOC_LIB"
                fi
            fi
        fi
    fi
    if ! test $JEMALLOC && ! test $ROCKSDB_DISABLE_TCMALLOC; then
        # jemalloc is not available. Let's try tcmalloc
        if echo 'int main() {}' | $CXX $PLATFORM_CXXFLAGS -x c++ - -o test.o \
          -ltcmalloc 2>/dev/null; then
            PLATFORM_LDFLAGS="$PLATFORM_LDFLAGS -ltcmalloc"
            JAVA_LDFLAGS="$JAVA_LDFLAGS -ltcmalloc"
        fi
    fi

    if ! test $ROCKSDB_DISABLE_MALLOC_USABLE_SIZE; then
        # Test whether malloc_usable_size is available
        $CXX $PLATFORM_CXXFLAGS -x c++ - -o test.o 2>/dev/null  <<EOF
          #include <malloc.h>
          int main() {
            size_t res = malloc_usable_size(0);
            (void)res;
            return 0;
          }
EOF
        if [ "$?" = 0 ]; then
            COMMON_FLAGS="$COMMON_FLAGS -DROCKSDB_MALLOC_USABLE_SIZE"
        fi
    fi

    if ! test $ROCKSDB_DISABLE_MEMKIND; then
        # Test whether memkind library is installed
        $CXX $PLATFORM_CXXFLAGS $COMMON_FLAGS -lmemkind -x c++ - -o test.o 2>/dev/null  <<EOF
          #include <memkind.h>
          int main() {
            memkind_malloc(MEMKIND_DAX_KMEM, 1024);
            return 0;
          }
EOF
        if [ "$?" = 0 ]; then
            COMMON_FLAGS="$COMMON_FLAGS -DMEMKIND"
            PLATFORM_LDFLAGS="$PLATFORM_LDFLAGS -lmemkind"
            JAVA_LDFLAGS="$JAVA_LDFLAGS -lmemkind"
        fi
    fi

    if ! test $ROCKSDB_DISABLE_PTHREAD_MUTEX_ADAPTIVE_NP; then
        # Test whether PTHREAD_MUTEX_ADAPTIVE_NP mutex type is available
        $CXX $PLATFORM_CXXFLAGS -x c++ - -o test.o 2>/dev/null  <<EOF
          #include <pthread.h>
          int main() {
            int x = PTHREAD_MUTEX_ADAPTIVE_NP;
            (void)x;
            return 0;
          }
EOF
        if [ "$?" = 0 ]; then
            COMMON_FLAGS="$COMMON_FLAGS -DROCKSDB_PTHREAD_ADAPTIVE_MUTEX"
        fi
    fi

    if ! test $ROCKSDB_DISABLE_BACKTRACE; then
        # Test whether backtrace is available
        $CXX $PLATFORM_CXXFLAGS -x c++ - -o test.o 2>/dev/null  <<EOF
          #include <execinfo.h>
          int main() {
            void* frames[1];
            backtrace_symbols(frames, backtrace(frames, 1));
            return 0;
          }
EOF
        if [ "$?" = 0 ]; then
            COMMON_FLAGS="$COMMON_FLAGS -DROCKSDB_BACKTRACE"
        else
            # Test whether execinfo library is installed
            $CXX $PLATFORM_CXXFLAGS -lexecinfo -x c++ - -o test.o 2>/dev/null  <<EOF
              #include <execinfo.h>
              int main() {
                void* frames[1];
                backtrace_symbols(frames, backtrace(frames, 1));
              }
EOF
            if [ "$?" = 0 ]; then
                COMMON_FLAGS="$COMMON_FLAGS -DROCKSDB_BACKTRACE"
                PLATFORM_LDFLAGS="$PLATFORM_LDFLAGS -lexecinfo"
                JAVA_LDFLAGS="$JAVA_LDFLAGS -lexecinfo"
            fi
        fi
    fi

    if ! test $ROCKSDB_DISABLE_PG; then
        # Test if -pg is supported
        $CXX $PLATFORM_CXXFLAGS -pg -x c++ - -o test.o 2>/dev/null  <<EOF
          int main() {
            return 0;
          }
EOF
        if [ "$?" = 0 ]; then
            PROFILING_FLAGS=-pg
        fi
    fi

    if ! test $ROCKSDB_DISABLE_SYNC_FILE_RANGE; then
        # Test whether sync_file_range is supported for compatibility with an old glibc
        $CXX $PLATFORM_CXXFLAGS -x c++ - -o test.o 2>/dev/null  <<EOF
          #include <fcntl.h>
          int main() {
            int fd = open("/dev/null", 0);
            sync_file_range(fd, 0, 1024, SYNC_FILE_RANGE_WRITE);
          }
EOF
        if [ "$?" = 0 ]; then
            COMMON_FLAGS="$COMMON_FLAGS -DROCKSDB_RANGESYNC_PRESENT"
        fi
    fi

    if ! test $ROCKSDB_DISABLE_SCHED_GETCPU; then
        # Test whether sched_getcpu is supported
        $CXX $PLATFORM_CXXFLAGS -x c++ - -o test.o 2>/dev/null  <<EOF
          #include <sched.h>
          int main() {
            int cpuid = sched_getcpu();
            (void)cpuid;
          }
EOF
        if [ "$?" = 0 ]; then
            COMMON_FLAGS="$COMMON_FLAGS -DROCKSDB_SCHED_GETCPU_PRESENT"
        fi
    fi

    if ! test $ROCKSDB_DISABLE_AUXV_GETAUXVAL; then
        # Test whether getauxval is supported
        $CXX $PLATFORM_CXXFLAGS -x c++ - -o test.o 2>/dev/null  <<EOF
          #include <sys/auxv.h>
          int main() {
            uint64_t auxv = getauxval(AT_HWCAP);
            (void)auxv;
          }
EOF
        if [ "$?" = 0 ]; then
            COMMON_FLAGS="$COMMON_FLAGS -DROCKSDB_AUXV_GETAUXVAL_PRESENT"
        fi
    fi

    if ! test $ROCKSDB_DISABLE_ALIGNED_NEW; then
        # Test whether c++17 aligned-new is supported
        $CXX $PLATFORM_CXXFLAGS -faligned-new -x c++ - -o test.o 2>/dev/null <<EOF
            struct alignas(1024) t {int a;};
            int main() {}
EOF
        if [ "$?" = 0 ]; then
            PLATFORM_CXXFLAGS="$PLATFORM_CXXFLAGS -faligned-new -DHAVE_ALIGNED_NEW"
        fi
    fi
    if ! test $ROCKSDB_DISABLE_BENCHMARK; then
        # Test whether google benchmark is available
        $CXX $PLATFORM_CXXFLAGS -x c++ - -o /dev/null -lbenchmark 2>/dev/null  <<EOF
          #include <benchmark/benchmark.h>
          int main() {}
EOF
        if [ "$?" = 0 ]; then
            PLATFORM_LDFLAGS="$PLATFORM_LDFLAGS -lbenchmark"
        fi
    fi
fi

# TODO(tec): Fix -Wshorten-64-to-32 errors on FreeBSD and enable the warning.
# -Wshorten-64-to-32 breaks compilation on FreeBSD aarch64 and i386
if ! { [ "$TARGET_OS" = FreeBSD ] && [ "$TARGET_ARCHITECTURE" = arm64 -o "$TARGET_ARCHITECTURE" = i386 ]; }; then
  # Test whether -Wshorten-64-to-32 is available
  $CXX $PLATFORM_CXXFLAGS -x c++ - -o test.o -Wshorten-64-to-32 2>/dev/null  <<EOF
    int main() {}
EOF
  if [ "$?" = 0 ]; then
    COMMON_FLAGS="$COMMON_FLAGS -Wshorten-64-to-32"
  fi
fi

<<<<<<< HEAD
# shall we use HDFS?

if test "$USE_HDFS"; then
  if test -z "$JAVA_HOME"; then
    echo "JAVA_HOME has to be set for HDFS usage." >&2
    exit 1
  fi
  HDFS_CCFLAGS="$HDFS_CCFLAGS -I$JAVA_HOME/include -I$JAVA_HOME/include/linux -DUSE_HDFS -I$HADOOP_HOME/include"
  HDFS_LDFLAGS="$HDFS_LDFLAGS -lhdfs -L$JAVA_HOME/jre/lib/amd64 -L$HADOOP_HOME/lib/native"
  HDFS_LDFLAGS="$HDFS_LDFLAGS -L$JAVA_HOME/jre/lib/amd64/server -L$GLIBC_RUNTIME_PATH/lib"
  HDFS_LDFLAGS="$HDFS_LDFLAGS -ldl -lverify -ljava -ljvm"
  COMMON_FLAGS="$COMMON_FLAGS $HDFS_CCFLAGS"
  PLATFORM_LDFLAGS="$PLATFORM_LDFLAGS $HDFS_LDFLAGS"
  JAVA_LDFLAGS="$JAVA_LDFLAGS $HDFS_LDFLAGS"
fi

#
# Support the AWS cloud environment only if the env variable named USE_AWS
# is set to 1. Setting it to any other value or not setting it at all means
# that the AWS build is not triggered.
#
if [ "${USE_AWS}XXX" = "1XXX" ]; then
  AWS_SDK=/usr/local
  AWI=${AWS_SDK}/include/
  S3_CCFLAGS="$S3_CCFLAGS -I$AWI -DUSE_AWS"
  S3_LDFLAGS="$S3_LDFLAGS -laws-cpp-sdk-s3 -laws-cpp-sdk-kinesis -laws-cpp-sdk-core -laws-cpp-sdk-transfer"
  COMMON_FLAGS="$COMMON_FLAGS $S3_CCFLAGS"
  PLATFORM_LDFLAGS="$S3_LDFLAGS $PLATFORM_LDFLAGS"
fi
#
# Support the Kafka WAL storing if the env variable named USE_KAFKA
# is set to 1. Setting it to any other value or not setting it at all means
# that the Kafka WAL build is not triggered.
#
if [ "${USE_KAFKA}XXX" = "1XXX" ]; then
  COMMON_FLAGS="$COMMON_FLAGS -DUSE_KAFKA"
  PLATFORM_LDFLAGS="-lrdkafka++ $PLATFORM_LDFLAGS"
fi

=======
>>>>>>> 00724f43
if test "0$PORTABLE" -eq 0; then
  if test -n "`echo $TARGET_ARCHITECTURE | grep ^ppc64`"; then
    # Tune for this POWER processor, treating '+' models as base models
    POWER=`LD_SHOW_AUXV=1 /bin/true | grep AT_PLATFORM | grep -E -o power[0-9]+`
    COMMON_FLAGS="$COMMON_FLAGS -mcpu=$POWER -mtune=$POWER "
  elif test -n "`echo $TARGET_ARCHITECTURE | grep -e^arm -e^aarch64`"; then
    # TODO: Handle this with approprite options.
    COMMON_FLAGS="$COMMON_FLAGS"
  elif test -n "`echo $TARGET_ARCHITECTURE | grep ^aarch64`"; then
    COMMON_FLAGS="$COMMON_FLAGS"
  elif test -n "`echo $TARGET_ARCHITECTURE | grep ^s390x`"; then
    if echo 'int main() {}' | $CXX $PLATFORM_CXXFLAGS -x c++ \
      -march=native - -o /dev/null 2>/dev/null; then
      COMMON_FLAGS="$COMMON_FLAGS -march=native "
    else
      COMMON_FLAGS="$COMMON_FLAGS -march=z196 "
    fi
    COMMON_FLAGS="$COMMON_FLAGS"
  elif test -n "`echo $TARGET_ARCHITECTURE | grep ^riscv64`"; then
    RISC_ISA=$(cat /proc/cpuinfo | grep isa | head -1 | cut --delimiter=: -f 2 | cut -b 2-)
    COMMON_FLAGS="$COMMON_FLAGS -march=${RISC_ISA}"
  elif [ "$TARGET_OS" == "IOS" ]; then
    COMMON_FLAGS="$COMMON_FLAGS"
  elif [ "$TARGET_OS" == "AIX" ] || [ "$TARGET_OS" == "SunOS" ]; then
    # TODO: Not sure why we don't use -march=native on these OSes
    if test "$USE_SSE"; then
      TRY_SSE_ETC="1"
    fi
  else
    COMMON_FLAGS="$COMMON_FLAGS -march=native "
  fi
else
  # PORTABLE=1
  if test "$USE_SSE"; then
    TRY_SSE_ETC="1"
  fi

  if test -n "`echo $TARGET_ARCHITECTURE | grep ^s390x`"; then
    COMMON_FLAGS="$COMMON_FLAGS -march=z196 "
  fi

  if test -n "`echo $TARGET_ARCHITECTURE | grep ^riscv64`"; then
    RISC_ISA=$(cat /proc/cpuinfo | grep isa | head -1 | cut --delimiter=: -f 2 | cut -b 2-)
    COMMON_FLAGS="$COMMON_FLAGS -march=${RISC_ISA}"
  fi

  if [[ "${PLATFORM}" == "OS_MACOSX" ]]; then
    # For portability compile for macOS 10.12 (2016) or newer
    COMMON_FLAGS="$COMMON_FLAGS -mmacosx-version-min=10.12"
    PLATFORM_LDFLAGS="$PLATFORM_LDFLAGS -mmacosx-version-min=10.12"
    # -mmacosx-version-min must come first here.
    PLATFORM_SHARED_LDFLAGS="-mmacosx-version-min=10.12 $PLATFORM_SHARED_LDFLAGS"
    PLATFORM_CMAKE_FLAGS="-DCMAKE_OSX_DEPLOYMENT_TARGET=10.12"
    JAVA_STATIC_DEPS_COMMON_FLAGS="-mmacosx-version-min=10.12"
    JAVA_STATIC_DEPS_LDFLAGS="$JAVA_STATIC_DEPS_COMMON_FLAGS"
    JAVA_STATIC_DEPS_CCFLAGS="$JAVA_STATIC_DEPS_COMMON_FLAGS"
    JAVA_STATIC_DEPS_CXXFLAGS="$JAVA_STATIC_DEPS_COMMON_FLAGS"
  fi
fi

if test -n "`echo $TARGET_ARCHITECTURE | grep ^ppc64`"; then
  # check for GNU libc on ppc64
  $CXX -x c++ - -o /dev/null 2>/dev/null <<EOF
    #include <stdio.h>
    #include <stdlib.h>
    #include <gnu/libc-version.h>

    int main(int argc, char *argv[]) {
      printf("GNU libc version: %s\n", gnu_get_libc_version());
      return 0;
    }
EOF
  if [ "$?" != 0 ]; then
      PPC_LIBC_IS_GNU=0
  fi
fi

if test "$TRY_SSE_ETC"; then
  # The USE_SSE flag now means "attempt to compile with widely-available
  # Intel architecture extensions utilized by specific optimizations in the
  # source code." It's a qualifier on PORTABLE=1 that means "mostly portable."
  # It doesn't even really check that your current CPU is compatible.
  #
  # SSE4.2 available since nehalem, ca. 2008-2010
  # Includes POPCNT for BitsSetToOne, BitParity
  TRY_SSE42="-msse4.2"
  # PCLMUL available since westmere, ca. 2010-2011
  TRY_PCLMUL="-mpclmul"
  # AVX2 available since haswell, ca. 2013-2015
  TRY_AVX2="-mavx2"
  # BMI available since haswell, ca. 2013-2015
  # Primarily for TZCNT for CountTrailingZeroBits
  TRY_BMI="-mbmi"
  # LZCNT available since haswell, ca. 2013-2015
  # For FloorLog2
  TRY_LZCNT="-mlzcnt"
fi

$CXX $PLATFORM_CXXFLAGS $COMMON_FLAGS $TRY_SSE42 -x c++ - -o test.o 2>/dev/null <<EOF
  #include <cstdint>
  #include <nmmintrin.h>
  int main() {
    volatile uint32_t x = _mm_crc32_u32(0, 0);
    (void)x;
  }
EOF
if [ "$?" = 0 ]; then
  COMMON_FLAGS="$COMMON_FLAGS $TRY_SSE42 -DHAVE_SSE42"
elif test "$USE_SSE"; then
  echo "warning: USE_SSE specified but compiler could not use SSE intrinsics, disabling" >&2
fi

$CXX $PLATFORM_CXXFLAGS $COMMON_FLAGS $TRY_PCLMUL -x c++ - -o test.o 2>/dev/null <<EOF
  #include <cstdint>
  #include <wmmintrin.h>
  int main() {
    const auto a = _mm_set_epi64x(0, 0);
    const auto b = _mm_set_epi64x(0, 0);
    const auto c = _mm_clmulepi64_si128(a, b, 0x00);
    auto d = _mm_cvtsi128_si64(c);
    (void)d;
  }
EOF
if [ "$?" = 0 ]; then
  COMMON_FLAGS="$COMMON_FLAGS $TRY_PCLMUL -DHAVE_PCLMUL"
elif test "$USE_SSE"; then
  echo "warning: USE_SSE specified but compiler could not use PCLMUL intrinsics, disabling" >&2
fi

$CXX $PLATFORM_CXXFLAGS $COMMON_FLAGS $TRY_AVX2 -x c++ - -o test.o 2>/dev/null <<EOF
  #include <cstdint>
  #include <immintrin.h>
  int main() {
    const auto a = _mm256_setr_epi32(0, 1, 2, 3, 4, 7, 6, 5);
    const auto b = _mm256_permutevar8x32_epi32(a, a);
    (void)b;
  }
EOF
if [ "$?" = 0 ]; then
  COMMON_FLAGS="$COMMON_FLAGS $TRY_AVX2 -DHAVE_AVX2"
elif test "$USE_SSE"; then
  echo "warning: USE_SSE specified but compiler could not use AVX2 intrinsics, disabling" >&2
fi

$CXX $PLATFORM_CXXFLAGS $COMMON_FLAGS $TRY_BMI -x c++ - -o test.o 2>/dev/null <<EOF
  #include <cstdint>
  #include <immintrin.h>
  int main(int argc, char *argv[]) {
    (void)argv;
    return (int)_tzcnt_u64((uint64_t)argc);
  }
EOF
if [ "$?" = 0 ]; then
  COMMON_FLAGS="$COMMON_FLAGS $TRY_BMI -DHAVE_BMI"
elif test "$USE_SSE"; then
  echo "warning: USE_SSE specified but compiler could not use BMI intrinsics, disabling" >&2
fi

$CXX $PLATFORM_CXXFLAGS $COMMON_FLAGS $TRY_LZCNT -x c++ - -o test.o 2>/dev/null <<EOF
  #include <cstdint>
  #include <immintrin.h>
  int main(int argc, char *argv[]) {
    (void)argv;
    return (int)_lzcnt_u64((uint64_t)argc);
  }
EOF
if [ "$?" = 0 ]; then
  COMMON_FLAGS="$COMMON_FLAGS $TRY_LZCNT -DHAVE_LZCNT"
elif test "$USE_SSE"; then
  echo "warning: USE_SSE specified but compiler could not use LZCNT intrinsics, disabling" >&2
fi

$CXX $PLATFORM_CXXFLAGS $COMMON_FLAGS -x c++ - -o test.o 2>/dev/null <<EOF
  #include <cstdint>
  int main() {
    uint64_t a = 0xffffFFFFffffFFFF;
    __uint128_t b = __uint128_t(a) * a;
    a = static_cast<uint64_t>(b >> 64);
    (void)a;
  }
EOF
if [ "$?" = 0 ]; then
  COMMON_FLAGS="$COMMON_FLAGS -DHAVE_UINT128_EXTENSION"
fi

# thread_local is part of C++11 and later (TODO: clean up this define)
COMMON_FLAGS="$COMMON_FLAGS -DROCKSDB_SUPPORT_THREAD_LOCAL"

if [ "$FBCODE_BUILD" != "true" -a "$PLATFORM" = OS_LINUX ]; then
  $CXX $COMMON_FLAGS $PLATFORM_SHARED_CFLAGS -x c++ -c - -o test_dl.o 2>/dev/null <<EOF
  void dummy_func() {}
EOF
  if [ "$?" = 0 ]; then
    $CXX $COMMON_FLAGS $PLATFORM_SHARED_LDFLAGS test_dl.o -o test.o 2>/dev/null
    if [ "$?" = 0 ]; then
      EXEC_LDFLAGS+="-ldl"
      rm -f test_dl.o
    fi
  fi
fi

# check for F_FULLFSYNC
$CXX $PLATFORM_CXXFALGS -x c++ - -o test.o 2>/dev/null  <<EOF
  #include <fcntl.h>
  int main() {
    fcntl(0, F_FULLFSYNC);
    return 0;
  }
EOF
if [ "$?" = 0 ]; then
  COMMON_FLAGS="$COMMON_FLAGS -DHAVE_FULLFSYNC"
fi

rm -f test.o test_dl.o

PLATFORM_CCFLAGS="$PLATFORM_CCFLAGS $COMMON_FLAGS"
PLATFORM_CXXFLAGS="$PLATFORM_CXXFLAGS $COMMON_FLAGS"

VALGRIND_VER="$VALGRIND_VER"

ROCKSDB_MAJOR=`build_tools/version.sh major`
ROCKSDB_MINOR=`build_tools/version.sh minor`
ROCKSDB_PATCH=`build_tools/version.sh patch`

echo "CC=$CC" >> "$OUTPUT"
echo "CXX=$CXX" >> "$OUTPUT"
echo "AR=$AR" >> "$OUTPUT"
echo "PLATFORM=$PLATFORM" >> "$OUTPUT"
echo "PLATFORM_LDFLAGS=$PLATFORM_LDFLAGS" >> "$OUTPUT"
echo "PLATFORM_CMAKE_FLAGS=$PLATFORM_CMAKE_FLAGS" >> "$OUTPUT"
echo "JAVA_LDFLAGS=$JAVA_LDFLAGS" >> "$OUTPUT"
echo "JAVA_STATIC_LDFLAGS=$JAVA_STATIC_LDFLAGS" >> "$OUTPUT"
echo "JAVA_STATIC_DEPS_CCFLAGS=$JAVA_STATIC_DEPS_CCFLAGS" >> "$OUTPUT"
echo "JAVA_STATIC_DEPS_CXXFLAGS=$JAVA_STATIC_DEPS_CXXFLAGS" >> "$OUTPUT"
echo "JAVA_STATIC_DEPS_LDFLAGS=$JAVA_STATIC_DEPS_LDFLAGS" >> "$OUTPUT"
echo "JAVAC_ARGS=$JAVAC_ARGS" >> "$OUTPUT"
echo "VALGRIND_VER=$VALGRIND_VER" >> "$OUTPUT"
echo "PLATFORM_CCFLAGS=$PLATFORM_CCFLAGS" >> "$OUTPUT"
echo "PLATFORM_CXXFLAGS=$PLATFORM_CXXFLAGS" >> "$OUTPUT"
echo "PLATFORM_SHARED_CFLAGS=$PLATFORM_SHARED_CFLAGS" >> "$OUTPUT"
echo "PLATFORM_SHARED_EXT=$PLATFORM_SHARED_EXT" >> "$OUTPUT"
echo "PLATFORM_SHARED_LDFLAGS=$PLATFORM_SHARED_LDFLAGS" >> "$OUTPUT"
echo "PLATFORM_SHARED_VERSIONED=$PLATFORM_SHARED_VERSIONED" >> "$OUTPUT"
echo "EXEC_LDFLAGS=$EXEC_LDFLAGS" >> "$OUTPUT"
echo "JEMALLOC_INCLUDE=$JEMALLOC_INCLUDE" >> "$OUTPUT"
echo "JEMALLOC_LIB=$JEMALLOC_LIB" >> "$OUTPUT"
echo "ROCKSDB_MAJOR=$ROCKSDB_MAJOR" >> "$OUTPUT"
echo "ROCKSDB_MINOR=$ROCKSDB_MINOR" >> "$OUTPUT"
echo "ROCKSDB_PATCH=$ROCKSDB_PATCH" >> "$OUTPUT"
echo "CLANG_SCAN_BUILD=$CLANG_SCAN_BUILD" >> "$OUTPUT"
echo "CLANG_ANALYZER=$CLANG_ANALYZER" >> "$OUTPUT"
echo "PROFILING_FLAGS=$PROFILING_FLAGS" >> "$OUTPUT"
echo "FIND=$FIND" >> "$OUTPUT"
echo "WATCH=$WATCH" >> "$OUTPUT"
# This will enable some related identifiers for the preprocessor
if test -n "$JEMALLOC"; then
  echo "JEMALLOC=1" >> "$OUTPUT"
fi
# Indicates that jemalloc should be enabled using -ljemalloc flag
# The alternative is to porvide a direct link to the library via JEMALLOC_LIB
# and JEMALLOC_INCLUDE
if test -n "$WITH_JEMALLOC_FLAG"; then
  echo "WITH_JEMALLOC_FLAG=$WITH_JEMALLOC_FLAG" >> "$OUTPUT"
fi
echo "LUA_PATH=$LUA_PATH" >> "$OUTPUT"
if test -n "$USE_FOLLY_DISTRIBUTED_MUTEX"; then
  echo "USE_FOLLY_DISTRIBUTED_MUTEX=$USE_FOLLY_DISTRIBUTED_MUTEX" >> "$OUTPUT"
fi
if test -n "$PPC_LIBC_IS_GNU"; then
  echo "PPC_LIBC_IS_GNU=$PPC_LIBC_IS_GNU" >> "$OUTPUT"
fi<|MERGE_RESOLUTION|>--- conflicted
+++ resolved
@@ -620,23 +620,6 @@
   fi
 fi
 
-<<<<<<< HEAD
-# shall we use HDFS?
-
-if test "$USE_HDFS"; then
-  if test -z "$JAVA_HOME"; then
-    echo "JAVA_HOME has to be set for HDFS usage." >&2
-    exit 1
-  fi
-  HDFS_CCFLAGS="$HDFS_CCFLAGS -I$JAVA_HOME/include -I$JAVA_HOME/include/linux -DUSE_HDFS -I$HADOOP_HOME/include"
-  HDFS_LDFLAGS="$HDFS_LDFLAGS -lhdfs -L$JAVA_HOME/jre/lib/amd64 -L$HADOOP_HOME/lib/native"
-  HDFS_LDFLAGS="$HDFS_LDFLAGS -L$JAVA_HOME/jre/lib/amd64/server -L$GLIBC_RUNTIME_PATH/lib"
-  HDFS_LDFLAGS="$HDFS_LDFLAGS -ldl -lverify -ljava -ljvm"
-  COMMON_FLAGS="$COMMON_FLAGS $HDFS_CCFLAGS"
-  PLATFORM_LDFLAGS="$PLATFORM_LDFLAGS $HDFS_LDFLAGS"
-  JAVA_LDFLAGS="$JAVA_LDFLAGS $HDFS_LDFLAGS"
-fi
-
 #
 # Support the AWS cloud environment only if the env variable named USE_AWS
 # is set to 1. Setting it to any other value or not setting it at all means
@@ -660,8 +643,6 @@
   PLATFORM_LDFLAGS="-lrdkafka++ $PLATFORM_LDFLAGS"
 fi
 
-=======
->>>>>>> 00724f43
 if test "0$PORTABLE" -eq 0; then
   if test -n "`echo $TARGET_ARCHITECTURE | grep ^ppc64`"; then
     # Tune for this POWER processor, treating '+' models as base models
