// Copyright (c) 2011-present, Facebook, Inc.  All rights reserved.
//  This source code is licensed under both the GPLv2 (found in the
//  COPYING file in the root directory) and Apache 2.0 License
//  (found in the LICENSE.Apache file in the root directory).
package org.rocksdb;

import org.junit.*;
import org.junit.rules.ExpectedException;
import org.junit.rules.TemporaryFolder;

import java.nio.ByteBuffer;
import java.util.*;

import static java.nio.charset.StandardCharsets.UTF_8;
import static org.assertj.core.api.Assertions.assertThat;
import static org.junit.Assert.fail;

public class RocksDBTest {

  @ClassRule
  public static final RocksNativeLibraryResource ROCKS_NATIVE_LIBRARY_RESOURCE =
      new RocksNativeLibraryResource();

  @Rule
  public TemporaryFolder dbFolder = new TemporaryFolder();

  public static final Random rand = PlatformRandomHelper.
      getPlatformSpecificRandomFactory();

  @Test
  public void open() throws RocksDBException {
    try (final RocksDB db =
             RocksDB.open(dbFolder.getRoot().getAbsolutePath())) {
      assertThat(db).isNotNull();
    }
  }

  @Test
  public void open_opt() throws RocksDBException {
    try (final Options opt = new Options().setCreateIfMissing(true);
         final RocksDB db = RocksDB.open(opt,
             dbFolder.getRoot().getAbsolutePath())) {
      assertThat(db).isNotNull();
    }
  }

  @Test
  public void openWhenOpen() throws RocksDBException {
    final String dbPath = dbFolder.getRoot().getAbsolutePath();

    try (final RocksDB ignored = RocksDB.open(dbPath)) {
      try (final RocksDB ignored1 = RocksDB.open(dbPath)) {
        fail("Should have thrown an exception when opening the same db twice");
      } catch (final RocksDBException e) {
        assertThat(e.getStatus().getCode()).isEqualTo(Status.Code.IOError);
        assertThat(e.getStatus().getSubCode()).isEqualTo(Status.SubCode.None);
        assertThat(e.getStatus().getState()).contains("lock ");
      }
    }
  }

  @Test
  public void createColumnFamily() throws RocksDBException {
      final byte[] col1Name = "col1".getBytes(UTF_8);

      try (final RocksDB db = RocksDB.open(dbFolder.getRoot().getAbsolutePath());
           final ColumnFamilyOptions cfOpts = new ColumnFamilyOptions()
      ) {
        try (final ColumnFamilyHandle col1 =
            db.createColumnFamily(new ColumnFamilyDescriptor(col1Name, cfOpts))) {
          assertThat(col1).isNotNull();
          assertThat(col1.getName()).isEqualTo(col1Name);
        }
      }

      final List<ColumnFamilyHandle> cfHandles = new ArrayList<>();
      try (final RocksDB ignored = RocksDB.open(dbFolder.getRoot().getAbsolutePath(),
               Arrays.asList(new ColumnFamilyDescriptor(RocksDB.DEFAULT_COLUMN_FAMILY),
                   new ColumnFamilyDescriptor(col1Name)),
               cfHandles)) {
        try {
          assertThat(cfHandles.size()).isEqualTo(2);
          assertThat(cfHandles.get(1)).isNotNull();
          assertThat(cfHandles.get(1).getName()).isEqualTo(col1Name);
        } finally {
          for (final ColumnFamilyHandle cfHandle :
              cfHandles) {
            cfHandle.close();
          }
        }
      }
  }


  @Test
  public void createColumnFamilies() throws RocksDBException {
    final byte[] col1Name = "col1".getBytes(UTF_8);
    final byte[] col2Name = "col2".getBytes(UTF_8);

    List<ColumnFamilyHandle> cfHandles;
    try (final RocksDB db = RocksDB.open(dbFolder.getRoot().getAbsolutePath());
         final ColumnFamilyOptions cfOpts = new ColumnFamilyOptions()
    ) {
      cfHandles =
          db.createColumnFamilies(cfOpts, Arrays.asList(col1Name, col2Name));
      try {
        assertThat(cfHandles).isNotNull();
        assertThat(cfHandles.size()).isEqualTo(2);
        assertThat(cfHandles.get(0).getName()).isEqualTo(col1Name);
        assertThat(cfHandles.get(1).getName()).isEqualTo(col2Name);
      } finally {
        for (final ColumnFamilyHandle cfHandle : cfHandles) {
          cfHandle.close();
        }
      }
    }

    cfHandles = new ArrayList<>();
    try (final RocksDB ignored = RocksDB.open(dbFolder.getRoot().getAbsolutePath(),
             Arrays.asList(new ColumnFamilyDescriptor(RocksDB.DEFAULT_COLUMN_FAMILY),
                 new ColumnFamilyDescriptor(col1Name), new ColumnFamilyDescriptor(col2Name)),
             cfHandles)) {
      try {
        assertThat(cfHandles.size()).isEqualTo(3);
        assertThat(cfHandles.get(1)).isNotNull();
        assertThat(cfHandles.get(1).getName()).isEqualTo(col1Name);
        assertThat(cfHandles.get(2)).isNotNull();
        assertThat(cfHandles.get(2).getName()).isEqualTo(col2Name);
      } finally {
        for (final ColumnFamilyHandle cfHandle : cfHandles) {
          cfHandle.close();
        }
      }
    }
  }

  @Test
  public void createColumnFamiliesfromDescriptors() throws RocksDBException {
    final byte[] col1Name = "col1".getBytes(UTF_8);
    final byte[] col2Name = "col2".getBytes(UTF_8);

    List<ColumnFamilyHandle> cfHandles;
    try (final RocksDB db = RocksDB.open(dbFolder.getRoot().getAbsolutePath());
         final ColumnFamilyOptions cfOpts = new ColumnFamilyOptions()
    ) {
      cfHandles =
          db.createColumnFamilies(Arrays.asList(
              new ColumnFamilyDescriptor(col1Name, cfOpts),
              new ColumnFamilyDescriptor(col2Name, cfOpts)));
      try {
        assertThat(cfHandles).isNotNull();
        assertThat(cfHandles.size()).isEqualTo(2);
        assertThat(cfHandles.get(0).getName()).isEqualTo(col1Name);
        assertThat(cfHandles.get(1).getName()).isEqualTo(col2Name);
      } finally {
        for (final ColumnFamilyHandle cfHandle : cfHandles) {
          cfHandle.close();
        }
      }
    }

    cfHandles = new ArrayList<>();
    try (final RocksDB ignored = RocksDB.open(dbFolder.getRoot().getAbsolutePath(),
             Arrays.asList(new ColumnFamilyDescriptor(RocksDB.DEFAULT_COLUMN_FAMILY),
                 new ColumnFamilyDescriptor(col1Name), new ColumnFamilyDescriptor(col2Name)),
             cfHandles)) {
      try {
        assertThat(cfHandles.size()).isEqualTo(3);
        assertThat(cfHandles.get(1)).isNotNull();
        assertThat(cfHandles.get(1).getName()).isEqualTo(col1Name);
        assertThat(cfHandles.get(2)).isNotNull();
        assertThat(cfHandles.get(2).getName()).isEqualTo(col2Name);
      } finally {
        for (final ColumnFamilyHandle cfHandle : cfHandles) {
          cfHandle.close();
        }
      }
    }
  }

  @Test
  public void put() throws RocksDBException {
    try (final RocksDB db = RocksDB.open(dbFolder.getRoot().getAbsolutePath());
         final WriteOptions opt = new WriteOptions(); final ReadOptions optr = new ReadOptions()) {
      db.put("key1".getBytes(), "value".getBytes());
      db.put(opt, "key2".getBytes(), "12345678".getBytes());
      assertThat(db.get("key1".getBytes())).isEqualTo(
          "value".getBytes());
      assertThat(db.get("key2".getBytes())).isEqualTo(
          "12345678".getBytes());

      final ByteBuffer key = ByteBuffer.allocateDirect(12);
      final ByteBuffer value = ByteBuffer.allocateDirect(12);
      key.position(4);
      key.put("key3".getBytes());
      key.position(4).limit(8);
      value.position(4);
      value.put("val3".getBytes());
      value.position(4).limit(8);

      db.put(opt, key, value);

      assertThat(key.position()).isEqualTo(8);
      assertThat(key.limit()).isEqualTo(8);

      assertThat(value.position()).isEqualTo(8);
      assertThat(value.limit()).isEqualTo(8);

      key.position(4);

      final ByteBuffer result = ByteBuffer.allocateDirect(12);
      assertThat(db.get(optr, key, result)).isEqualTo(4);
      assertThat(result.position()).isEqualTo(0);
      assertThat(result.limit()).isEqualTo(4);
      assertThat(key.position()).isEqualTo(8);
      assertThat(key.limit()).isEqualTo(8);

      final byte[] tmp = new byte[4];
      result.get(tmp);
      assertThat(tmp).isEqualTo("val3".getBytes());

      key.position(4);

      result.clear().position(9);
      assertThat(db.get(optr, key, result)).isEqualTo(4);
      assertThat(result.position()).isEqualTo(9);
      assertThat(result.limit()).isEqualTo(12);
      assertThat(key.position()).isEqualTo(8);
      assertThat(key.limit()).isEqualTo(8);
      final byte[] tmp2 = new byte[3];
      result.get(tmp2);
      assertThat(tmp2).isEqualTo("val".getBytes());

      // put
      final Segment key3 = sliceSegment("key3");
      final Segment key4 = sliceSegment("key4");
      final Segment value0 = sliceSegment("value 0");
      final Segment value1 = sliceSegment("value 1");
      db.put(key3.data, key3.offset, key3.len, value0.data, value0.offset, value0.len);
      db.put(opt, key4.data, key4.offset, key4.len, value1.data, value1.offset, value1.len);

      // compare
      Assert.assertTrue(value0.isSamePayload(db.get(key3.data, key3.offset, key3.len)));
      Assert.assertTrue(value1.isSamePayload(db.get(key4.data, key4.offset, key4.len)));
    }
  }

  private static Segment sliceSegment(final String key) {
    final ByteBuffer rawKey = ByteBuffer.allocate(key.length() + 4);
    rawKey.put((byte)0);
    rawKey.put((byte)0);
    rawKey.put(key.getBytes());

    return new Segment(rawKey.array(), 2, key.length());
  }

  private static class Segment {
    final byte[] data;
    final int offset;
    final int len;

    public boolean isSamePayload(final byte[] value) {
      if (value == null) {
        return false;
      }
      if (value.length != len) {
        return false;
      }

      for (int i = 0; i < value.length; i++) {
        if (data[i + offset] != value[i]) {
          return false;
        }
      }

      return true;
    }

    public Segment(final byte[] value, final int offset, final int len) {
      this.data = value;
      this.offset = offset;
      this.len = len;
    }
  }

  @Test
  public void write() throws RocksDBException {
    try (final StringAppendOperator stringAppendOperator = new StringAppendOperator();
         final Options options = new Options()
             .setMergeOperator(stringAppendOperator)
             .setCreateIfMissing(true);
         final RocksDB db = RocksDB.open(options,
             dbFolder.getRoot().getAbsolutePath());
         final WriteOptions opts = new WriteOptions()) {

      try (final WriteBatch wb1 = new WriteBatch()) {
        wb1.put("key1".getBytes(), "aa".getBytes());
        wb1.merge("key1".getBytes(), "bb".getBytes());

        try (final WriteBatch wb2 = new WriteBatch()) {
          wb2.put("key2".getBytes(), "xx".getBytes());
          wb2.merge("key2".getBytes(), "yy".getBytes());
          db.write(opts, wb1);
          db.write(opts, wb2);
        }
      }

      assertThat(db.get("key1".getBytes())).isEqualTo(
          "aa,bb".getBytes());
      assertThat(db.get("key2".getBytes())).isEqualTo(
          "xx,yy".getBytes());
    }
  }

  @Test
  public void getWithOutValue() throws RocksDBException {
    try (final RocksDB db =
             RocksDB.open(dbFolder.getRoot().getAbsolutePath())) {
      db.put("key1".getBytes(), "value".getBytes());
      db.put("key2".getBytes(), "12345678".getBytes());
      final byte[] outValue = new byte[5];
      // not found value
      int getResult = db.get("keyNotFound".getBytes(), outValue);
      assertThat(getResult).isEqualTo(RocksDB.NOT_FOUND);
      // found value which fits in outValue
      getResult = db.get("key1".getBytes(), outValue);
      assertThat(getResult).isNotEqualTo(RocksDB.NOT_FOUND);
      assertThat(outValue).isEqualTo("value".getBytes());
      // found value which fits partially
      getResult = db.get("key2".getBytes(), outValue);
      assertThat(getResult).isNotEqualTo(RocksDB.NOT_FOUND);
      assertThat(outValue).isEqualTo("12345".getBytes());
    }
  }

  @Test
  public void getWithOutValueReadOptions() throws RocksDBException {
    try (final RocksDB db = RocksDB.open(dbFolder.getRoot().getAbsolutePath());
         final ReadOptions rOpt = new ReadOptions()) {
      db.put("key1".getBytes(), "value".getBytes());
      db.put("key2".getBytes(), "12345678".getBytes());
      final byte[] outValue = new byte[5];
      // not found value
      int getResult = db.get(rOpt, "keyNotFound".getBytes(),
          outValue);
      assertThat(getResult).isEqualTo(RocksDB.NOT_FOUND);
      // found value which fits in outValue
      getResult = db.get(rOpt, "key1".getBytes(), outValue);
      assertThat(getResult).isNotEqualTo(RocksDB.NOT_FOUND);
      assertThat(outValue).isEqualTo("value".getBytes());
      // found value which fits partially
      getResult = db.get(rOpt, "key2".getBytes(), outValue);
      assertThat(getResult).isNotEqualTo(RocksDB.NOT_FOUND);
      assertThat(outValue).isEqualTo("12345".getBytes());
    }
  }

  @Rule
  public ExpectedException thrown = ExpectedException.none();

  @Test
  public void getOutOfArrayMaxSizeValue() throws RocksDBException {
    final int numberOfValueSplits = 10;
    final int splitSize = Integer.MAX_VALUE / numberOfValueSplits;

    final Runtime runtime = Runtime.getRuntime();
    final long neededMemory = ((long) (splitSize)) * (((long) numberOfValueSplits) + 3);
    final boolean isEnoughMemory = runtime.maxMemory() - runtime.totalMemory() > neededMemory;
    Assume.assumeTrue(isEnoughMemory);

    final byte[] valueSplit = new byte[splitSize];
    final byte[] key = "key".getBytes();

    thrown.expect(RocksDBException.class);
    thrown.expectMessage("Requested array size exceeds VM limit");

    // merge (numberOfValueSplits + 1) valueSplit's to get value size exceeding Integer.MAX_VALUE
    try (final StringAppendOperator stringAppendOperator = new StringAppendOperator();
         final Options opt = new Options()
                 .setCreateIfMissing(true)
                 .setMergeOperator(stringAppendOperator);
         final RocksDB db = RocksDB.open(opt, dbFolder.getRoot().getAbsolutePath())) {
      db.put(key, valueSplit);
      for (int i = 0; i < numberOfValueSplits; i++) {
        db.merge(key, valueSplit);
      }
      db.get(key);
    }
  }

  @Test
  public void multiGetAsList() throws RocksDBException {
    try (final RocksDB db = RocksDB.open(dbFolder.getRoot().getAbsolutePath());
         final ReadOptions rOpt = new ReadOptions()) {
      db.put("key1".getBytes(), "value".getBytes());
      db.put("key2".getBytes(), "12345678".getBytes());
      final List<byte[]> lookupKeys = new ArrayList<>();
      lookupKeys.add("key1".getBytes());
      lookupKeys.add("key2".getBytes());
      List<byte[]> results = db.multiGetAsList(lookupKeys);
      assertThat(results).isNotNull();
      assertThat(results).hasSize(lookupKeys.size());
      assertThat(results).
          containsExactly("value".getBytes(), "12345678".getBytes());
      // test same method with ReadOptions
      results = db.multiGetAsList(rOpt, lookupKeys);
      assertThat(results).isNotNull();
      assertThat(results).
          contains("value".getBytes(), "12345678".getBytes());

      // remove existing key
      lookupKeys.remove(1);
      // add non existing key
      lookupKeys.add("key3".getBytes());
      results = db.multiGetAsList(lookupKeys);
      assertThat(results).isNotNull();
      assertThat(results).
          containsExactly("value".getBytes(), null);
      // test same call with readOptions
      results = db.multiGetAsList(rOpt, lookupKeys);
      assertThat(results).isNotNull();
      assertThat(results).contains("value".getBytes());
    }
  }

  @Test
  public void merge() throws RocksDBException {
    try (final StringAppendOperator stringAppendOperator = new StringAppendOperator();
         final Options opt = new Options()
            .setCreateIfMissing(true)
            .setMergeOperator(stringAppendOperator);
         final WriteOptions wOpt = new WriteOptions();
         final RocksDB db = RocksDB.open(opt,
             dbFolder.getRoot().getAbsolutePath())
    ) {
      db.put("key1".getBytes(), "value".getBytes());
      assertThat(db.get("key1".getBytes())).isEqualTo(
          "value".getBytes());
      // merge key1 with another value portion
      db.merge("key1".getBytes(), "value2".getBytes());
      assertThat(db.get("key1".getBytes())).isEqualTo(
          "value,value2".getBytes());
      // merge key1 with another value portion
      db.merge(wOpt, "key1".getBytes(), "value3".getBytes());
      assertThat(db.get("key1".getBytes())).isEqualTo(
          "value,value2,value3".getBytes());
      // merge on non existent key shall insert the value
      db.merge(wOpt, "key2".getBytes(), "xxxx".getBytes());
      assertThat(db.get("key2".getBytes())).isEqualTo(
          "xxxx".getBytes());

      final Segment key3 = sliceSegment("key3");
      final Segment key4 = sliceSegment("key4");
      final Segment value0 = sliceSegment("value 0");
      final Segment value1 = sliceSegment("value 1");

      db.merge(key3.data, key3.offset, key3.len, value0.data, value0.offset, value0.len);
      db.merge(wOpt, key4.data, key4.offset, key4.len, value1.data, value1.offset, value1.len);

      // compare
      Assert.assertTrue(value0.isSamePayload(db.get(key3.data, key3.offset, key3.len)));
      Assert.assertTrue(value1.isSamePayload(db.get(key4.data, key4.offset, key4.len)));
    }
  }

  @Test
  public void delete() throws RocksDBException {
    try (final RocksDB db = RocksDB.open(dbFolder.getRoot().getAbsolutePath());
         final WriteOptions wOpt = new WriteOptions()) {
      db.put("key1".getBytes(), "value".getBytes());
      db.put("key2".getBytes(), "12345678".getBytes());
      db.put("key3".getBytes(), "33".getBytes());
      assertThat(db.get("key1".getBytes())).isEqualTo(
          "value".getBytes());
      assertThat(db.get("key2".getBytes())).isEqualTo(
          "12345678".getBytes());
      assertThat(db.get("key3".getBytes())).isEqualTo("33".getBytes());
      db.delete("key1".getBytes());
      db.delete(wOpt, "key2".getBytes());
      final ByteBuffer key = ByteBuffer.allocateDirect(16);
      key.put("key3".getBytes()).flip();
      db.delete(wOpt, key);
      assertThat(key.position()).isEqualTo(4);
      assertThat(key.limit()).isEqualTo(4);

      assertThat(db.get("key1".getBytes())).isNull();
      assertThat(db.get("key2".getBytes())).isNull();

      final Segment key3 = sliceSegment("key3");
      final Segment key4 = sliceSegment("key4");
      db.put("key3".getBytes(), "key3 value".getBytes());
      db.put("key4".getBytes(), "key4 value".getBytes());

      db.delete(key3.data, key3.offset, key3.len);
      db.delete(wOpt, key4.data, key4.offset, key4.len);

      assertThat(db.get("key3".getBytes())).isNull();
      assertThat(db.get("key4".getBytes())).isNull();
    }
  }

  @Test
  public void singleDelete() throws RocksDBException {
    try (final RocksDB db = RocksDB.open(dbFolder.getRoot().getAbsolutePath());
         final WriteOptions wOpt = new WriteOptions()) {
      db.put("key1".getBytes(), "value".getBytes());
      db.put("key2".getBytes(), "12345678".getBytes());
      assertThat(db.get("key1".getBytes())).isEqualTo(
          "value".getBytes());
      assertThat(db.get("key2".getBytes())).isEqualTo(
          "12345678".getBytes());
      db.singleDelete("key1".getBytes());
      db.singleDelete(wOpt, "key2".getBytes());
      assertThat(db.get("key1".getBytes())).isNull();
      assertThat(db.get("key2".getBytes())).isNull();
    }
  }

  @Test
  public void singleDelete_nonExisting() throws RocksDBException {
    try (final RocksDB db = RocksDB.open(dbFolder.getRoot().getAbsolutePath());
         final WriteOptions wOpt = new WriteOptions()) {
      db.singleDelete("key1".getBytes());
      db.singleDelete(wOpt, "key2".getBytes());
      assertThat(db.get("key1".getBytes())).isNull();
      assertThat(db.get("key2".getBytes())).isNull();
    }
  }

  @Test
  public void deleteRange() throws RocksDBException {
    try (final RocksDB db = RocksDB.open(dbFolder.getRoot().getAbsolutePath())) {
      db.put("key1".getBytes(), "value".getBytes());
      db.put("key2".getBytes(), "12345678".getBytes());
      db.put("key3".getBytes(), "abcdefg".getBytes());
      db.put("key4".getBytes(), "xyz".getBytes());
      assertThat(db.get("key1".getBytes())).isEqualTo("value".getBytes());
      assertThat(db.get("key2".getBytes())).isEqualTo("12345678".getBytes());
      assertThat(db.get("key3".getBytes())).isEqualTo("abcdefg".getBytes());
      assertThat(db.get("key4".getBytes())).isEqualTo("xyz".getBytes());
      db.deleteRange("key2".getBytes(), "key4".getBytes());
      assertThat(db.get("key1".getBytes())).isEqualTo("value".getBytes());
      assertThat(db.get("key2".getBytes())).isNull();
      assertThat(db.get("key3".getBytes())).isNull();
      assertThat(db.get("key4".getBytes())).isEqualTo("xyz".getBytes());
    }
  }

  @Test
  public void clipColumnFamily() throws RocksDBException {
    try (final RocksDB db = RocksDB.open(dbFolder.getRoot().getAbsolutePath())) {
      db.put("key1".getBytes(), "value".getBytes());
      db.put("key2".getBytes(), "12345678".getBytes());
      db.put("key3".getBytes(), "abcdefg".getBytes());
      db.put("key4".getBytes(), "xyz".getBytes());
      db.put("key5".getBytes(), "qwer".getBytes());
      assertThat(db.get("key1".getBytes())).isEqualTo("value".getBytes());
      assertThat(db.get("key2".getBytes())).isEqualTo("12345678".getBytes());
      assertThat(db.get("key3".getBytes())).isEqualTo("abcdefg".getBytes());
      assertThat(db.get("key4".getBytes())).isEqualTo("xyz".getBytes());
      assertThat(db.get("key5".getBytes())).isEqualTo("qwer".getBytes());
      db.clipColumnFamily(db.getDefaultColumnFamily(), "key2".getBytes(), "key4".getBytes());
      assertThat(db.get("key1".getBytes())).isNull();
      assertThat(db.get("key2".getBytes())).isEqualTo("12345678".getBytes());
      assertThat(db.get("key3".getBytes())).isEqualTo("abcdefg".getBytes());
      assertThat(db.get("key4".getBytes())).isNull();
      assertThat(db.get("key5".getBytes())).isNull();
    }
  }

  @Test
  public void getIntProperty() throws RocksDBException {
    try (
        final Options options = new Options()
            .setCreateIfMissing(true)
            .setMaxWriteBufferNumber(10)
            .setMinWriteBufferNumberToMerge(10);
        final RocksDB db = RocksDB.open(options,
            dbFolder.getRoot().getAbsolutePath());
        final WriteOptions wOpt = new WriteOptions().setDisableWAL(true)
    ) {
      db.put(wOpt, "key1".getBytes(), "value1".getBytes());
      db.put(wOpt, "key2".getBytes(), "value2".getBytes());
      db.put(wOpt, "key3".getBytes(), "value3".getBytes());
      db.put(wOpt, "key4".getBytes(), "value4".getBytes());
      assertThat(db.getLongProperty("rocksdb.num-entries-active-mem-table"))
          .isGreaterThan(0);
      assertThat(db.getLongProperty("rocksdb.cur-size-active-mem-table"))
          .isGreaterThan(0);
    }
  }

  @Test
  public void fullCompactRange() throws RocksDBException {
    try (final Options opt = new Options().
        setCreateIfMissing(true).
        setDisableAutoCompactions(true).
        setCompactionStyle(CompactionStyle.LEVEL).
        setNumLevels(4).
        setWriteBufferSize(100 << 10).
        setLevelZeroFileNumCompactionTrigger(3).
        setTargetFileSizeBase(200 << 10).
        setTargetFileSizeMultiplier(1).
        setMaxBytesForLevelBase(500 << 10).
        setMaxBytesForLevelMultiplier(1).
        setDisableAutoCompactions(false);
         final RocksDB db = RocksDB.open(opt,
             dbFolder.getRoot().getAbsolutePath())) {
      // fill database with key/value pairs
      final byte[] b = new byte[10000];
      for (int i = 0; i < 200; i++) {
        rand.nextBytes(b);
        db.put((String.valueOf(i)).getBytes(), b);
      }
      db.compactRange();
    }
  }

  @Test
  public void fullCompactRangeColumnFamily()
      throws RocksDBException {
    try (
        final DBOptions opt = new DBOptions().
            setCreateIfMissing(true).
            setCreateMissingColumnFamilies(true);
        final ColumnFamilyOptions new_cf_opts = new ColumnFamilyOptions().
            setDisableAutoCompactions(true).
            setCompactionStyle(CompactionStyle.LEVEL).
            setNumLevels(4).
            setWriteBufferSize(100 << 10).
            setLevelZeroFileNumCompactionTrigger(3).
            setTargetFileSizeBase(200 << 10).
            setTargetFileSizeMultiplier(1).
            setMaxBytesForLevelBase(500 << 10).
            setMaxBytesForLevelMultiplier(1).
            setDisableAutoCompactions(false)
    ) {
      final List<ColumnFamilyDescriptor> columnFamilyDescriptors =
          Arrays.asList(
              new ColumnFamilyDescriptor(RocksDB.DEFAULT_COLUMN_FAMILY),
              new ColumnFamilyDescriptor("new_cf".getBytes(), new_cf_opts));

      // open database
      final List<ColumnFamilyHandle> columnFamilyHandles = new ArrayList<>();
      try (final RocksDB db = RocksDB.open(opt,
          dbFolder.getRoot().getAbsolutePath(),
          columnFamilyDescriptors,
          columnFamilyHandles)) {
        try {
          // fill database with key/value pairs
          final byte[] b = new byte[10000];
          for (int i = 0; i < 200; i++) {
            rand.nextBytes(b);
            db.put(columnFamilyHandles.get(1),
                String.valueOf(i).getBytes(), b);
          }
          db.compactRange(columnFamilyHandles.get(1));
        } finally {
          for (final ColumnFamilyHandle handle : columnFamilyHandles) {
            handle.close();
          }
        }
      }
    }
  }

  @Test
  public void compactRangeWithKeys()
      throws RocksDBException {
    try (final Options opt = new Options().
        setCreateIfMissing(true).
        setDisableAutoCompactions(true).
        setCompactionStyle(CompactionStyle.LEVEL).
        setNumLevels(4).
        setWriteBufferSize(100 << 10).
        setLevelZeroFileNumCompactionTrigger(3).
        setTargetFileSizeBase(200 << 10).
        setTargetFileSizeMultiplier(1).
        setMaxBytesForLevelBase(500 << 10).
        setMaxBytesForLevelMultiplier(1).
        setDisableAutoCompactions(false);
         final RocksDB db = RocksDB.open(opt,
             dbFolder.getRoot().getAbsolutePath())) {
      // fill database with key/value pairs
      final byte[] b = new byte[10000];
      for (int i = 0; i < 200; i++) {
        rand.nextBytes(b);
        db.put((String.valueOf(i)).getBytes(), b);
      }
      db.compactRange("0".getBytes(), "201".getBytes());
    }
  }

  @Test
  public void compactRangeWithKeysReduce()
      throws RocksDBException {
    try (
        final Options opt = new Options().
            setCreateIfMissing(true).
            setDisableAutoCompactions(true).
            setCompactionStyle(CompactionStyle.LEVEL).
            setNumLevels(4).
            setWriteBufferSize(100 << 10).
            setLevelZeroFileNumCompactionTrigger(3).
            setTargetFileSizeBase(200 << 10).
            setTargetFileSizeMultiplier(1).
            setMaxBytesForLevelBase(500 << 10).
            setMaxBytesForLevelMultiplier(1).
            setDisableAutoCompactions(false);
        final RocksDB db = RocksDB.open(opt,
            dbFolder.getRoot().getAbsolutePath())) {
      // fill database with key/value pairs
      final byte[] b = new byte[10000];
      for (int i = 0; i < 200; i++) {
        rand.nextBytes(b);
        db.put((String.valueOf(i)).getBytes(), b);
      }
      try (final FlushOptions flushOptions = new FlushOptions().setWaitForFlush(true)) {
        db.flush(flushOptions);
      }
      try (final CompactRangeOptions compactRangeOpts = new CompactRangeOptions()
            .setChangeLevel(true)
            .setTargetLevel(-1)
            .setTargetPathId(0)) {
        db.compactRange(null, "0".getBytes(), "201".getBytes(),
            compactRangeOpts);
      }
    }
  }

  @Test
  public void compactRangeWithKeysColumnFamily()
      throws RocksDBException {
    try (final DBOptions opt = new DBOptions().
        setCreateIfMissing(true).
        setCreateMissingColumnFamilies(true);
         final ColumnFamilyOptions new_cf_opts = new ColumnFamilyOptions().
             setDisableAutoCompactions(true).
             setCompactionStyle(CompactionStyle.LEVEL).
             setNumLevels(4).
             setWriteBufferSize(100 << 10).
             setLevelZeroFileNumCompactionTrigger(3).
             setTargetFileSizeBase(200 << 10).
             setTargetFileSizeMultiplier(1).
             setMaxBytesForLevelBase(500 << 10).
             setMaxBytesForLevelMultiplier(1).
             setDisableAutoCompactions(false)
    ) {
      final List<ColumnFamilyDescriptor> columnFamilyDescriptors =
          Arrays.asList(
              new ColumnFamilyDescriptor(RocksDB.DEFAULT_COLUMN_FAMILY),
              new ColumnFamilyDescriptor("new_cf".getBytes(), new_cf_opts)
          );

      // open database
      final List<ColumnFamilyHandle> columnFamilyHandles =
          new ArrayList<>();
      try (final RocksDB db = RocksDB.open(opt,
          dbFolder.getRoot().getAbsolutePath(),
          columnFamilyDescriptors,
          columnFamilyHandles)) {
        try {
          // fill database with key/value pairs
          final byte[] b = new byte[10000];
          for (int i = 0; i < 200; i++) {
            rand.nextBytes(b);
            db.put(columnFamilyHandles.get(1),
                String.valueOf(i).getBytes(), b);
          }
          db.compactRange(columnFamilyHandles.get(1),
              "0".getBytes(), "201".getBytes());
        } finally {
          for (final ColumnFamilyHandle handle : columnFamilyHandles) {
            handle.close();
          }
        }
      }
    }
  }

  @Test
  public void compactRangeWithKeysReduceColumnFamily()
      throws RocksDBException {
    try (final DBOptions opt = new DBOptions().
        setCreateIfMissing(true).
        setCreateMissingColumnFamilies(true);
         final ColumnFamilyOptions new_cf_opts = new ColumnFamilyOptions().
             setDisableAutoCompactions(true).
             setCompactionStyle(CompactionStyle.LEVEL).
             setNumLevels(4).
             setWriteBufferSize(100 << 10).
             setLevelZeroFileNumCompactionTrigger(3).
             setTargetFileSizeBase(200 << 10).
             setTargetFileSizeMultiplier(1).
             setMaxBytesForLevelBase(500 << 10).
             setMaxBytesForLevelMultiplier(1).
             setDisableAutoCompactions(false)
    ) {
      final List<ColumnFamilyDescriptor> columnFamilyDescriptors =
          Arrays.asList(
              new ColumnFamilyDescriptor(RocksDB.DEFAULT_COLUMN_FAMILY),
              new ColumnFamilyDescriptor("new_cf".getBytes(), new_cf_opts)
          );

      final List<ColumnFamilyHandle> columnFamilyHandles = new ArrayList<>();
      // open database
      try (final RocksDB db = RocksDB.open(opt,
          dbFolder.getRoot().getAbsolutePath(),
          columnFamilyDescriptors,
          columnFamilyHandles)) {
        try (final CompactRangeOptions compactRangeOpts = new CompactRangeOptions()
            .setChangeLevel(true)
            .setTargetLevel(-1)
            .setTargetPathId(0)) {
          // fill database with key/value pairs
          final byte[] b = new byte[10000];
          for (int i = 0; i < 200; i++) {
            rand.nextBytes(b);
            db.put(columnFamilyHandles.get(1),
                String.valueOf(i).getBytes(), b);
          }
          db.compactRange(columnFamilyHandles.get(1), "0".getBytes(),
              "201".getBytes(), compactRangeOpts);
        } finally {
          for (final ColumnFamilyHandle handle : columnFamilyHandles) {
            handle.close();
          }
        }
      }
    }
  }

  @Test
  public void compactRangeToLevel() throws RocksDBException {
    final int NUM_KEYS_PER_L0_FILE = 100;
    final int KEY_SIZE = 20;
    final int VALUE_SIZE = 300;
    final int L0_FILE_SIZE =
        NUM_KEYS_PER_L0_FILE * (KEY_SIZE + VALUE_SIZE);
    final int NUM_L0_FILES = 10;
    final int TEST_SCALE = 5;
    final int KEY_INTERVAL = 100;
    try (final Options opt = new Options()
                                 .setCreateIfMissing(true)
                                 .setCompactionStyle(CompactionStyle.LEVEL)
                                 .setLevelCompactionDynamicLevelBytes(false)
                                 .setNumLevels(5)
                                 .
                             // a slightly bigger write buffer than L0 file
                             // so that we can ensure manual flush always
                             // go before background flush happens.
                             setWriteBufferSize(L0_FILE_SIZE * 2)
                                 .
                             // Disable auto L0 -> L1 compaction
                             setLevelZeroFileNumCompactionTrigger(20)
                                 .setTargetFileSizeBase(L0_FILE_SIZE * 100)
                                 .setTargetFileSizeMultiplier(1)
                                 .
                             // To disable auto compaction
                             setMaxBytesForLevelBase(NUM_L0_FILES * L0_FILE_SIZE * 100)
                                 .setMaxBytesForLevelMultiplier(2)
                                 .setDisableAutoCompactions(true);
         final RocksDB db = RocksDB.open(opt, dbFolder.getRoot().getAbsolutePath())) {
      // fill database with key/value pairs
      final byte[] value = new byte[VALUE_SIZE];
      int int_key = 0;
      for (int round = 0; round < 5; ++round) {
        final int initial_key = int_key;
        for (int f = 1; f <= NUM_L0_FILES; ++f) {
          for (int i = 0; i < NUM_KEYS_PER_L0_FILE; ++i) {
            int_key += KEY_INTERVAL;
            rand.nextBytes(value);

            db.put(String.format("%020d", int_key).getBytes(),
                value);
          }
          try (final FlushOptions flushOptions = new FlushOptions().setWaitForFlush(true)) {
            db.flush(flushOptions);
          }
          // Make sure we do create one more L0 files.
          assertThat(
              db.getProperty("rocksdb.num-files-at-level0")).
              isEqualTo("" + f);
        }

        // Compact all L0 files we just created
        db.compactRange(
            String.format("%020d", initial_key).getBytes(),
            String.format("%020d", int_key - 1).getBytes());
        // Making sure there isn't any L0 files.
        assertThat(
            db.getProperty("rocksdb.num-files-at-level0")).
            isEqualTo("0");
        // Making sure there are some L1 files.
        // Here we only use != 0 instead of a specific number
        // as we don't want the test make any assumption on
        // how compaction works.
        assertThat(
            db.getProperty("rocksdb.num-files-at-level1")).
            isNotEqualTo("0");
        // Because we only compacted those keys we issued
        // in this round, there shouldn't be any L1 -> L2
        // compaction.  So we expect zero L2 files here.
        assertThat(
            db.getProperty("rocksdb.num-files-at-level2")).
            isEqualTo("0");
      }
    }
  }

  @Test
  public void deleteFilesInRange() throws RocksDBException {
    final int KEY_SIZE = 20;
    final int VALUE_SIZE = 1000;
    final int FILE_SIZE = 64000;
    final int NUM_FILES = 10;

    final int KEY_INTERVAL = 10000;
    /*
     * Intention of these options is to end up reliably with 10 files
     * we will be deleting using deleteFilesInRange.
     * It is writing roughly number of keys that will fit in 10 files (target size)
     * It is writing interleaved so that files from memory on L0 will overlap
     * Then compaction cleans everything, and we should end up with 10 files
     */
    try (final Options opt = new Options()
                                 .setCreateIfMissing(true)
                                 .setCompressionType(CompressionType.NO_COMPRESSION)
                                 .setTargetFileSizeBase(FILE_SIZE)
                                 .setWriteBufferSize(FILE_SIZE / 2)
                                 .setDisableAutoCompactions(true)
                                 .setLevelCompactionDynamicLevelBytes(false);
         final RocksDB db = RocksDB.open(opt, dbFolder.getRoot().getAbsolutePath())) {
      final int records = FILE_SIZE / (KEY_SIZE + VALUE_SIZE);

      // fill database with key/value pairs
      final byte[] value = new byte[VALUE_SIZE];
      int key_init = 0;
      for (int o = 0; o < NUM_FILES; ++o) {
        int int_key = key_init++;
        for (int i = 0; i < records; ++i) {
          int_key += KEY_INTERVAL;
          rand.nextBytes(value);

          db.put(String.format("%020d", int_key).getBytes(), value);
        }
      }
      try (final FlushOptions flushOptions = new FlushOptions().setWaitForFlush(true)) {
        db.flush(flushOptions);
      }
      db.compactRange();
      // Make sure we do create one more L0 files.
      assertThat(db.getProperty("rocksdb.num-files-at-level0")).isEqualTo("0");

      // Should be 10, but we are OK with asserting +- 2
      int files = Integer.parseInt(db.getProperty("rocksdb.num-files-at-level1"));
      assertThat(files).isBetween(8, 12);

      // Delete lower 60% (roughly). Result should be 5, but we are OK with asserting +- 2
      // Important is that we know something was deleted (JNI call did something)
      // Exact assertions are done in C++ unit tests
      db.deleteFilesInRanges(null,
          Arrays.asList(null, String.format("%020d", records * KEY_INTERVAL * 6 / 10).getBytes()),
          false);
      files = Integer.parseInt(db.getProperty("rocksdb.num-files-at-level1"));
      assertThat(files).isBetween(3, 7);
    }
  }

  @Test
  public void compactRangeToLevelColumnFamily()
      throws RocksDBException {
    final int NUM_KEYS_PER_L0_FILE = 100;
    final int KEY_SIZE = 20;
    final int VALUE_SIZE = 300;
    final int L0_FILE_SIZE =
        NUM_KEYS_PER_L0_FILE * (KEY_SIZE + VALUE_SIZE);
    final int NUM_L0_FILES = 10;
    final int TEST_SCALE = 5;
    final int KEY_INTERVAL = 100;

    try (final DBOptions opt =
             new DBOptions().setCreateIfMissing(true).setCreateMissingColumnFamilies(true);
         final ColumnFamilyOptions new_cf_opts =
             new ColumnFamilyOptions()
                 .setCompactionStyle(CompactionStyle.LEVEL)
                 .setLevelCompactionDynamicLevelBytes(false)
                 .setNumLevels(5)
                 .
             // a slightly bigger write buffer than L0 file
             // so that we can ensure manual flush always
             // go before background flush happens.
             setWriteBufferSize(L0_FILE_SIZE * 2)
                 .
             // Disable auto L0 -> L1 compaction
             setLevelZeroFileNumCompactionTrigger(20)
                 .setTargetFileSizeBase(L0_FILE_SIZE * 100)
                 .setTargetFileSizeMultiplier(1)
                 .
             // To disable auto compaction
             setMaxBytesForLevelBase(NUM_L0_FILES * L0_FILE_SIZE * 100)
                 .setMaxBytesForLevelMultiplier(2)
                 .setDisableAutoCompactions(true)) {
      final List<ColumnFamilyDescriptor> columnFamilyDescriptors =
          Arrays.asList(
              new ColumnFamilyDescriptor(RocksDB.DEFAULT_COLUMN_FAMILY),
              new ColumnFamilyDescriptor("new_cf".getBytes(), new_cf_opts)
          );

      final List<ColumnFamilyHandle> columnFamilyHandles = new ArrayList<>();
      // open database
      try (final RocksDB db = RocksDB.open(opt,
          dbFolder.getRoot().getAbsolutePath(),
          columnFamilyDescriptors,
          columnFamilyHandles)) {
        try {
          // fill database with key/value pairs
          final byte[] value = new byte[VALUE_SIZE];
          int int_key = 0;
          for (int round = 0; round < 5; ++round) {
            final int initial_key = int_key;
            for (int f = 1; f <= NUM_L0_FILES; ++f) {
              for (int i = 0; i < NUM_KEYS_PER_L0_FILE; ++i) {
                int_key += KEY_INTERVAL;
                rand.nextBytes(value);

                db.put(columnFamilyHandles.get(1),
                    String.format("%020d", int_key).getBytes(),
                    value);
              }
              try (final FlushOptions flushOptions = new FlushOptions().setWaitForFlush(true)) {
                db.flush(flushOptions, columnFamilyHandles.get(1));
              }
              // Make sure we do create one more L0 files.
              assertThat(
                  db.getProperty(columnFamilyHandles.get(1),
                      "rocksdb.num-files-at-level0")).
                  isEqualTo("" + f);
            }

            // Compact all L0 files we just created
            db.compactRange(
                columnFamilyHandles.get(1),
                String.format("%020d", initial_key).getBytes(),
                String.format("%020d", int_key - 1).getBytes());
            // Making sure there isn't any L0 files.
            assertThat(
                db.getProperty(columnFamilyHandles.get(1),
                    "rocksdb.num-files-at-level0")).
                isEqualTo("0");
            // Making sure there are some L1 files.
            // Here we only use != 0 instead of a specific number
            // as we don't want the test make any assumption on
            // how compaction works.
            assertThat(
                db.getProperty(columnFamilyHandles.get(1),
                    "rocksdb.num-files-at-level1")).
                isNotEqualTo("0");
            // Because we only compacted those keys we issued
            // in this round, there shouldn't be any L1 -> L2
            // compaction.  So we expect zero L2 files here.
            assertThat(
                db.getProperty(columnFamilyHandles.get(1),
                    "rocksdb.num-files-at-level2")).
                isEqualTo("0");
          }
        } finally {
          for (final ColumnFamilyHandle handle : columnFamilyHandles) {
            handle.close();
          }
        }
      }
    }
  }

  @Test
  public void continueBackgroundWorkAfterCancelAllBackgroundWork() throws RocksDBException {
    final int KEY_SIZE = 20;
    final int VALUE_SIZE = 300;
    try (final DBOptions opt = new DBOptions().
        setCreateIfMissing(true).
        setCreateMissingColumnFamilies(true);
         final ColumnFamilyOptions new_cf_opts = new ColumnFamilyOptions()
    ) {
      final List<ColumnFamilyDescriptor> columnFamilyDescriptors =
          Arrays.asList(
              new ColumnFamilyDescriptor(RocksDB.DEFAULT_COLUMN_FAMILY),
              new ColumnFamilyDescriptor("new_cf".getBytes(), new_cf_opts)
          );

      final List<ColumnFamilyHandle> columnFamilyHandles = new ArrayList<>();
      // open the database
      try (final RocksDB db = RocksDB.open(opt,
          dbFolder.getRoot().getAbsolutePath(),
          columnFamilyDescriptors,
          columnFamilyHandles)) {
        try {
          db.cancelAllBackgroundWork(true);
          try {
            db.put(new byte[KEY_SIZE], new byte[VALUE_SIZE]);
            try (final FlushOptions flushOptions = new FlushOptions().setWaitForFlush(true)) {
              db.flush(flushOptions);
            }
            fail("Expected RocksDBException to be thrown if we attempt to trigger a flush after" +
                " all background work is cancelled.");
          } catch (final RocksDBException ignored) {
          }
        } finally {
          for (final ColumnFamilyHandle handle : columnFamilyHandles) {
            handle.close();
          }
        }
      }
    }
  }

  @Test
  public void cancelAllBackgroundWorkTwice() throws RocksDBException {
    try (final Options options = new Options().setCreateIfMissing(true);
         final RocksDB db = RocksDB.open(options,
             dbFolder.getRoot().getAbsolutePath())
    ) {
      // Cancel all background work synchronously
      db.cancelAllBackgroundWork(true);
      // Cancel all background work asynchronously
      db.cancelAllBackgroundWork(false);
    }
  }

  @Test
  public void pauseContinueBackgroundWork() throws RocksDBException {
    try (final Options options = new Options().setCreateIfMissing(true);
         final RocksDB db = RocksDB.open(options,
             dbFolder.getRoot().getAbsolutePath())
    ) {
      db.pauseBackgroundWork();
      db.continueBackgroundWork();
      db.pauseBackgroundWork();
      db.continueBackgroundWork();
    }
  }

  @Test
  public void enableDisableFileDeletions() throws RocksDBException {
    try (final Options options = new Options().setCreateIfMissing(true);
         final RocksDB db = RocksDB.open(options,
             dbFolder.getRoot().getAbsolutePath())
    ) {
      db.disableFileDeletions();
      db.enableFileDeletions(false);
      db.disableFileDeletions();
      db.enableFileDeletions(true);
    }
  }

  @Test
  public void setOptions() throws RocksDBException {
    try (final DBOptions options = new DBOptions()
             .setCreateIfMissing(true)
             .setCreateMissingColumnFamilies(true);
         final ColumnFamilyOptions new_cf_opts = new ColumnFamilyOptions()
             .setWriteBufferSize(4096)) {

      final List<ColumnFamilyDescriptor> columnFamilyDescriptors =
          Arrays.asList(
              new ColumnFamilyDescriptor(RocksDB.DEFAULT_COLUMN_FAMILY),
              new ColumnFamilyDescriptor("new_cf".getBytes(), new_cf_opts));

      // open database
      final List<ColumnFamilyHandle> columnFamilyHandles = new ArrayList<>();
      try (final RocksDB db = RocksDB.open(options,
          dbFolder.getRoot().getAbsolutePath(), columnFamilyDescriptors, columnFamilyHandles)) {
        try {
          final MutableColumnFamilyOptions mutableOptions =
              MutableColumnFamilyOptions.builder()
                  .setWriteBufferSize(2048)
                  .build();

          db.setOptions(columnFamilyHandles.get(1), mutableOptions);

        } finally {
          for (final ColumnFamilyHandle handle : columnFamilyHandles) {
            handle.close();
          }
        }
      }
    }
  }

  @Test
  public void destroyDB() throws RocksDBException {
    try (final Options options = new Options().setCreateIfMissing(true)) {
      final String dbPath = dbFolder.getRoot().getAbsolutePath();
      try (final RocksDB db = RocksDB.open(options, dbPath)) {
        db.put("key1".getBytes(), "value".getBytes());
      }
      assertThat(dbFolder.getRoot().exists()
          && Objects.requireNonNull(dbFolder.getRoot().listFiles()).length != 0)
          .isTrue();
      RocksDB.destroyDB(dbPath, options);
      assertThat(dbFolder.getRoot().exists()
          && Objects.requireNonNull(dbFolder.getRoot().listFiles()).length != 0)
          .isFalse();
    }
  }

  @Test(expected = RocksDBException.class)
  public void destroyDBFailIfOpen() throws RocksDBException {
    try (final Options options = new Options().setCreateIfMissing(true)) {
      final String dbPath = dbFolder.getRoot().getAbsolutePath();
      try (final RocksDB ignored = RocksDB.open(options, dbPath)) {
        // Fails as the db is open and locked.
        RocksDB.destroyDB(dbPath, options);
      }
    }
  }

  @Test
  public void getApproximateSizes() throws RocksDBException {
    final byte[] key1 = "key1".getBytes(UTF_8);
    final byte[] key2 = "key2".getBytes(UTF_8);
    final byte[] key3 = "key3".getBytes(UTF_8);
    try (final Options options = new Options().setCreateIfMissing(true)) {
      final String dbPath = dbFolder.getRoot().getAbsolutePath();
      try (final RocksDB db = RocksDB.open(options, dbPath)) {
        db.put(key1, key1);
        db.put(key2, key2);
        db.put(key3, key3);

        final long[] sizes = db.getApproximateSizes(
            Arrays.asList(
                new Range(new Slice(key1), new Slice(key1)),
                new Range(new Slice(key2), new Slice(key3))
            ),
            SizeApproximationFlag.INCLUDE_FILES,
            SizeApproximationFlag.INCLUDE_MEMTABLES);

        assertThat(sizes.length).isEqualTo(2);
        assertThat(sizes[0]).isEqualTo(0);
        assertThat(sizes[1]).isGreaterThanOrEqualTo(1);
      }
    }
  }

  @Test
  public void getApproximateMemTableStats() throws RocksDBException {
    final byte[] key1 = "key1".getBytes(UTF_8);
    final byte[] key2 = "key2".getBytes(UTF_8);
    final byte[] key3 = "key3".getBytes(UTF_8);
    try (final Options options = new Options().setCreateIfMissing(true)) {
      final String dbPath = dbFolder.getRoot().getAbsolutePath();
      try (final RocksDB db = RocksDB.open(options, dbPath)) {
        db.put(key1, key1);
        db.put(key2, key2);
        db.put(key3, key3);

        final RocksDB.CountAndSize stats =
            db.getApproximateMemTableStats(
                new Range(new Slice(key1), new Slice(key3)));

        assertThat(stats).isNotNull();
        assertThat(stats.count).isGreaterThan(1);
        assertThat(stats.size).isGreaterThan(1);
      }
    }
  }

  @Test
  public void getApproximateMemTableStatsSingleKey() throws RocksDBException {
    final byte[] key1 = "key1".getBytes(UTF_8);
    final byte[] key3 = "key3".getBytes(UTF_8);
    try (final Options options = new Options().setCreateIfMissing(true)) {
      final String dbPath = dbFolder.getRoot().getAbsolutePath();
      try (final RocksDB db = RocksDB.open(options, dbPath)) {
        db.put(key1, key1);

        final RocksDB.CountAndSize stats =
            db.getApproximateMemTableStats(new Range(new Slice(key1), new Slice(key3)));

        assertThat(stats).isNotNull();
        assertThat(stats.count).isEqualTo(1);
        assertThat(stats.size).isGreaterThan(1);
      }
    }
  }

  @Ignore("TODO(AR) re-enable when ready!")
  @Test
  public void compactFiles() throws RocksDBException {
    final int kTestKeySize = 16;
    final int kTestValueSize = 984;
    final int kEntrySize = kTestKeySize + kTestValueSize;
    final int kEntriesPerBuffer = 100;
    final int writeBufferSize = kEntrySize * kEntriesPerBuffer;
    final byte[] cfName = "pikachu".getBytes(UTF_8);

    try (final Options options = new Options()
                                     .setCreateIfMissing(true)
                                     .setWriteBufferSize(writeBufferSize)
                                     .setCompactionStyle(CompactionStyle.LEVEL)
                                     .setLevelCompactionDynamicLevelBytes(false)
                                     .setTargetFileSizeBase(writeBufferSize)
                                     .setMaxBytesForLevelBase(writeBufferSize * 2)
                                     .setLevel0StopWritesTrigger(2)
                                     .setMaxBytesForLevelMultiplier(2)
                                     .setCompressionType(CompressionType.NO_COMPRESSION)
                                     .setMaxSubcompactions(4)) {
      final String dbPath = dbFolder.getRoot().getAbsolutePath();
      try (final RocksDB db = RocksDB.open(options, dbPath);
           final ColumnFamilyOptions cfOptions = new ColumnFamilyOptions(options)) {
        db.createColumnFamily(new ColumnFamilyDescriptor(cfName,
            cfOptions)).close();
      }

      try (final ColumnFamilyOptions cfOptions = new ColumnFamilyOptions(options)) {
        final List<ColumnFamilyDescriptor> cfDescriptors = Arrays.asList(
            new ColumnFamilyDescriptor(RocksDB.DEFAULT_COLUMN_FAMILY, cfOptions),
            new ColumnFamilyDescriptor(cfName, cfOptions)
        );
        final List<ColumnFamilyHandle> cfHandles = new ArrayList<>();
        try (final DBOptions dbOptions = new DBOptions(options);
             final RocksDB db = RocksDB.open(dbOptions, dbPath, cfDescriptors, cfHandles)) {
          try (final FlushOptions flushOptions = new FlushOptions()
                .setWaitForFlush(true)
                .setAllowWriteStall(true);
               final CompactionOptions compactionOptions = new CompactionOptions()) {
            final Random rnd = new Random(301);
            for (int key = 64 * kEntriesPerBuffer; key >= 0; --key) {
              final byte[] value = new byte[kTestValueSize];
              rnd.nextBytes(value);
              db.put(cfHandles.get(1), Integer.toString(key).getBytes(UTF_8),
                  value);
            }
            db.flush(flushOptions, cfHandles);

            final RocksDB.LiveFiles liveFiles = db.getLiveFiles();
            final List<String> compactedFiles =
                db.compactFiles(compactionOptions, cfHandles.get(1),
                    liveFiles.files, 1, -1, null);
            assertThat(compactedFiles).isNotEmpty();
          } finally {
            for (final ColumnFamilyHandle cfHandle : cfHandles) {
              cfHandle.close();
            }
          }
        }
      }
    }
  }

  @Test
  public void enableAutoCompaction() throws RocksDBException {
    try (final DBOptions options = new DBOptions()
        .setCreateIfMissing(true)) {
      final List<ColumnFamilyDescriptor> cfDescs =
          Collections.singletonList(new ColumnFamilyDescriptor(RocksDB.DEFAULT_COLUMN_FAMILY));
      final List<ColumnFamilyHandle> cfHandles = new ArrayList<>();
      final String dbPath = dbFolder.getRoot().getAbsolutePath();
      try (final RocksDB db = RocksDB.open(options, dbPath, cfDescs, cfHandles)) {
        try {
          db.enableAutoCompaction(cfHandles);
        } finally {
          for (final ColumnFamilyHandle cfHandle : cfHandles) {
            cfHandle.close();
          }
        }
      }
    }
  }

  @Test
  public void enableAutoCompactionNull() throws RocksDBException {
    try (final DBOptions options = new DBOptions().setCreateIfMissing(true)) {
      final List<ColumnFamilyDescriptor> cfDescs =
          Arrays.asList(new ColumnFamilyDescriptor(RocksDB.DEFAULT_COLUMN_FAMILY));
      final List<ColumnFamilyHandle> cfHandles = new ArrayList<>();
      final String dbPath = dbFolder.getRoot().getAbsolutePath();
      try (final RocksDB db = RocksDB.open(options, dbPath, cfDescs, cfHandles)) {
        try {
          db.enableAutoCompaction(null);
        } finally {
          for (final ColumnFamilyHandle cfHandle : cfHandles) {
            cfHandle.close();
          }
        }
      }
    }
  }

  @Test
  public void numberLevels() throws RocksDBException {
    try (final Options options = new Options().setCreateIfMissing(true)) {
      final String dbPath = dbFolder.getRoot().getAbsolutePath();
      try (final RocksDB db = RocksDB.open(options, dbPath)) {
        assertThat(db.numberLevels()).isEqualTo(7);
      }
    }
  }

  @Test
  public void maxMemCompactionLevel() throws RocksDBException {
    try (final Options options = new Options().setCreateIfMissing(true)) {
      final String dbPath = dbFolder.getRoot().getAbsolutePath();
      try (final RocksDB db = RocksDB.open(options, dbPath)) {
        assertThat(db.maxMemCompactionLevel()).isEqualTo(0);
      }
    }
  }

  @Test
  public void level0StopWriteTrigger() throws RocksDBException {
    try (final Options options = new Options().setCreateIfMissing(true)) {
      final String dbPath = dbFolder.getRoot().getAbsolutePath();
      try (final RocksDB db = RocksDB.open(options, dbPath)) {
        assertThat(db.level0StopWriteTrigger()).isEqualTo(36);
      }
    }
  }

  @Test
  public void getName() throws RocksDBException {
    try (final Options options = new Options().setCreateIfMissing(true)) {
      final String dbPath = dbFolder.getRoot().getAbsolutePath();
      try (final RocksDB db = RocksDB.open(options, dbPath)) {
        assertThat(db.getName()).isEqualTo(dbPath);
      }
    }
  }

  @Test
  public void getEnv() throws RocksDBException {
    try (final Options options = new Options().setCreateIfMissing(true)) {
      final String dbPath = dbFolder.getRoot().getAbsolutePath();
      try (final RocksDB db = RocksDB.open(options, dbPath)) {
        assertThat(db.getEnv()).isEqualTo(Env.getDefault());
      }
    }
  }

  @Test
  public void flush() throws RocksDBException {
    try (final Options options = new Options().setCreateIfMissing(true)) {
      final String dbPath = dbFolder.getRoot().getAbsolutePath();
      try (final RocksDB db = RocksDB.open(options, dbPath);
        final FlushOptions flushOptions = new FlushOptions()) {
        db.flush(flushOptions);
      }
    }
  }

  @Test
  public void flushWal() throws RocksDBException {
    try (final Options options = new Options().setCreateIfMissing(true)) {
      final String dbPath = dbFolder.getRoot().getAbsolutePath();
      try (final RocksDB db = RocksDB.open(options, dbPath)) {
        db.flushWal(true);
      }
    }
  }

  @Test
  public void syncWal() throws RocksDBException {
    try (final Options options = new Options().setCreateIfMissing(true)) {
      final String dbPath = dbFolder.getRoot().getAbsolutePath();
      try (final RocksDB db = RocksDB.open(options, dbPath)) {
        db.syncWal();
      }
    }
  }

  @Test
  public void getLiveFiles() throws RocksDBException {
    try (final Options options = new Options().setCreateIfMissing(true)) {
      final String dbPath = dbFolder.getRoot().getAbsolutePath();
      try (final RocksDB db = RocksDB.open(options, dbPath)) {
        final RocksDB.LiveFiles livefiles = db.getLiveFiles(true);
        assertThat(livefiles).isNotNull();
<<<<<<< HEAD
        assertThat(livefiles.manifestFileSize).isEqualTo(66);
=======
        assertThat(livefiles.manifestFileSize).isEqualTo(70);
>>>>>>> 49ce8a10
        assertThat(livefiles.files.size()).isEqualTo(3);
        assertThat(livefiles.files.get(0)).isEqualTo("/CURRENT");
        assertThat(livefiles.files.get(1)).isEqualTo("/MANIFEST-000005");
        assertThat(livefiles.files.get(2)).isEqualTo("/OPTIONS-000007");
      }
    }
  }

  @Test
  public void getSortedWalFiles() throws RocksDBException {
    try (final Options options = new Options().setCreateIfMissing(true)) {
      final String dbPath = dbFolder.getRoot().getAbsolutePath();
      try (final RocksDB db = RocksDB.open(options, dbPath)) {
        db.put("key1".getBytes(UTF_8), "value1".getBytes(UTF_8));
        final List<LogFile> logFiles = db.getSortedWalFiles();
        assertThat(logFiles).isNotNull();
        assertThat(logFiles.size()).isEqualTo(1);
        assertThat(logFiles.get(0).type())
            .isEqualTo(WalFileType.kAliveLogFile);
      }
    }
  }

  @Test
  public void deleteFile() throws RocksDBException {
    try (final Options options = new Options().setCreateIfMissing(true)) {
      final String dbPath = dbFolder.getRoot().getAbsolutePath();
      try (final RocksDB db = RocksDB.open(options, dbPath)) {
        db.deleteFile("unknown");
      }
    }
  }

  @Test
  public void getLiveFilesMetaData() throws RocksDBException {
    try (final Options options = new Options().setCreateIfMissing(true)) {
      final String dbPath = dbFolder.getRoot().getAbsolutePath();
      try (final RocksDB db = RocksDB.open(options, dbPath)) {
        db.put("key1".getBytes(UTF_8), "value1".getBytes(UTF_8));
        final List<LiveFileMetaData> liveFilesMetaData
            = db.getLiveFilesMetaData();
        assertThat(liveFilesMetaData).isEmpty();
      }
    }
  }

  @Test
  public void getColumnFamilyMetaData() throws RocksDBException {
    try (final DBOptions options = new DBOptions()
        .setCreateIfMissing(true)) {
      final List<ColumnFamilyDescriptor> cfDescs =
          Collections.singletonList(new ColumnFamilyDescriptor(RocksDB.DEFAULT_COLUMN_FAMILY));
      final List<ColumnFamilyHandle> cfHandles = new ArrayList<>();
      final String dbPath = dbFolder.getRoot().getAbsolutePath();
      try (final RocksDB db = RocksDB.open(options, dbPath, cfDescs, cfHandles)) {
        db.put(cfHandles.get(0), "key1".getBytes(UTF_8), "value1".getBytes(UTF_8));
        try {
          final ColumnFamilyMetaData cfMetadata =
              db.getColumnFamilyMetaData(cfHandles.get(0));
          assertThat(cfMetadata).isNotNull();
          assertThat(cfMetadata.name()).isEqualTo(RocksDB.DEFAULT_COLUMN_FAMILY);
          assertThat(cfMetadata.levels().size()).isEqualTo(7);
        } finally {
          for (final ColumnFamilyHandle cfHandle : cfHandles) {
            cfHandle.close();
          }
        }
      }
    }
  }

  @Test
  public void verifyChecksum() throws RocksDBException {
    try (final Options options = new Options().setCreateIfMissing(true)) {
      final String dbPath = dbFolder.getRoot().getAbsolutePath();
      try (final RocksDB db = RocksDB.open(options, dbPath)) {
        db.verifyChecksum();
      }
    }
  }

  @Test
  public void getPropertiesOfAllTables() throws RocksDBException {
    try (final DBOptions options = new DBOptions()
        .setCreateIfMissing(true)) {
      final List<ColumnFamilyDescriptor> cfDescs =
          Collections.singletonList(new ColumnFamilyDescriptor(RocksDB.DEFAULT_COLUMN_FAMILY));
      final List<ColumnFamilyHandle> cfHandles = new ArrayList<>();
      final String dbPath = dbFolder.getRoot().getAbsolutePath();
      try (final RocksDB db = RocksDB.open(options, dbPath, cfDescs, cfHandles)) {
        db.put(cfHandles.get(0), "key1".getBytes(UTF_8), "value1".getBytes(UTF_8));
        try {
          final Map<String, TableProperties> properties =
              db.getPropertiesOfAllTables(cfHandles.get(0));
          assertThat(properties).isNotNull();
        } finally {
          for (final ColumnFamilyHandle cfHandle : cfHandles) {
            cfHandle.close();
          }
        }
      }
    }
  }

  @Test
  public void getPropertiesOfTablesInRange() throws RocksDBException {
    try (final DBOptions options = new DBOptions()
        .setCreateIfMissing(true)) {
      final List<ColumnFamilyDescriptor> cfDescs =
          Collections.singletonList(new ColumnFamilyDescriptor(RocksDB.DEFAULT_COLUMN_FAMILY));
      final List<ColumnFamilyHandle> cfHandles = new ArrayList<>();
      final String dbPath = dbFolder.getRoot().getAbsolutePath();
      try (final RocksDB db = RocksDB.open(options, dbPath, cfDescs, cfHandles)) {
        db.put(cfHandles.get(0), "key1".getBytes(UTF_8), "value1".getBytes(UTF_8));
        db.put(cfHandles.get(0), "key2".getBytes(UTF_8), "value2".getBytes(UTF_8));
        db.put(cfHandles.get(0), "key3".getBytes(UTF_8), "value3".getBytes(UTF_8));
        try {
          final Range range = new Range(
              new Slice("key1".getBytes(UTF_8)),
              new Slice("key3".getBytes(UTF_8)));
          final Map<String, TableProperties> properties =
              db.getPropertiesOfTablesInRange(cfHandles.get(0), Collections.singletonList(range));
          assertThat(properties).isNotNull();
        } finally {
          for (final ColumnFamilyHandle cfHandle : cfHandles) {
            cfHandle.close();
          }
        }
      }
    }
  }

  @Test
  public void suggestCompactRange() throws RocksDBException {
    try (final DBOptions options = new DBOptions()
        .setCreateIfMissing(true)) {
      final List<ColumnFamilyDescriptor> cfDescs =
          Collections.singletonList(new ColumnFamilyDescriptor(RocksDB.DEFAULT_COLUMN_FAMILY));
      final List<ColumnFamilyHandle> cfHandles = new ArrayList<>();
      final String dbPath = dbFolder.getRoot().getAbsolutePath();
      try (final RocksDB db = RocksDB.open(options, dbPath, cfDescs, cfHandles)) {
        db.put(cfHandles.get(0), "key1".getBytes(UTF_8), "value1".getBytes(UTF_8));
        db.put(cfHandles.get(0), "key2".getBytes(UTF_8), "value2".getBytes(UTF_8));
        db.put(cfHandles.get(0), "key3".getBytes(UTF_8), "value3".getBytes(UTF_8));
        try {
          final Range range = db.suggestCompactRange();
          assertThat(range).isNotNull();
        } finally {
          for (final ColumnFamilyHandle cfHandle : cfHandles) {
            cfHandle.close();
          }
        }
      }
    }
  }

  @Test
  public void suggestCompactRangeCF() throws RocksDBException {
    try (final DBOptions options =
             new DBOptions().setCreateIfMissing(true).setCreateMissingColumnFamilies(true)) {
      final List<ColumnFamilyDescriptor> cfDescs =
          Arrays.asList(new ColumnFamilyDescriptor(RocksDB.DEFAULT_COLUMN_FAMILY),
              new ColumnFamilyDescriptor("new_cf".getBytes(), new ColumnFamilyOptions()),
              new ColumnFamilyDescriptor("new_cf2".getBytes(), new ColumnFamilyOptions()));

      final List<ColumnFamilyHandle> cfHandles = new ArrayList<>();
      final String dbPath = dbFolder.getRoot().getAbsolutePath();
      try (final RocksDB db = RocksDB.open(options, dbPath, cfDescs, cfHandles)) {
        db.put(cfHandles.get(0), "key1".getBytes(UTF_8), "value1".getBytes(UTF_8));
        db.put(cfHandles.get(0), "key2".getBytes(UTF_8), "value2".getBytes(UTF_8));
        db.put(cfHandles.get(0), "key3".getBytes(UTF_8), "value3".getBytes(UTF_8));
        db.put(cfHandles.get(1), "key1_new_cf".getBytes(UTF_8), "value1".getBytes(UTF_8));
        db.put(cfHandles.get(1), "key2_new_cf".getBytes(UTF_8), "value2".getBytes(UTF_8));
        db.put(cfHandles.get(1), "key3_new_cf".getBytes(UTF_8), "value3".getBytes(UTF_8));
        try {
          final Range range =  db.suggestCompactRange(cfHandles.get(0));
          assertThat(range).isNotNull();
          final Range rangeCF = db.suggestCompactRange(cfHandles.get(1));
          assertThat(rangeCF).isNotNull();
          final Range rangeCFEmpty = db.suggestCompactRange(cfHandles.get(2));
          assertThat(rangeCFEmpty).isNotNull();
        } finally {
          for (final ColumnFamilyHandle cfHandle : cfHandles) {
            cfHandle.close();
          }
        }
      }
    }
  }

  @Test
  public void promoteL0() throws RocksDBException {
    try (final Options options = new Options().setCreateIfMissing(true)) {
      final String dbPath = dbFolder.getRoot().getAbsolutePath();
      try (final RocksDB db = RocksDB.open(options, dbPath)) {
        db.promoteL0(2);
      }
    }
  }

  @Test
  public void startTrace() throws RocksDBException {
    try (final Options options = new Options().setCreateIfMissing(true)) {
      final String dbPath = dbFolder.getRoot().getAbsolutePath();
      try (final RocksDB db = RocksDB.open(options, dbPath)) {
        final TraceOptions traceOptions = new TraceOptions();

        try (final InMemoryTraceWriter traceWriter = new InMemoryTraceWriter()) {
          db.startTrace(traceOptions, traceWriter);

          db.put("key1".getBytes(UTF_8), "value1".getBytes(UTF_8));

          db.endTrace();

          final List<byte[]> writes = traceWriter.getWrites();
          assertThat(writes.size()).isGreaterThan(0);
        }
      }
    }
  }

  @Test
  public void setDBOptions() throws RocksDBException {
    try (final DBOptions options = new DBOptions()
        .setCreateIfMissing(true)
        .setCreateMissingColumnFamilies(true);
         final ColumnFamilyOptions new_cf_opts = new ColumnFamilyOptions()
             .setWriteBufferSize(4096)) {

      final List<ColumnFamilyDescriptor> columnFamilyDescriptors =
          Arrays.asList(
              new ColumnFamilyDescriptor(RocksDB.DEFAULT_COLUMN_FAMILY),
              new ColumnFamilyDescriptor("new_cf".getBytes(), new_cf_opts));

      // open database
      final List<ColumnFamilyHandle> columnFamilyHandles = new ArrayList<>();
      try (final RocksDB db = RocksDB.open(options,
          dbFolder.getRoot().getAbsolutePath(), columnFamilyDescriptors, columnFamilyHandles)) {
        try {
          final MutableDBOptions mutableOptions =
              MutableDBOptions.builder()
                  .setBytesPerSync(1024 * 1027 * 7)
                  .setAvoidFlushDuringShutdown(false)
                  .build();

          db.setDBOptions(mutableOptions);
        } finally {
          for (final ColumnFamilyHandle handle : columnFamilyHandles) {
            handle.close();
          }
        }
      }
    }
  }

  @Test
  public void rocksdbVersion() {
    final RocksDB.Version version = RocksDB.rocksdbVersion();
    assertThat(version).isNotNull();
    assertThat(version.getMajor()).isGreaterThan(1);
  }

  private static class InMemoryTraceWriter extends AbstractTraceWriter {
    private final List<byte[]> writes = new ArrayList<>();
    private volatile boolean closed = false;

    @Override
    public void write(final Slice slice) {
      if (closed) {
        return;
      }
      final byte[] data = slice.data();
      final byte[] dataCopy = new byte[data.length];
      System.arraycopy(data, 0, dataCopy, 0, data.length);
      writes.add(dataCopy);
    }

    @Override
    public void closeWriter() {
      closed = true;
    }

    @Override
    public long getFileSize() {
      long size = 0;
      for (final byte[] write : writes) {
        size += write.length;
      }
      return size;
    }

    public List<byte[]> getWrites() {
      return writes;
    }
  }
}<|MERGE_RESOLUTION|>--- conflicted
+++ resolved
@@ -1475,11 +1475,7 @@
       try (final RocksDB db = RocksDB.open(options, dbPath)) {
         final RocksDB.LiveFiles livefiles = db.getLiveFiles(true);
         assertThat(livefiles).isNotNull();
-<<<<<<< HEAD
-        assertThat(livefiles.manifestFileSize).isEqualTo(66);
-=======
         assertThat(livefiles.manifestFileSize).isEqualTo(70);
->>>>>>> 49ce8a10
         assertThat(livefiles.files.size()).isEqualTo(3);
         assertThat(livefiles.files.get(0)).isEqualTo("/CURRENT");
         assertThat(livefiles.files.get(1)).isEqualTo("/MANIFEST-000005");
