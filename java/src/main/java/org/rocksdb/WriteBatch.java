--- conflicted
+++ resolved
@@ -42,11 +42,8 @@
   /**
    * Constructs a WriteBatch instance from a serialized representation
    * as returned by {@link #data()}.
-<<<<<<< HEAD
-=======
    *
    * @param serialized the serialized representation.
->>>>>>> f438b98e
    */
   public WriteBatch(final byte[] serialized) {
     super(newWriteBatch(serialized, serialized.length));
@@ -68,16 +65,11 @@
    * Retrieve the serialized version of this batch.
    *
    * @return the serialized representation of this write batch.
-<<<<<<< HEAD
-   */
-  public byte[] data() {
-=======
    *
    * @throws RocksDBException if an error occurs whilst retrieving
    *   the serialized batch data.
    */
   public byte[] data() throws RocksDBException {
->>>>>>> f438b98e
     return data(nativeHandle_);
   }
 
@@ -91,75 +83,45 @@
   }
 
   /**
-<<<<<<< HEAD
-   * Returns true if PutCF will be called during Iterate.
-   *
-   * Return true if PutCF will be called during Iterate.
-=======
    * Returns true if Put will be called during Iterate.
    *
    * @return true if Put will be called during Iterate.
->>>>>>> f438b98e
    */
   public boolean hasPut() {
     return hasPut(nativeHandle_);
   }
 
   /**
-<<<<<<< HEAD
-   * Returns true if DeleteCF will be called during Iterate.
-   *
-   * Return true if DeleteCF will be called during Iterate.
-=======
    * Returns true if Delete will be called during Iterate.
    *
    * @return true if Delete will be called during Iterate.
->>>>>>> f438b98e
    */
   public boolean hasDelete() {
     return hasDelete(nativeHandle_);
   }
 
   /**
-<<<<<<< HEAD
-   * Returns true if SingleDeleteCF will be called during Iterate.
-   *
-   * Return true if SingleDeleteCF will be called during Iterate.
-=======
    * Returns true if SingleDelete will be called during Iterate.
    *
    * @return true if SingleDelete will be called during Iterate.
->>>>>>> f438b98e
    */
   public boolean hasSingleDelete() {
     return hasSingleDelete(nativeHandle_);
   }
 
   /**
-<<<<<<< HEAD
-   * Returns true if DeleteRangeCF will be called during Iterate.
-   *
-   * Return true if DeleteRangeCF will be called during Iterate.
-=======
    * Returns true if DeleteRange will be called during Iterate.
    *
    * @return true if DeleteRange will be called during Iterate.
->>>>>>> f438b98e
    */
   public boolean hasDeleteRange() {
     return hasDeleteRange(nativeHandle_);
   }
 
   /**
-<<<<<<< HEAD
-   * Returns true if MergeCF will be called during Iterate.
-   *
-   * Return true if MergeCF will be called during Iterate.
-=======
    * Returns true if Merge will be called during Iterate.
    *
    * @return true if Merge will be called during Iterate.
->>>>>>> f438b98e
    */
   public boolean hasMerge() {
     return hasMerge(nativeHandle_);
@@ -168,11 +130,7 @@
   /**
    * Returns true if MarkBeginPrepare will be called during Iterate.
    *
-<<<<<<< HEAD
-   * Return true if MarkBeginPrepare will be called during Iterate.
-=======
    * @return true if MarkBeginPrepare will be called during Iterate.
->>>>>>> f438b98e
    */
   public boolean hasBeginPrepare() {
     return hasBeginPrepare(nativeHandle_);
@@ -181,11 +139,7 @@
   /**
    * Returns true if MarkEndPrepare will be called during Iterate.
    *
-<<<<<<< HEAD
-   * Return true if MarkEndPrepare will be called during Iterate.
-=======
    * @return true if MarkEndPrepare will be called during Iterate.
->>>>>>> f438b98e
    */
   public boolean hasEndPrepare() {
     return hasEndPrepare(nativeHandle_);
@@ -194,11 +148,7 @@
   /**
    * Returns true if MarkCommit will be called during Iterate.
    *
-<<<<<<< HEAD
-   * Return true if MarkCommit will be called during Iterate.
-=======
    * @return true if MarkCommit will be called during Iterate.
->>>>>>> f438b98e
    */
   public boolean hasCommit() {
     return hasCommit(nativeHandle_);
@@ -207,11 +157,7 @@
   /**
    * Returns true if MarkRollback will be called during Iterate.
    *
-<<<<<<< HEAD
-   * Return true if MarkRollback will be called during Iterate.
-=======
    * @return true if MarkRollback will be called during Iterate.
->>>>>>> f438b98e
    */
   public boolean hasRollback() {
     return hasRollback(nativeHandle_);
@@ -310,11 +256,7 @@
       final int serializedLength);
   private native void iterate(final long handle, final long handlerHandle)
       throws RocksDBException;
-<<<<<<< HEAD
-  private native byte[] data(final long nativeHandle);
-=======
   private native byte[] data(final long nativeHandle) throws RocksDBException;
->>>>>>> f438b98e
   private native long getDataSize(final long nativeHandle);
   private native boolean hasPut(final long nativeHandle);
   private native boolean hasDelete(final long nativeHandle);
