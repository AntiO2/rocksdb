--- conflicted
+++ resolved
@@ -1221,8 +1221,6 @@
     rocksdb_delete_range_helper(env, db, *write_options, cf_handle, jbegin_key,
                                 jbegin_key_off, jbegin_key_len, jend_key,
                                 jend_key_off, jend_key_len);
-<<<<<<< HEAD
-=======
   } else {
     ROCKSDB_NAMESPACE::RocksDBExceptionJni::ThrowNew(
         env, ROCKSDB_NAMESPACE::Status::InvalidArgument(
@@ -1278,7 +1276,6 @@
 
     ROCKSDB_NAMESPACE::RocksDBExceptionJni::ThrowNew(env, s);
     return;
->>>>>>> 49ce8a10
   } else {
     ROCKSDB_NAMESPACE::RocksDBExceptionJni::ThrowNew(
         env, ROCKSDB_NAMESPACE::Status::InvalidArgument(
