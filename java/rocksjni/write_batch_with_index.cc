--- conflicted
+++ resolved
@@ -41,34 +41,6 @@
  * Signature: (JBIZ)J
  */
 jlong Java_org_rocksdb_WriteBatchWithIndex_newWriteBatchWithIndex__JBIZ(
-<<<<<<< HEAD
-    JNIEnv* env, jclass jcls, jlong jfallback_index_comparator_handle,
-    jbyte jcomparator_type, jint jreserved_bytes, jboolean joverwrite_key) {
-  rocksdb::Comparator *fallback_comparator = nullptr;
-  switch(jcomparator_type) {
-      // JAVA_COMPARATOR
-      case 0x0:
-        fallback_comparator =
-            reinterpret_cast<rocksdb::ComparatorJniCallback*>(jfallback_index_comparator_handle);
-        break;
-
-      // JAVA_DIRECT_COMPARATOR
-      case 0x1:
-        fallback_comparator =
-            reinterpret_cast<rocksdb::DirectComparatorJniCallback*>(jfallback_index_comparator_handle);
-        break;
-
-      // JAVA_NATIVE_COMPARATOR_WRAPPER
-      case 0x2:
-        fallback_comparator =
-            reinterpret_cast<rocksdb::Comparator*>(jfallback_index_comparator_handle);
-        break;
-  }
-  auto* wbwi =
-      new rocksdb::WriteBatchWithIndex(
-          fallback_comparator,
-          static_cast<size_t>(jreserved_bytes), static_cast<bool>(joverwrite_key));
-=======
     JNIEnv* /*env*/, jclass /*jcls*/, jlong jfallback_index_comparator_handle,
     jbyte jcomparator_type, jint jreserved_bytes, jboolean joverwrite_key) {
   rocksdb::Comparator* fallback_comparator = nullptr;
@@ -95,7 +67,6 @@
   auto* wbwi = new rocksdb::WriteBatchWithIndex(
       fallback_comparator, static_cast<size_t>(jreserved_bytes),
       static_cast<bool>(joverwrite_key));
->>>>>>> f438b98e
   return reinterpret_cast<jlong>(wbwi);
 }
 
@@ -123,19 +94,11 @@
     jint jkey_len, jbyteArray jentry_value, jint jentry_value_len) {
   auto* wbwi = reinterpret_cast<rocksdb::WriteBatchWithIndex*>(jwbwi_handle);
   assert(wbwi != nullptr);
-<<<<<<< HEAD
-  auto put = [&wbwi] (rocksdb::Slice key, rocksdb::Slice value) {
-    return wbwi->Put(key, value);
-  };
-  std::unique_ptr<rocksdb::Status> status = rocksdb::JniUtil::kv_op(put, env,
-      jobj, jkey, jkey_len, jentry_value, jentry_value_len);
-=======
   auto put = [&wbwi](rocksdb::Slice key, rocksdb::Slice value) {
     return wbwi->Put(key, value);
   };
   std::unique_ptr<rocksdb::Status> status = rocksdb::JniUtil::kv_op(
       put, env, jobj, jkey, jkey_len, jentry_value, jentry_value_len);
->>>>>>> f438b98e
   if (status != nullptr && !status->ok()) {
     rocksdb::RocksDBExceptionJni::ThrowNew(env, status);
   }
@@ -154,19 +117,11 @@
   assert(wbwi != nullptr);
   auto* cf_handle = reinterpret_cast<rocksdb::ColumnFamilyHandle*>(jcf_handle);
   assert(cf_handle != nullptr);
-<<<<<<< HEAD
-  auto put = [&wbwi, &cf_handle] (rocksdb::Slice key, rocksdb::Slice value) {
-    return wbwi->Put(cf_handle, key, value);
-  };
-  std::unique_ptr<rocksdb::Status> status = rocksdb::JniUtil::kv_op(put, env,
-      jobj, jkey, jkey_len, jentry_value, jentry_value_len);
-=======
   auto put = [&wbwi, &cf_handle](rocksdb::Slice key, rocksdb::Slice value) {
     return wbwi->Put(cf_handle, key, value);
   };
   std::unique_ptr<rocksdb::Status> status = rocksdb::JniUtil::kv_op(
       put, env, jobj, jkey, jkey_len, jentry_value, jentry_value_len);
->>>>>>> f438b98e
   if (status != nullptr && !status->ok()) {
     rocksdb::RocksDBExceptionJni::ThrowNew(env, status);
   }
@@ -182,19 +137,11 @@
     jint jkey_len, jbyteArray jentry_value, jint jentry_value_len) {
   auto* wbwi = reinterpret_cast<rocksdb::WriteBatchWithIndex*>(jwbwi_handle);
   assert(wbwi != nullptr);
-<<<<<<< HEAD
-  auto merge = [&wbwi] (rocksdb::Slice key, rocksdb::Slice value) {
-    return wbwi->Merge(key, value);
-  };
-  std::unique_ptr<rocksdb::Status> status = rocksdb::JniUtil::kv_op(merge, env,
-      jobj, jkey, jkey_len, jentry_value, jentry_value_len);
-=======
   auto merge = [&wbwi](rocksdb::Slice key, rocksdb::Slice value) {
     return wbwi->Merge(key, value);
   };
   std::unique_ptr<rocksdb::Status> status = rocksdb::JniUtil::kv_op(
       merge, env, jobj, jkey, jkey_len, jentry_value, jentry_value_len);
->>>>>>> f438b98e
   if (status != nullptr && !status->ok()) {
     rocksdb::RocksDBExceptionJni::ThrowNew(env, status);
   }
@@ -213,13 +160,6 @@
   assert(wbwi != nullptr);
   auto* cf_handle = reinterpret_cast<rocksdb::ColumnFamilyHandle*>(jcf_handle);
   assert(cf_handle != nullptr);
-<<<<<<< HEAD
-  auto merge = [&wbwi, &cf_handle] (rocksdb::Slice key, rocksdb::Slice value) {
-    return wbwi->Merge(cf_handle, key, value);
-  };
-  std::unique_ptr<rocksdb::Status> status = rocksdb::JniUtil::kv_op(merge, env,
-      jobj, jkey, jkey_len, jentry_value, jentry_value_len);
-=======
   auto merge = [&wbwi, &cf_handle](rocksdb::Slice key, rocksdb::Slice value) {
     return wbwi->Merge(cf_handle, key, value);
   };
@@ -267,72 +207,6 @@
   };
   std::unique_ptr<rocksdb::Status> status =
       rocksdb::JniUtil::k_op(remove, env, jobj, jkey, jkey_len);
->>>>>>> f438b98e
-  if (status != nullptr && !status->ok()) {
-    rocksdb::RocksDBExceptionJni::ThrowNew(env, status);
-  }
-}
-
-/*
- * Class:     org_rocksdb_WriteBatchWithIndex
-<<<<<<< HEAD
- * Method:    delete
- * Signature: (J[BI)V
- */
-void Java_org_rocksdb_WriteBatchWithIndex_delete__J_3BI(
-=======
- * Method:    singleDelete
- * Signature: (J[BI)V
- */
-void Java_org_rocksdb_WriteBatchWithIndex_singleDelete__J_3BI(
->>>>>>> f438b98e
-    JNIEnv* env, jobject jobj, jlong jwbwi_handle, jbyteArray jkey,
-    jint jkey_len) {
-  auto* wbwi = reinterpret_cast<rocksdb::WriteBatchWithIndex*>(jwbwi_handle);
-  assert(wbwi != nullptr);
-<<<<<<< HEAD
-  auto remove = [&wbwi] (rocksdb::Slice key) {
-    return wbwi->Delete(key);
-  };
-  std::unique_ptr<rocksdb::Status> status = rocksdb::JniUtil::k_op(remove, env,
-      jobj, jkey, jkey_len);
-=======
-  auto single_delete = [&wbwi](rocksdb::Slice key) {
-    return wbwi->SingleDelete(key);
-  };
-  std::unique_ptr<rocksdb::Status> status =
-      rocksdb::JniUtil::k_op(single_delete, env, jobj, jkey, jkey_len);
->>>>>>> f438b98e
-  if (status != nullptr && !status->ok()) {
-    rocksdb::RocksDBExceptionJni::ThrowNew(env, status);
-  }
-}
-
-/*
- * Class:     org_rocksdb_WriteBatchWithIndex
-<<<<<<< HEAD
- * Method:    delete
- * Signature: (J[BIJ)V
- */
-void Java_org_rocksdb_WriteBatchWithIndex_delete__J_3BIJ(
-=======
- * Method:    singleDelete
- * Signature: (J[BIJ)V
- */
-void Java_org_rocksdb_WriteBatchWithIndex_singleDelete__J_3BIJ(
->>>>>>> f438b98e
-    JNIEnv* env, jobject jobj, jlong jwbwi_handle, jbyteArray jkey,
-    jint jkey_len, jlong jcf_handle) {
-  auto* wbwi = reinterpret_cast<rocksdb::WriteBatchWithIndex*>(jwbwi_handle);
-  assert(wbwi != nullptr);
-  auto* cf_handle = reinterpret_cast<rocksdb::ColumnFamilyHandle*>(jcf_handle);
-  assert(cf_handle != nullptr);
-<<<<<<< HEAD
-  auto remove = [&wbwi, &cf_handle] (rocksdb::Slice key) {
-    return wbwi->Delete(cf_handle, key);
-  };
-  std::unique_ptr<rocksdb::Status> status = rocksdb::JniUtil::k_op(remove, env,
-      jobj, jkey, jkey_len);
   if (status != nullptr && !status->ok()) {
     rocksdb::RocksDBExceptionJni::ThrowNew(env, status);
   }
@@ -348,11 +222,11 @@
     jint jkey_len) {
   auto* wbwi = reinterpret_cast<rocksdb::WriteBatchWithIndex*>(jwbwi_handle);
   assert(wbwi != nullptr);
-  auto single_delete = [&wbwi] (rocksdb::Slice key) {
+  auto single_delete = [&wbwi](rocksdb::Slice key) {
     return wbwi->SingleDelete(key);
   };
-  std::unique_ptr<rocksdb::Status> status = rocksdb::JniUtil::k_op(single_delete,
-      env, jobj, jkey, jkey_len);
+  std::unique_ptr<rocksdb::Status> status =
+      rocksdb::JniUtil::k_op(single_delete, env, jobj, jkey, jkey_len);
   if (status != nullptr && !status->ok()) {
     rocksdb::RocksDBExceptionJni::ThrowNew(env, status);
   }
@@ -364,24 +238,17 @@
  * Signature: (J[BIJ)V
  */
 void Java_org_rocksdb_WriteBatchWithIndex_singleDelete__J_3BIJ(
-  JNIEnv* env, jobject jobj, jlong jwbwi_handle, jbyteArray jkey,
-  jint jkey_len, jlong jcf_handle) {
+    JNIEnv* env, jobject jobj, jlong jwbwi_handle, jbyteArray jkey,
+    jint jkey_len, jlong jcf_handle) {
   auto* wbwi = reinterpret_cast<rocksdb::WriteBatchWithIndex*>(jwbwi_handle);
   assert(wbwi != nullptr);
   auto* cf_handle = reinterpret_cast<rocksdb::ColumnFamilyHandle*>(jcf_handle);
   assert(cf_handle != nullptr);
-  auto single_delete = [&wbwi, &cf_handle] (rocksdb::Slice key) {
-    return wbwi->SingleDelete(cf_handle, key);
-  };
-  std::unique_ptr<rocksdb::Status> status = rocksdb::JniUtil::k_op(single_delete,
-      env, jobj, jkey, jkey_len);
-=======
   auto single_delete = [&wbwi, &cf_handle](rocksdb::Slice key) {
     return wbwi->SingleDelete(cf_handle, key);
   };
   std::unique_ptr<rocksdb::Status> status =
       rocksdb::JniUtil::k_op(single_delete, env, jobj, jkey, jkey_len);
->>>>>>> f438b98e
   if (status != nullptr && !status->ok()) {
     rocksdb::RocksDBExceptionJni::ThrowNew(env, status);
   }
@@ -400,15 +267,9 @@
   auto deleteRange = [&wbwi](rocksdb::Slice beginKey, rocksdb::Slice endKey) {
     return wbwi->DeleteRange(beginKey, endKey);
   };
-<<<<<<< HEAD
-  std::unique_ptr<rocksdb::Status> status = rocksdb::JniUtil::kv_op(
-      deleteRange, env, jobj, jbegin_key, jbegin_key_len, jend_key,
-      jend_key_len);
-=======
   std::unique_ptr<rocksdb::Status> status =
       rocksdb::JniUtil::kv_op(deleteRange, env, jobj, jbegin_key,
                               jbegin_key_len, jend_key, jend_key_len);
->>>>>>> f438b98e
   if (status != nullptr && !status->ok()) {
     rocksdb::RocksDBExceptionJni::ThrowNew(env, status);
   }
@@ -428,21 +289,12 @@
   auto* cf_handle = reinterpret_cast<rocksdb::ColumnFamilyHandle*>(jcf_handle);
   assert(cf_handle != nullptr);
   auto deleteRange = [&wbwi, &cf_handle](rocksdb::Slice beginKey,
-<<<<<<< HEAD
-      rocksdb::Slice endKey) {
-    return wbwi->DeleteRange(cf_handle, beginKey, endKey);
-  };
-  std::unique_ptr<rocksdb::Status> status = rocksdb::JniUtil::kv_op(
-      deleteRange, env, jobj, jbegin_key, jbegin_key_len, jend_key,
-      jend_key_len);
-=======
                                          rocksdb::Slice endKey) {
     return wbwi->DeleteRange(cf_handle, beginKey, endKey);
   };
   std::unique_ptr<rocksdb::Status> status =
       rocksdb::JniUtil::kv_op(deleteRange, env, jobj, jbegin_key,
                               jbegin_key_len, jend_key, jend_key_len);
->>>>>>> f438b98e
   if (status != nullptr && !status->ok()) {
     rocksdb::RocksDBExceptionJni::ThrowNew(env, status);
   }
@@ -459,19 +311,11 @@
                                                      jint jblob_len) {
   auto* wbwi = reinterpret_cast<rocksdb::WriteBatchWithIndex*>(jwbwi_handle);
   assert(wbwi != nullptr);
-<<<<<<< HEAD
-  auto putLogData = [&wbwi] (rocksdb::Slice blob) {
-    return wbwi->PutLogData(blob);
-  };
-  std::unique_ptr<rocksdb::Status> status = rocksdb::JniUtil::k_op(putLogData,
-      env, jobj, jblob, jblob_len);
-=======
   auto putLogData = [&wbwi](rocksdb::Slice blob) {
     return wbwi->PutLogData(blob);
   };
   std::unique_ptr<rocksdb::Status> status =
       rocksdb::JniUtil::k_op(putLogData, env, jobj, jblob, jblob_len);
->>>>>>> f438b98e
   if (status != nullptr && !status->ok()) {
     rocksdb::RocksDBExceptionJni::ThrowNew(env, status);
   }
@@ -529,14 +373,9 @@
  * Method:    popSavePoint
  * Signature: (J)V
  */
-<<<<<<< HEAD
-void Java_org_rocksdb_WriteBatchWithIndex_popSavePoint(
-    JNIEnv* env, jobject jobj, jlong jwbwi_handle) {
-=======
 void Java_org_rocksdb_WriteBatchWithIndex_popSavePoint(JNIEnv* env,
                                                        jobject /*jobj*/,
                                                        jlong jwbwi_handle) {
->>>>>>> f438b98e
   auto* wbwi = reinterpret_cast<rocksdb::WriteBatchWithIndex*>(jwbwi_handle);
   assert(wbwi != nullptr);
 
@@ -554,15 +393,10 @@
  * Method:    setMaxBytes
  * Signature: (JJ)V
  */
-<<<<<<< HEAD
-void Java_org_rocksdb_WriteBatchWithIndex_setMaxBytes(
-    JNIEnv* env, jobject jobj, jlong jwbwi_handle, jlong jmax_bytes) {
-=======
 void Java_org_rocksdb_WriteBatchWithIndex_setMaxBytes(JNIEnv* /*env*/,
                                                       jobject /*jobj*/,
                                                       jlong jwbwi_handle,
                                                       jlong jmax_bytes) {
->>>>>>> f438b98e
   auto* wbwi = reinterpret_cast<rocksdb::WriteBatchWithIndex*>(jwbwi_handle);
   assert(wbwi != nullptr);
 
@@ -574,14 +408,9 @@
  * Method:    getWriteBatch
  * Signature: (J)Lorg/rocksdb/WriteBatch;
  */
-<<<<<<< HEAD
-jobject Java_org_rocksdb_WriteBatchWithIndex_getWriteBatch(
-    JNIEnv* env, jobject jobj, jlong jwbwi_handle) {
-=======
 jobject Java_org_rocksdb_WriteBatchWithIndex_getWriteBatch(JNIEnv* env,
                                                            jobject /*jobj*/,
                                                            jlong jwbwi_handle) {
->>>>>>> f438b98e
   auto* wbwi = reinterpret_cast<rocksdb::WriteBatchWithIndex*>(jwbwi_handle);
   assert(wbwi != nullptr);
 
@@ -875,15 +704,6 @@
   // set the type of the write entry
   results[0] = rocksdb::WriteTypeJni::toJavaWriteType(we.type);
 
-<<<<<<< HEAD
-  // NOTE: key_slice and value_slice will be freed by org.rocksdb.DirectSlice#close
-
-  auto* key_slice = new rocksdb::Slice(we.key.data(), we.key.size());
-  results[1] = reinterpret_cast<jlong>(key_slice);
-  if (we.type == rocksdb::kDeleteRecord
-      || we.type == rocksdb::kSingleDeleteRecord
-      || we.type == rocksdb::kLogDataRecord) {
-=======
   // NOTE: key_slice and value_slice will be freed by
   // org.rocksdb.DirectSlice#close
 
@@ -892,7 +712,6 @@
   if (we.type == rocksdb::kDeleteRecord ||
       we.type == rocksdb::kSingleDeleteRecord ||
       we.type == rocksdb::kLogDataRecord) {
->>>>>>> f438b98e
     // set native handle of value slice to null if no value available
     results[2] = 0;
   } else {
